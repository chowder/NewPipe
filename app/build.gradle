--- conflicted
+++ resolved
@@ -16,13 +16,8 @@
         resValue "string", "app_name", "NewPipe SponsorBlock"
         minSdk 19
         targetSdk 29
-<<<<<<< HEAD
-        versionCode 983
-        versionName "0.22.0_r2"
-=======
         versionCode 984
         versionName "0.22.1"
->>>>>>> 47f9ed08
 
         multiDexEnabled true
 
