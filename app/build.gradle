--- conflicted
+++ resolved
@@ -57,11 +57,7 @@
         exclude module: 'support-annotations'
     })
 
-<<<<<<< HEAD
-    implementation 'com.github.yausername:NewPipeExtractor:b1a77fa'
-=======
-    implementation 'com.github.TeamNewPipe:NewPipeExtractor:aa4f03a'
->>>>>>> c4c2fe2a
+    implementation 'com.github.yausername:NewPipeExtractor:c220700'
 
     testImplementation 'junit:junit:4.12'
     testImplementation 'org.mockito:mockito-core:2.23.0'
