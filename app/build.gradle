--- conflicted
+++ resolved
@@ -14,16 +14,11 @@
 
     defaultConfig {
         applicationId "org.polymorphicshade.newpipe"
-        resValue "string", "app_name", "NewPipe Sponsorblock"
+        resValue "string", "app_name", "NewPipe SponsorBlock"
         minSdkVersion 19
         targetSdkVersion 29
-<<<<<<< HEAD
-        versionCode 975
-        versionName "0.21.9_r2"
-=======
         versionCode 976
         versionName "0.21.10"
->>>>>>> ba6fdecb
 
         multiDexEnabled true
 
