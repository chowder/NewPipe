apply plugin: 'com.android.application'

android {
    compileSdkVersion 28
    buildToolsVersion '28.0.3'

    defaultConfig {
        applicationId "org.schabi.newpipe"
        minSdkVersion 19
        targetSdkVersion 28
        versionCode 69
        versionName "0.14.2"

        testInstrumentationRunner "android.support.test.runner.AndroidJUnitRunner"
        vectorDrawables.useSupportLibrary = true
    }
    buildTypes {
        release {
            minifyEnabled true
            shrinkResources true
            proguardFiles getDefaultProguardFile('proguard-android.txt'), 'proguard-rules.pro'
        }
        debug {
            multiDexEnabled true
            debuggable true
            applicationIdSuffix ".debug"
        }
    }

    lintOptions {
        checkReleaseBuilds false
        // Or, if you prefer, you can continue to check for errors in release builds,
        // but continue the build even when errors are found:
        abortOnError false
    }
    compileOptions {
        sourceCompatibility JavaVersion.VERSION_1_8
        targetCompatibility JavaVersion.VERSION_1_8
    }
}

ext {
    supportLibVersion = '28.0.0'
    exoPlayerLibVersion = '2.8.4' //2.9.0
    roomDbLibVersion = '1.1.1'
    leakCanaryLibVersion = '1.5.4' //1.6.1
    okHttpLibVersion = '3.11.0'
    icepickLibVersion = '3.2.0'
    stethoLibVersion = '1.5.0'
}

dependencies {
    androidTestImplementation('com.android.support.test.espresso:espresso-core:3.0.2', {
        exclude module: 'support-annotations'
    })

<<<<<<< HEAD
    implementation 'com.github.yausername:NewPipeExtractor:d1ff1c7'
=======
    implementation 'com.github.TeamNewPipe:NewPipeExtractor:32d316330c26'
>>>>>>> 3e2031be

    testImplementation 'junit:junit:4.12'
    testImplementation 'org.mockito:mockito-core:2.23.0'

    implementation "com.android.support:appcompat-v7:${supportLibVersion}"
    implementation "com.android.support:support-v4:${supportLibVersion}"
    implementation "com.android.support:design:${supportLibVersion}"
    implementation "com.android.support:recyclerview-v7:${supportLibVersion}"
    implementation "com.android.support:preference-v14:${supportLibVersion}"
    implementation "com.android.support:cardview-v7:${supportLibVersion}"
    implementation 'com.android.support.constraint:constraint-layout:1.1.3'

    implementation 'ch.acra:acra:4.9.2' //4.11

    implementation 'com.nostra13.universalimageloader:universal-image-loader:1.9.5'
    implementation 'de.hdodenhof:circleimageview:2.2.0'
    implementation 'com.github.nirhart:ParallaxScroll:dd53d1f9d1'
    implementation 'com.nononsenseapps:filepicker:4.2.1'

    implementation "com.google.android.exoplayer:exoplayer:${exoPlayerLibVersion}"
    implementation "com.google.android.exoplayer:extension-mediasession:${exoPlayerLibVersion}"

    debugImplementation "com.facebook.stetho:stetho:${stethoLibVersion}"
    debugImplementation "com.facebook.stetho:stetho-urlconnection:${stethoLibVersion}"
    debugImplementation 'com.android.support:multidex:1.0.3'

    implementation 'io.reactivex.rxjava2:rxjava:2.2.2'
    implementation 'io.reactivex.rxjava2:rxandroid:2.1.0'
    implementation 'com.jakewharton.rxbinding2:rxbinding:2.1.1'

    implementation "android.arch.persistence.room:runtime:${roomDbLibVersion}"
    implementation "android.arch.persistence.room:rxjava2:${roomDbLibVersion}"
    annotationProcessor "android.arch.persistence.room:compiler:${roomDbLibVersion}"

    implementation "frankiesardo:icepick:${icepickLibVersion}"
    annotationProcessor "frankiesardo:icepick-processor:${icepickLibVersion}"

    debugImplementation "com.squareup.leakcanary:leakcanary-android:${leakCanaryLibVersion}"
    releaseImplementation "com.squareup.leakcanary:leakcanary-android-no-op:${leakCanaryLibVersion}"

    implementation "com.squareup.okhttp3:okhttp:${okHttpLibVersion}"
    debugImplementation "com.facebook.stetho:stetho-okhttp3:${stethoLibVersion}"
}<|MERGE_RESOLUTION|>--- conflicted
+++ resolved
@@ -54,11 +54,7 @@
         exclude module: 'support-annotations'
     })
 
-<<<<<<< HEAD
-    implementation 'com.github.yausername:NewPipeExtractor:d1ff1c7'
-=======
-    implementation 'com.github.TeamNewPipe:NewPipeExtractor:32d316330c26'
->>>>>>> 3e2031be
+    implementation 'com.github.yausername:NewPipeExtractor:4c49a34'
 
     testImplementation 'junit:junit:4.12'
     testImplementation 'org.mockito:mockito-core:2.23.0'
