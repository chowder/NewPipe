plugins {
    id "org.sonarqube" version "3.1.1"
}

apply plugin: 'com.android.application'
apply plugin: 'kotlin-android'
apply plugin: 'kotlin-android-extensions'
apply plugin: 'kotlin-kapt'
apply plugin: 'checkstyle'

android {
    compileSdkVersion 29
    buildToolsVersion '29.0.3'

    defaultConfig {
        applicationId "org.polymorphicshade.newpipe"
        resValue "string", "app_name", "NewPipe"
        minSdkVersion 19
        targetSdkVersion 29
<<<<<<< HEAD
        versionCode 965
        versionName "0.20.11_r2"
=======
        versionCode 966
        versionName "0.21.0"
>>>>>>> 464d0e50

        multiDexEnabled true

        testInstrumentationRunner "androidx.test.runner.AndroidJUnitRunner"
        vectorDrawables.useSupportLibrary = true

        javaCompileOptions {
            annotationProcessorOptions {
                arguments = ["room.schemaLocation": "$projectDir/schemas".toString()]
            }
        }
    }

    buildTypes {
        debug {
            debuggable true

            // suffix the app id and the app name with git branch name
            def workingBranch = getGitWorkingBranch()
            def normalizedWorkingBranch = workingBranch.replaceFirst("^[^A-Za-z]+", "").replaceAll("[^0-9A-Za-z]+", "")
            if (normalizedWorkingBranch.isEmpty() || workingBranch == "master" || workingBranch == "dev") {
                // default values when branch name could not be determined or is master or dev
                applicationIdSuffix ".debug"
                resValue "string", "app_name", "NewPipe Debug"
            } else {
                applicationIdSuffix ".debug." + normalizedWorkingBranch
                resValue "string", "app_name", "NewPipe " + workingBranch
                archivesBaseName = 'NewPipe_' + normalizedWorkingBranch
            }
        }

        // Keep the release build type at the end of the list to override 'archivesBaseName' of
        // debug build. This seems to be a Gradle bug, therefore
        // TODO: update Gradle version
        release {
            minifyEnabled true
            shrinkResources false // disabled to fix F-Droid's reproducible build
            proguardFiles getDefaultProguardFile('proguard-android.txt'), 'proguard-rules.pro'
            archivesBaseName = 'app'
        }
    }

    lintOptions {
        checkReleaseBuilds false
        // Or, if you prefer, you can continue to check for errors in release builds,
        // but continue the build even when errors are found:
        abortOnError false
    }

    compileOptions {
        // Flag to enable support for the new language APIs
        coreLibraryDesugaringEnabled true

        sourceCompatibility JavaVersion.VERSION_1_8
        targetCompatibility JavaVersion.VERSION_1_8
        encoding 'utf-8'
    }

    kotlinOptions {
        jvmTarget = JavaVersion.VERSION_1_8
    }

    // Required and used only by groupie
    androidExtensions {
        experimental = true
    }

    sourceSets {
        androidTest.assets.srcDirs += files("$projectDir/schemas".toString())
    }

    buildFeatures {
        viewBinding true
    }
}

ext {
    icepickVersion = '3.2.0'
    checkstyleVersion = '8.38'
    stethoVersion = '1.5.1'
    leakCanaryVersion = '2.5'
    exoPlayerVersion = '2.12.3'
    androidxLifecycleVersion = '2.2.0'
    androidxRoomVersion = '2.3.0-alpha03'
    groupieVersion = '2.8.1'
    markwonVersion = '4.6.0'
    googleAutoServiceVersion = '1.0-rc7'
    mockitoVersion = '3.6.0'
}

configurations {
    checkstyle
    ktlint
}

checkstyle {
    configDir rootProject.file(".")
    ignoreFailures false
    showViolations true
    toolVersion = checkstyleVersion
}

task runCheckstyle(type: Checkstyle) {
    source 'src'
    include '**/*.java'
    exclude '**/gen/**'
    exclude '**/R.java'
    exclude '**/BuildConfig.java'
    exclude 'main/java/us/shandian/giga/**'

    classpath = configurations.checkstyle

    showViolations true

    reports {
        xml.enabled true
        html.enabled true
    }
}

def outputDir = "${project.buildDir}/reports/ktlint/"
def inputFiles = project.fileTree(dir: "src", include: "**/*.kt")

task runKtlint(type: JavaExec) {
    inputs.files(inputFiles)
    outputs.dir(outputDir)
    main = "com.pinterest.ktlint.Main"
    classpath = configurations.ktlint
    args "src/**/*.kt"
}

task formatKtlint(type: JavaExec) {
    inputs.files(inputFiles)
    outputs.dir(outputDir)
    main = "com.pinterest.ktlint.Main"
    classpath = configurations.ktlint
    args "-F", "src/**/*.kt"
}

afterEvaluate {
    preDebugBuild.dependsOn formatKtlint, runCheckstyle, runKtlint
}

sonarqube {
    properties {
        property "sonar.projectKey", "TeamNewPipe_NewPipe"
        property "sonar.organization", "teamnewpipe"
        property "sonar.host.url", "https://sonarcloud.io"
    }
}

dependencies {
    coreLibraryDesugaring 'com.android.tools:desugar_jdk_libs:1.1.1'

    implementation "org.jetbrains.kotlin:kotlin-stdlib-jdk8:${kotlin_version}"

    implementation "frankiesardo:icepick:${icepickVersion}"
    kapt "frankiesardo:icepick-processor:${icepickVersion}"

    checkstyle "com.puppycrawl.tools:checkstyle:${checkstyleVersion}"
    ktlint "com.pinterest:ktlint:0.40.0"

    debugImplementation "com.facebook.stetho:stetho:${stethoVersion}"
    debugImplementation "com.facebook.stetho:stetho-okhttp3:${stethoVersion}"

    debugImplementation "com.squareup.leakcanary:leakcanary-android:${leakCanaryVersion}"
    implementation "com.squareup.leakcanary:leakcanary-object-watcher-android:${leakCanaryVersion}"
    implementation "com.squareup.leakcanary:plumber-android:${leakCanaryVersion}"

    implementation "androidx.multidex:multidex:2.0.1"

    // NewPipe dependencies
    // You can use a local version by uncommenting a few lines in settings.gradle
    implementation 'com.github.TeamNewPipe:NewPipeExtractor:v0.21.0'
    implementation "com.github.TeamNewPipe:nanojson:1d9e1aea9049fc9f85e68b43ba39fe7be1c1f751"

    implementation "org.jsoup:jsoup:1.13.1"

    //noinspection GradleDependency --> do not update okhttp to keep supporting Android 4.4 users
    implementation "com.squareup.okhttp3:okhttp:3.12.13"

    implementation "com.google.android.exoplayer:exoplayer:${exoPlayerVersion}"
    implementation "com.google.android.exoplayer:extension-mediasession:${exoPlayerVersion}"

    implementation "com.google.android.material:material:1.2.1"

    compileOnly "com.google.auto.service:auto-service-annotations:${googleAutoServiceVersion}"
    kapt "com.google.auto.service:auto-service:${googleAutoServiceVersion}"

    implementation "androidx.appcompat:appcompat:1.2.0"
    implementation "androidx.preference:preference:1.1.1"
    implementation "androidx.recyclerview:recyclerview:1.1.0"
    implementation "androidx.cardview:cardview:1.0.0"
    implementation "androidx.constraintlayout:constraintlayout:2.0.4"
    implementation 'androidx.core:core-ktx:1.3.2'
    implementation 'androidx.documentfile:documentfile:1.0.1'
    implementation 'androidx.localbroadcastmanager:localbroadcastmanager:1.0.0'
    implementation 'androidx.media:media:1.2.1'
    implementation 'androidx.webkit:webkit:1.4.0'

    implementation "androidx.lifecycle:lifecycle-livedata:${androidxLifecycleVersion}"
    implementation "androidx.lifecycle:lifecycle-viewmodel:${androidxLifecycleVersion}"

    implementation "androidx.room:room-runtime:${androidxRoomVersion}"
    implementation "androidx.room:room-rxjava3:${androidxRoomVersion}"
    kapt "androidx.room:room-compiler:${androidxRoomVersion}"

    implementation "androidx.swiperefreshlayout:swiperefreshlayout:1.1.0"

    implementation "com.xwray:groupie:${groupieVersion}"
    implementation "com.xwray:groupie-viewbinding:${groupieVersion}"

    implementation "de.hdodenhof:circleimageview:3.1.0"
    implementation "com.nostra13.universalimageloader:universal-image-loader:1.9.5"

    implementation "io.noties.markwon:core:${markwonVersion}"
    implementation "io.noties.markwon:linkify:${markwonVersion}"

    implementation "com.nononsenseapps:filepicker:4.2.1"

    implementation "ch.acra:acra-core:5.7.0"

    implementation "io.reactivex.rxjava3:rxjava:3.0.7"
    implementation "io.reactivex.rxjava3:rxandroid:3.0.0"
    implementation "com.jakewharton.rxbinding4:rxbinding:4.0.0"

    implementation "org.ocpsoft.prettytime:prettytime:5.0.0.Final"

    testImplementation 'junit:junit:4.13.1'
    testImplementation "org.mockito:mockito-core:${mockitoVersion}"
    testImplementation "org.mockito:mockito-inline:${mockitoVersion}"

    androidTestImplementation "androidx.test.ext:junit:1.1.2"
    androidTestImplementation "androidx.room:room-testing:${androidxRoomVersion}"
    androidTestImplementation "androidx.test.espresso:espresso-core:3.3.0", {
        exclude module: 'support-annotations'
    }
}

static String getGitWorkingBranch() {
    try {
        def gitProcess = "git rev-parse --abbrev-ref HEAD".execute()
        gitProcess.waitFor()
        if (gitProcess.exitValue() == 0) {
            return gitProcess.text.trim()
        } else {
            // not a git repository
            return ""
        }
    } catch (IOException ignored) {
        // git was not found
        return ""
    }
}<|MERGE_RESOLUTION|>--- conflicted
+++ resolved
@@ -17,13 +17,8 @@
         resValue "string", "app_name", "NewPipe"
         minSdkVersion 19
         targetSdkVersion 29
-<<<<<<< HEAD
-        versionCode 965
-        versionName "0.20.11_r2"
-=======
         versionCode 966
         versionName "0.21.0"
->>>>>>> 464d0e50
 
         multiDexEnabled true
 
