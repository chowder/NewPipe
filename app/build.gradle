--- conflicted
+++ resolved
@@ -13,13 +13,8 @@
         resValue "string", "app_name", "NewPipe"
         minSdkVersion 19
         targetSdkVersion 29
-<<<<<<< HEAD
-        versionCode 961
-        versionName "0.20.7"
-=======
         versionCode 962
         versionName "0.20.8"
->>>>>>> 7153506d
 
         multiDexEnabled true
 
