--- conflicted
+++ resolved
@@ -322,15 +322,9 @@
 
         <service
             android:name=".RouterActivity$FetcherService"
-<<<<<<< HEAD
-            android:exported="false" /> <!-- see https://github.com/TeamNewPipe/NewPipe/issues/3947 -->
-=======
-            android:exported="false" />
-
-        <!-- opting out of sending metrics to Google in Android System WebView -->
+            android:exported="false" /> <!-- opting out of sending metrics to Google in Android System WebView -->
         <meta-data android:name="android.webkit.WebView.MetricsOptOut" android:value="true" />
         <!-- see https://github.com/TeamNewPipe/NewPipe/issues/3947 -->
->>>>>>> 5383a0af
         <!-- Version < 3.0. DeX Mode and Screen Mirroring support -->
         <meta-data
             android:name="com.samsung.android.keepalive.density"
