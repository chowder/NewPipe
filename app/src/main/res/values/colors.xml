--- conflicted
+++ resolved
@@ -88,9 +88,6 @@
     <color name="interaction_segment">#cc00ff</color>
     <color name="self_promo_segment">#ffff00</color>
     <color name="non_music_segment">#ff9900</color>
-<<<<<<< HEAD
     <color name="preview_segment">#008fd6</color>
-=======
     <color name="filler_segment">#7300ff</color>
->>>>>>> 0aaaf432
 </resources>