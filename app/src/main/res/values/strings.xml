<?xml version="1.0" encoding="utf-8"?>
<resources xmlns:tools="http://schemas.android.com/tools" tools:ignore="MissingTranslation">
    <string name="main_bg_subtitle">Tap the magnifying glass to get started.</string>
    <string name="upload_date_text">Published on %1$s</string>
    <string name="no_player_found">No stream player found. Install VLC?</string>
    <string name="no_player_found_toast">No stream player found (you can install VLC to play it).</string>
    <string name="install">Install</string>
    <string name="cancel">Cancel</string>
    <string name="ok">OK</string>
    <string name="open_in_browser">Open in browser</string>
    <string name="mark_as_watched">Mark as watched</string>
    <string name="open_in_popup_mode">Open in popup mode</string>
    <string name="open_with">Open with</string>
    <string name="share">Share</string>
    <string name="download">Download</string>
    <string name="controls_download_desc">Download stream file</string>
    <string name="search">Search</string>
    <string name="settings">Settings</string>
    <string name="did_you_mean">Did you mean \"%1$s\"?</string>
    <string name="search_showing_result_for">Showing results for: %s</string>
    <string name="share_dialog_title">Share with</string>
    <string name="use_external_video_player_title">Use external video player</string>
    <string name="use_external_video_player_summary">Removes audio at some resolutions</string>
    <string name="use_external_audio_player_title">Use external audio player</string>
    <string name="subscribe_button_title">Subscribe</string>
    <string name="subscribed_button_title">Subscribed</string>
    <string name="unsubscribe">Unsubscribe</string>
    <string name="channel_unsubscribed">Channel unsubscribed</string>
    <string name="subscription_change_failed">Could not change subscription</string>
    <string name="subscription_update_failed">Could not update subscription</string>
    <string name="show_info">Show info</string>
    <string name="tab_subscriptions">Subscriptions</string>
    <string name="tab_bookmarks">Bookmarked Playlists</string>
    <string name="tab_choose">Choose Tab</string>
    <string name="controls_background_title">Background</string>
    <string name="controls_popup_title">Popup</string>
    <string name="controls_add_to_playlist_title">Add To</string>
    <string name="download_path_title">Video download folder</string>
    <string name="download_path_summary">Downloaded video files are stored here</string>
    <string name="download_path_dialog_title">Choose download folder for video files</string>
    <string name="download_path_audio_title">Audio download folder</string>
    <string name="download_path_audio_summary">Downloaded audio files are stored here</string>
    <string name="download_path_audio_dialog_title">Choose download folder for audio files</string>
    <string name="default_resolution_title">Default resolution</string>
    <string name="default_popup_resolution_title">Default popup resolution</string>
    <string name="show_higher_resolutions_title">Show higher resolutions</string>
    <string name="show_higher_resolutions_summary">Only some devices can play 2K/4K videos</string>
    <string name="play_with_kodi_title">Play with Kodi</string>
    <string name="kore_not_found">Install missing Kore app?</string>
    <string name="show_play_with_kodi_title">Show \"Play with Kodi\" option</string>
    <string name="show_play_with_kodi_summary">Display an option to play a video via Kodi media center</string>
    <string name="crash_the_player">Crash the player</string>
    <string name="notification_scale_to_square_image_title">Crop thumbnail to 1:1 aspect ratio</string>
    <string name="notification_scale_to_square_image_summary">Crop the video thumbnail shown in the notification from 16:9 to 1:1 aspect ratio</string>
    <string name="notification_action_0_title">First action button</string>
    <string name="notification_action_1_title">Second action button</string>
    <string name="notification_action_2_title">Third action button</string>
    <string name="notification_action_3_title">Fourth action button</string>
    <string name="notification_action_4_title">Fifth action button</string>
    <string name="notification_actions_summary">Edit each notification action below by tapping on it. Select up to three of them to be shown in the compact notification by using the checkboxes on the right</string>
    <string name="notification_actions_at_most_three">You can select at most three actions to show in the compact notification!</string>
    <string name="notification_action_repeat">Repeat</string>
    <string name="notification_action_shuffle">Shuffle</string>
    <string name="notification_action_buffering">Buffering</string>
    <string name="notification_action_nothing">Nothing</string>
    <string name="notification_colorize_title">Colorize notification</string>
    <string name="notification_colorize_summary">Have Android customize the notification\'s color according to the main color in the thumbnail (note that this is not available on all devices)</string>
    <string name="play_audio">Audio</string>
    <string name="default_audio_format_title">Default audio format</string>
    <string name="default_video_format_title">Default video format</string>
    <string name="theme_title">Theme</string>
    <string name="night_theme_title">Night Theme</string>
    <string name="light_theme_title">Light</string>
    <string name="dark_theme_title">Dark</string>
    <string name="black_theme_title">Black</string>
    <string name="popup_remember_size_pos_title">Remember popup properties</string>
    <string name="popup_remember_size_pos_summary">Remember last size and position of popup</string>
    <string name="use_inexact_seek_title">Use fast inexact seek</string>
    <string name="use_inexact_seek_summary">Inexact seek allows the player to seek to positions faster with reduced precision. Seeking for 5, 15 or 25 seconds doesn\'t work with this</string>
    <string name="seek_duration_title">Fast-forward/-rewind seek duration</string>
    <string name="progressive_load_interval_title">Playback load interval size</string>
    <string name="progressive_load_interval_summary">Change the load interval size (currently %s). A lower value may speed up initial video loading. Changes require a player restart</string>
    <string name="clear_queue_confirmation_title">Ask for confirmation before clearing a queue</string>
    <string name="clear_queue_confirmation_summary">Switching from one player to another may replace your queue</string>
    <string name="clear_queue_confirmation_description">The active player queue will be replaced</string>
    <string name="download_thumbnail_title">Load thumbnails</string>
    <string name="download_thumbnail_summary">Turn off to prevent loading thumbnails, saving data and memory usage. Changes clear both in-memory and on-disk image cache</string>
    <string name="show_comments_title">Show comments</string>
    <string name="show_comments_summary">Turn off to hide comments</string>
    <string name="show_next_and_similar_title">Show \'Next\' and \'Similar\' videos</string>
    <string name="show_description_title">Show description</string>
    <string name="show_description_summary">Turn off to hide video description and additional information</string>
    <string name="show_meta_info_title">Show meta info</string>
    <string name="show_meta_info_summary">Turn off to hide meta info boxes with additional information about the stream creator, stream content or a search request</string>
    <string name="thumbnail_cache_wipe_complete_notice">Image cache wiped</string>
    <string name="metadata_cache_wipe_title">Wipe cached metadata</string>
    <string name="metadata_cache_wipe_summary">Remove all cached webpage data</string>
    <string name="metadata_cache_wipe_complete_notice">Metadata cache wiped</string>
    <string name="auto_queue_title">Auto-enqueue next stream</string>
    <string name="auto_queue_summary">Continue ending (non-repeating) playback queue by appending a related stream</string>
    <string name="auto_queue_toggle">Auto-enqueuing</string>
    <string name="volume_gesture_control_title">Volume gesture control</string>
    <string name="volume_gesture_control_summary">Use gestures to control player volume</string>
    <string name="brightness_gesture_control_title">Brightness gesture control</string>
    <string name="brightness_gesture_control_summary">Use gestures to control player brightness</string>
    <string name="show_search_suggestions_title">Search suggestions</string>
    <string name="show_search_suggestions_summary">Choose the suggestions to show when searching</string>
    <string name="local_search_suggestions">Local search suggestions</string>
    <string name="remote_search_suggestions">Remote search suggestions</string>
    <string name="enable_search_history_title">Search history</string>
    <string name="enable_search_history_summary">Store search queries locally</string>
    <string name="enable_watch_history_title">Watch history</string>
    <string name="enable_playback_resume_title">Resume playback</string>
    <string name="enable_playback_resume_summary">Restore last playback position</string>
    <string name="enable_playback_state_lists_title">Positions in lists</string>
    <string name="enable_playback_state_lists_summary">Show playback position indicators in lists</string>
    <string name="settings_category_clear_data_title">Clear data</string>
    <string name="enable_watch_history_summary">Keep track of watched videos</string>
    <string name="resume_on_audio_focus_gain_title">Resume playing</string>
    <string name="resume_on_audio_focus_gain_summary">Continue playing after interruptions (e.g. phonecalls)</string>
    <string name="download_dialog_title">Download</string>
    <string name="start_main_player_fullscreen_title">Start main player in fullscreen</string>
    <string name="start_main_player_fullscreen_summary">Do not start videos in the mini player, but turn to fullscreen mode directly, if auto rotation is locked. You can still access the mini player by exiting fullscreen</string>
    <string name="autoplay_title">Autoplay</string>
    <string name="show_hold_to_append_title">Show \"Hold to enqueue\" tip</string>
    <string name="show_hold_to_append_summary">Show tip when pressing the background or the popup button in video \"Details:\"</string>
    <string name="unsupported_url">Unsupported URL</string>
    <string name="unsupported_url_dialog_message">Could not recognize the URL. Open with another app?</string>
    <string name="default_content_country_title">Default content country</string>
    <string name="content_language_title">Default content language</string>
    <string name="peertube_instance_url_title">PeerTube instances</string>
    <string name="peertube_instance_url_summary">Select your favorite PeerTube instances</string>
    <string name="peertube_instance_url_help">Find the instances you like on %s</string>
    <string name="peertube_instance_add_title">Add instance</string>
    <string name="peertube_instance_add_help">Enter instance URL</string>
    <string name="peertube_instance_add_fail">Could not validate instance</string>
    <string name="peertube_instance_add_https_only">Only HTTPS URLs are supported</string>
    <string name="peertube_instance_add_exists">Instance already exists</string>
    <string name="settings_category_player_title">Player</string>
    <string name="settings_category_player_behavior_title">Behavior</string>
    <string name="settings_category_video_audio_title">Video and audio</string>
    <string name="settings_category_history_title">History and cache</string>
    <string name="settings_category_appearance_title">Appearance</string>
    <string name="settings_category_debug_title">Debug</string>
    <string name="settings_category_updates_title">Updates</string>
    <string name="settings_category_player_notification_title">Player notification</string>
    <string name="settings_category_player_notification_summary">Configure current playing stream notification</string>
    <string name="settings_category_sponsor_block_title">SponsorBlock (Beta, Third-Party Service)</string>
    <string name="settings_category_sponsor_block_categories_title">SponsorBlock Categories</string>
    <string name="settings_category_sponsor_block_categories_summary">Customize which video segments to skip, along with their color markings on the seek bar.</string>
    <string name="settings_category_sponsor_block_categories_reset_colors_title">Reset Colors</string>
    <string name="settings_category_sponsor_block_category_enable_title">Enable</string>
    <string name="settings_category_sponsor_block_category_color">Seek Bar Color</string>
    <string name="settings_category_sponsor_block_category_sponsor_title">Sponsor</string>
    <string name="settings_category_sponsor_block_category_sponsor_summary">Paid promotion, paid referrals and direct advertisements. Not for self-promotion or free shoutouts to causes/creators/websites/products they like.</string>
    <string name="settings_category_sponsor_block_category_intro_title">Intermission/Intro Animation</string>
    <string name="settings_category_sponsor_block_category_intro_summary">An interval without actual content. Could be a pause, static frame, repeating animation. This should not be used for transitions containing information or be used on music videos.</string>
    <string name="settings_category_sponsor_block_category_outro_title">Endcards/Credits</string>
    <string name="settings_category_sponsor_block_category_outro_summary">Credits or when the YouTube endcards appear. Not for spoken conclusions. This should not include useful content. This should not be used on music videos.</string>
    <string name="settings_category_sponsor_block_category_interaction_title">Interaction Reminds (Subscribe)</string>
    <string name="settings_category_sponsor_block_category_interaction_summary">When there is a short reminder to like, subscribe or follow them in the middle of content. If it is long or about something specific, it should be under self promotion instead.</string>
    <string name="settings_category_sponsor_block_category_self_promo_title">Unpaid/Self Promotion</string>
    <string name="settings_category_sponsor_block_category_self_promo_summary">Similar to "sponsor" except for unpaid or self promotion. This includes sections about merchandise, donations, or information about who they collaborated with.</string>
    <string name="settings_category_sponsor_block_category_non_music_title">Music: Non-Music Section</string>
    <string name="settings_category_sponsor_block_category_non_music_summary">Only for use in music videos. This includes introductions or outros in music videos.</string>
    <string name="settings_category_sponsor_block_category_preview_title">Preview/Recap</string>
    <string name="settings_category_sponsor_block_category_preview_summary">Quick recap of previous episodes, or a preview of what\'s coming up later in the current video. Meant for edited together clips, not for spoken summaries.</string>
    <string name="settings_category_sponsor_block_category_filler_title">Filler Tangent/Jokes</string>
    <string name="settings_category_sponsor_block_category_filler_summary">This is for tangential scenes added only for filler or humor that are not required to understand the main content of the video.</string>
    <string name="background_player_playing_toast">Playing in background</string>
    <string name="popup_playing_toast">Playing in popup mode</string>
    <string name="content">Content</string>
    <string name="show_age_restricted_content_title">Show age restricted content</string>
    <string name="show_age_restricted_content_summary">Show content possibly unsuitable for children because it has an age limit (like 18+)</string>
    <string name="youtube_restricted_mode_enabled_title">Turn on YouTube\'s \"Restricted Mode\"</string>
    <string name="youtube_restricted_mode_enabled_summary">YouTube provides a \"Restricted Mode\" which hides potentially mature content</string>
    <string name="restricted_video">This video is age restricted.\n\nTurn on \"%1$s\" in the settings if you want to see it.</string>
    <string name="restricted_video_no_stream">This video is age-restricted.
\nDue to new YouTube policies with age-restricted videos, NewPipe cannot access any of its video streams and thus is unable to play it.</string>
    <string name="duration_live">Live</string>
    <string name="downloads">Downloads</string>
    <string name="downloads_title">Downloads</string>
    <string name="error_report_title">Error report</string>
    <string name="all">All</string>
    <string name="channels">Channels</string>
    <string name="playlists">Playlists</string>
    <string name="videos_string">Videos</string>
    <string name="tracks">Tracks</string>
    <string name="users">Users</string>
    <string name="events">Events</string>
    <string name="songs">Songs</string>
    <string name="albums">Albums</string>
    <string name="artists">Artists</string>
    <string name="yes">Yes</string>
    <string name="no">No</string>
    <string name="later">Later</string>
    <string name="disabled">Disabled</string>
    <string name="clear">Clear</string>
    <string name="best_resolution">Best resolution</string>
    <string name="undo">Undo</string>
    <string name="file_deleted">File deleted</string>
    <string name="play_all">Play All</string>
    <string name="always">Always</string>
    <string name="just_once">Just Once</string>
    <string name="file">File</string>
    <string name="notifications">Notifications</string>
    <string name="notification_channel_name">NewPipe notification</string>
    <string name="notification_channel_description">Notifications for NewPipe\'s player</string>
    <string name="app_update_notification_channel_name">App update notification</string>
    <string name="app_update_notification_channel_description">Notifications for new NewPipe versions</string>
    <string name="hash_channel_name">Video hash notification</string>
    <string name="hash_channel_description">Notifications for video hashing progress</string>
    <string name="streams_notification_channel_name">New streams</string>
    <string name="streams_notification_channel_description">Notifications about new streams for subscriptions</string>
    <string name="error_report_channel_name">Error report notification</string>
    <string name="error_report_channel_description">Notifications to report errors</string>
    <string name="unknown_content">[Unknown]</string>
    <string name="switch_to_background">Switch to Background</string>
    <string name="switch_to_popup">Switch to Popup</string>
    <string name="switch_to_main">Switch to Main</string>
    <string name="import_data_title">Import database</string>
    <string name="export_data_title">Export database</string>
    <string name="clear_cookie_title">Clear reCAPTCHA cookies</string>
    <string name="recaptcha_cookies_cleared">reCAPTCHA cookies have been cleared</string>
    <string name="import_data_summary">Overrides your current history, subscriptions, playlists and (optionally) settings</string>
    <string name="export_data_summary">Export history, subscriptions, playlists and settings</string>
    <string name="clear_cookie_summary">Clear cookies that NewPipe stores when you solve a reCAPTCHA</string>
    <string name="clear_views_history_title">Clear watch history</string>
    <string name="clear_views_history_summary">Deletes the history of played streams and the playback positions</string>
    <string name="delete_view_history_alert">Delete entire watch history?</string>
    <string name="watch_history_deleted">Watch history deleted</string>
    <string name="clear_playback_states_title">Delete playback positions</string>
    <string name="clear_playback_states_summary">Deletes all playback positions</string>
    <string name="delete_playback_states_alert">Delete all playback positions?</string>
    <string name="watch_history_states_deleted">Playback positions deleted</string>
    <string name="clear_search_history_title">Clear search history</string>
    <string name="clear_search_history_summary">Deletes history of search keywords</string>
    <string name="delete_search_history_alert">Delete entire search history?</string>
    <string name="search_history_deleted">Search history deleted</string>
    <string name="help">Help</string>
    <!-- error strings -->
    <string name="general_error">Error</string>
    <string name="download_to_sdcard_error_title">External storage unavailable</string>
    <string name="download_to_sdcard_error_message">Downloading to external SD card not possible. Reset download folder location?</string>
    <string name="network_error">Network error</string>
    <string name="could_not_load_thumbnails">Could not load all thumbnails</string>
    <string name="youtube_signature_deobfuscation_error">Could not deobfuscate video URL signature</string>
    <string name="parsing_error">Could not parse website</string>
    <string name="content_not_available">Content unavailable</string>
    <string name="could_not_setup_download_menu">Could not set up download menu</string>
    <string name="app_ui_crash">App/UI crashed</string>
    <string name="player_stream_failure">Could not play this stream</string>
    <string name="player_unrecoverable_failure">Unrecoverable player error occurred</string>
    <string name="player_recoverable_failure">Recovering from player error</string>
    <string name="external_player_unsupported_link_type">External players don\'t support these types of links</string>
    <string name="video_streams_empty">No video streams found</string>
    <string name="audio_streams_empty">No audio streams found</string>
    <string name="missing_file">File moved or deleted</string>
    <string name="invalid_directory">No such folder</string>
    <string name="invalid_source">No such file/content source</string>
    <string name="invalid_file">The file doesn\'t exist or permission to read or write to it is lacking</string>
    <string name="file_name_empty_error">Filename cannot be empty</string>
    <string name="error_occurred_detail">An error occurred: %1$s</string>
    <string name="no_streams_available_download">No streams available to download</string>
    <string name="saved_tabs_invalid_json">Could not read saved tabs, so using default ones</string>
    <string name="restore_defaults">Restore defaults</string>
    <string name="restore_defaults_confirmation">Do you want to restore defaults?</string>
    <string name="permission_display_over_apps">Give permission to display over other apps</string>
    <string name="invalid_color_toast">Invalid color</string>
    <!-- error activity -->
    <string name="error_report_notification_title">NewPipe encountered an error, tap to report</string>
    <string name="error_report_notification_toast">An error occurred, see the notification</string>
    <string name="sorry_string">Sorry, that should not have happened.</string>
    <string name="error_report_button_text">Report this error via e-mail</string>
    <string name="copy_for_github">Copy formatted report</string>
    <string name="error_report_open_issue_button_text">Report on GitHub</string>
    <string name="error_report_open_github_notice">Please check whether an issue discussing your crash already exists. When creating duplicate tickets, you take time from us which we could spend with fixing the actual bug.</string>
    <string name="error_snackbar_message">Sorry, something went wrong.</string>
    <string name="error_snackbar_action">Report</string>
    <string name="what_device_headline">Info:</string>
    <string name="what_happened_headline">What happened:</string>
    <string name="info_labels">What:\\nRequest:\\nContent Language:\\nContent Country:\\nApp Language:\\nService:\\nGMT Time:\\nPackage:\\nVersion:\\nOS version:</string>
    <string name="your_comment">Your comment (in English):</string>
    <string name="error_details_headline">Details:</string>
    <!-- Content descriptions (for better accessibility) -->
    <string name="detail_thumbnail_view_description">Play video, duration:</string>
    <string name="detail_uploader_thumbnail_view_description">Uploader\'s avatar thumbnail</string>
    <string name="detail_likes_img_view_description">Likes</string>
    <string name="detail_dislikes_img_view_description">Dislikes</string>
    <string name="comments_tab_description">Comments</string>
    <string name="related_items_tab_description">Related items</string>
    <string name="description_tab_description">Description</string>
    <string name="search_no_results">No results</string>
    <string name="empty_subscription_feed_subtitle">Nothing here but crickets</string>
    <string name="detail_drag_description">Drag to reorder</string>
    <string name="video">Video</string>
    <string name="audio">Audio</string>
    <string name="retry">Retry</string>
    <string name="short_thousand">k</string>
    <string name="short_million">M</string>
    <string name="short_billion">B</string>
    <string name="drawer_header_description">Toggle service, currently selected:</string>
    <!--Zero don't get selected (in some languages) as it is not a "special case" for android-->
    <string name="no_subscribers">No subscribers</string>
    <plurals name="subscribers">
        <item quantity="one">%s subscriber</item>
        <item quantity="other">%s subscribers</item>
    </plurals>
    <string name="subscribers_count_not_available">Subscriber count unavailable</string>
    <string name="no_views">No views</string>
    <plurals name="views">
        <item quantity="one">%s view</item>
        <item quantity="other">%s views</item>
    </plurals>
    <string name="no_one_watching">No one is watching</string>
    <plurals name="watching">
        <item quantity="one">%s watching</item>
        <item quantity="other">%s watching</item>
    </plurals>
    <string name="no_one_listening">No one is listening</string>
    <plurals name="listening">
        <item quantity="one">%s listener</item>
        <item quantity="other">%s listeners</item>
    </plurals>
    <string name="no_videos">No videos</string>
    <string name="more_than_100_videos">100+ videos</string>
    <string name="infinite_videos">∞ videos</string>
    <plurals name="videos">
        <item quantity="one">%s video</item>
        <item quantity="other">%s videos</item>
    </plurals>
    <string name="no_comments">No comments</string>
    <string name="comments_are_disabled">Comments are disabled</string>
    <plurals name="new_streams">
        <item quantity="one">%s new stream</item>
        <item quantity="other">%s new streams</item>
    </plurals>
    <!-- Missions -->
    <string name="start">Start</string>
    <string name="pause">Pause</string>
    <string name="create">Create</string>
    <string name="delete">Delete</string>
    <string name="checksum">Checksum</string>
    <string name="dismiss">Dismiss</string>
    <string name="rename">Rename</string>
    <!-- Msg -->
    <string name="msg_name">Filename</string>
    <string name="msg_threads">Threads</string>
    <string name="msg_error">Error</string>
    <string name="msg_running">NewPipe Downloading</string>
    <string name="msg_running_detail">Tap for details</string>
    <string name="msg_calculating_hash">Calculating hash</string>
    <string name="msg_wait">Please wait…</string>
    <string name="msg_copied">Copied to clipboard</string>
    <string name="no_available_dir">Please define a download folder later in settings</string>
    <string name="no_dir_yet">No download folder set yet, choose the default download folder now</string>
    <string name="msg_popup_permission">This permission is needed to\nopen in popup mode</string>
    <string name="one_item_deleted">1 item deleted.</string>
    <!-- reCAPTCHA -->
    <string name="title_activity_recaptcha">reCAPTCHA challenge</string>
    <string name="subtitle_activity_recaptcha">Press \"Done\" when solved</string>
    <string name="recaptcha_request_toast">reCAPTCHA challenge requested</string>
    <string name="recaptcha_solve">Solve</string>
    <string name="recaptcha_done_button">Done</string>
    <!-- Downloads -->
    <string name="settings_category_downloads_title">Download</string>
    <string name="settings_file_charset_title">Allowed characters in filenames</string>
    <string name="settings_file_replacement_character_summary">Invalid characters are replaced with this value</string>
    <string name="settings_file_replacement_character_title">Replacement character</string>
    <string name="charset_letters_and_digits">Letters and digits</string>
    <string name="charset_most_special_characters">Most special characters</string>
    <string name="toast_no_player">No app installed to play this file</string>
    <!-- About -->
    <string name="title_activity_about">About NewPipe</string>
    <string name="title_licenses">Third-party Licenses</string>
    <string name="copyright">© %1$s by %2$s under %3$s</string>
    <string name="tab_about">About \u0026 FAQ</string>
    <string name="tab_licenses">Licenses</string>
    <string name="app_description">Libre lightweight streaming on Android.</string>
    <string name="contribution_title">Contribute</string>
    <string name="contribution_encouragement">Whether you have ideas of; translation, design changes, code cleaning, or real heavy code changes—help is always welcome. The more is done the better it gets!</string>
    <string name="view_on_github">View on GitHub</string>
    <string name="donation_title">Donate</string>
    <string name="donation_encouragement">NewPipe is developed by volunteers spending their free time bringing you the best user experience. Give back to help developers make NewPipe even better while they enjoy a cup of coffee.</string>
    <string name="give_back">Give back</string>
    <string name="website_title">Website</string>
    <string name="website_encouragement">Visit the NewPipe Website for more info and news.</string>
    <string name="privacy_policy_title">NewPipe\'s Privacy Policy</string>
    <string name="privacy_policy_encouragement">The NewPipe project takes your privacy very seriously. Therefore, the app does not collect any data without your consent.\nNewPipe\'s privacy policy explains in detail what data is sent and stored when you send a crash report.</string>
    <string name="read_privacy_policy">Read privacy policy</string>
    <string name="app_license_title">NewPipe\'s License</string>
    <string name="app_license">NewPipe is copyleft libre software: You can use, study, share, and improve it at will. Specifically you can redistribute and/or modify it under the terms of the GNU General Public License as published by the Free Software Foundation, either version 3 of the License, or (at your option) any later version.</string>
    <string name="read_full_license">Read license</string>
    <string name="faq_title">Frequently asked questions</string>
    <string name="faq_description">If you are having trouble using the app, be sure to check out these answers to common questions!</string>
    <string name="faq">View on website</string>
    <!-- History -->
    <string name="title_activity_history">History</string>
    <string name="action_history">History</string>
    <string name="delete_item_search_history">Do you want to delete this item from search history?</string>
    <string name="title_last_played">Last Played</string>
    <string name="title_most_played">Most Played</string>
    <!-- Content -->
    <string name="main_page_content">Content of main page</string>
    <string name="main_page_content_summary">What tabs are shown on the main page</string>
    <string name="main_page_content_swipe_remove">Swipe items to remove them</string>
    <string name="blank_page_summary">Blank Page</string>
    <string name="kiosk_page_summary">Kiosk Page</string>
    <string name="default_kiosk_page_summary">Default Kiosk</string>
    <string name="channel_page_summary">Channel Page</string>
    <string name="select_a_channel">Select a channel</string>
    <string name="no_channel_subscribed_yet">No channel subscriptions yet</string>
    <string name="select_a_playlist">Select a playlist</string>
    <string name="no_playlist_bookmarked_yet">No playlist bookmarks yet</string>
    <string name="select_a_kiosk">Select a kiosk</string>
    <string name="export_complete_toast">Exported</string>
    <string name="import_complete_toast">Imported</string>
    <string name="no_valid_zip_file">No valid ZIP file</string>
    <string name="could_not_import_all_files">Warning: Could not import all files.</string>
    <string name="override_current_data">This will override your current setup.</string>
    <string name="import_settings">Do you want to also import settings?</string>
    <string name="error_unable_to_load_comments">Could not load comments</string>
    <string name="localization_changes_requires_app_restart">The language will change once the app is restarted</string>
    <!-- Kiosk Names -->
    <string name="trending">Trending</string>
    <string name="top_50">Top 50</string>
    <string name="new_and_hot">New and hot</string>
    <string name="local">Local</string>
    <string name="recently_added">Recently added</string>
    <string name="most_liked">Most liked</string>
    <string name="conferences">Conferences</string>
    <!-- Play Queue -->
    <string name="title_activity_play_queue">Play queue</string>
    <string name="play_queue_remove">Remove</string>
    <string name="play_queue_stream_detail">Details</string>
    <string name="play_queue_audio_settings">Audio Settings</string>
    <string name="hold_to_append">Hold to enqueue</string>
    <string name="show_channel_details">Show channel details</string>
    <string name="enqueue_stream">Enqueue</string>
    <string name="enqueued">Enqueued</string>
    <string name="enqueue_next_stream">Enqueue next</string>
    <string name="enqueued_next">Enqueued next</string>
    <string name="start_here_on_background">Start playing in the background</string>
    <string name="start_here_on_popup">Start playing in a popup</string>
    <string name="loading_stream_details">Loading stream details…</string>
    <!-- Drawer -->
    <string name="drawer_open">Open Drawer</string>
    <string name="drawer_close">Close Drawer</string>
    <!-- Preferred player -->
    <string name="preferred_open_action_settings_title">Preferred \'open\' action</string>
    <string name="preferred_open_action_settings_summary">Default action when opening content — %s</string>
    <string name="video_player">Video player</string>
    <string name="background_player">Background player</string>
    <string name="popup_player">Popup player</string>
    <string name="always_ask_open_action">Always ask</string>
    <string name="preferred_player_fetcher_notification_title">Getting info…</string>
    <string name="preferred_player_fetcher_notification_message">"Loading requested content"</string>
    <!-- Local Playlist -->
    <string name="create_playlist">New Playlist</string>
    <string name="rename_playlist">Rename</string>
    <string name="name">Name</string>
    <string name="add_to_playlist">Add to playlist</string>
    <string name="processing_may_take_a_moment">Processing… May take a moment</string>
    <string name="mute">Mute</string>
    <string name="unmute">Unmute</string>
    <string name="set_as_playlist_thumbnail">Set as playlist thumbnail</string>
    <string name="bookmark_playlist">Bookmark Playlist</string>
    <string name="unbookmark_playlist">Remove Bookmark</string>
    <string name="delete_playlist_prompt">Delete this playlist\?</string>
    <string name="playlist_creation_success">Playlist created</string>
    <string name="playlist_add_stream_success">Playlisted</string>
    <string name="playlist_thumbnail_change_success">Playlist thumbnail changed.</string>
    <string name="playlist_no_uploader">Auto-generated (no uploader found)</string>
    <!-- Players -->
    <string name="caption_none">No Captions</string>
    <string name="resize_fit">Fit</string>
    <string name="resize_fill">Fill</string>
    <string name="resize_zoom">Zoom</string>
    <string name="caption_auto_generated">Auto-generated</string>
    <!-- Caption Settings -->
    <string name="caption_setting_title">Captions</string>
    <string name="caption_setting_description">Modify player caption text scale and background styles. Requires app restart to take effect</string>
    <!-- Debug Settings -->
    <string name="leak_canary_not_available">LeakCanary is not available</string>
    <string name="enable_leak_canary_summary">Memory leak monitoring may cause the app to become unresponsive when heap dumping</string>
    <string name="show_memory_leaks">Show memory leaks</string>
    <string name="enable_disposed_exceptions_title">Report out-of-lifecycle errors</string>
    <string name="enable_disposed_exceptions_summary">Force reporting of undeliverable Rx exceptions outside of fragment or activity lifecycle after disposal</string>
    <string name="show_original_time_ago_title">Show original time ago on items</string>
    <string name="show_original_time_ago_summary">Original texts from services will be visible in stream items</string>
    <string name="disable_media_tunneling_title">Disable media tunneling</string>
    <string name="disable_media_tunneling_summary">Disable media tunneling if you experience a black screen or stuttering on video playback</string>
    <string name="show_image_indicators_title">Show image indicators</string>
    <string name="show_image_indicators_summary">Show Picasso colored ribbons on top of images indicating their source: red for network, blue for disk and green for memory</string>
    <string name="show_crash_the_player_title">Show \"Crash the player\"</string>
    <string name="show_crash_the_player_summary">Shows a crash option when using the player</string>
    <string name="check_new_streams">Run check for new streams</string>
    <string name="crash_the_app">Crash the app</string>
    <string name="show_error_snackbar">Show an error snackbar</string>
    <string name="create_error_notification">Create an error notification</string>
    <!-- Subscriptions import/export -->
    <string name="import_title">Import</string>
    <string name="import_from">Import from</string>
    <string name="export_to">Export to</string>
    <string name="import_ongoing">Importing…</string>
    <string name="export_ongoing">Exporting…</string>
    <string name="import_file_title">Import file</string>
    <string name="previous_export">Previous export</string>
    <string name="subscriptions_import_unsuccessful">Could not import subscriptions</string>
    <string name="subscriptions_export_unsuccessful">Could not export subscriptions</string>
    <string name="import_youtube_instructions">Import YouTube subscriptions from Google takeout:
\n
\n1. Go to this URL: %1$s
\n2. Log in when asked
\n3. Click on \"All data included\", then on \"Deselect all\", then select only \"subscriptions\" and click \"OK\"
\n4. Click on \"Next step\" and then on \"Create export\"
\n5. Click on the \"Download\" button after it appears
\n6. Click on IMPORT FILE below and select the downloaded .zip file
\n7. [If the .zip import fails] Extract the .csv file (usually under \"YouTube and YouTube Music/subscriptions/subscriptions.csv\"), click on IMPORT FILE below and select the extracted csv file</string>
    <string name="import_soundcloud_instructions">Import a SoundCloud profile by typing either the URL or your ID:\n\n1. Enable \"desktop mode\" in a web-browser (the site is not available for mobile devices)\n2. Go to this URL: %1$s\n3. Log in when asked\n4. Copy the profile URL you were redirected to.</string>
    <string name="import_soundcloud_instructions_hint">yourID, soundcloud.com/yourid</string>
    <string name="import_network_expensive_warning">Keep in mind this operation can be network expensive.\n\nDo you want to continue?</string>
    <!-- Playback Parameters -->
    <string name="playback_speed_control">Playback Speed Controls</string>
    <string name="playback_tempo">Tempo</string>
    <string name="playback_pitch">Pitch</string>
    <string name="unhook_checkbox">Unhook (may cause distortion)</string>
    <string name="skip_silence_checkbox">Fast-forward during silence</string>
    <string name="playback_step">Step</string>
    <string name="playback_reset">Reset</string>
    <string name="percent">Percent</string>
    <string name="semitone">Semitone</string>
    <!-- GDPR dialog -->
    <string name="start_accept_privacy_policy">In order to comply with the European General Data Protection Regulation (GDPR), we hereby draw your attention to NewPipe\'s privacy policy. Please read it carefully.
\nYou must accept it to send us the bug report.</string>
    <string name="accept">Accept</string>
    <string name="decline">Decline</string>
    <!-- Limit mobile data usage  -->
    <string name="limit_data_usage_none_description">No limit</string>
    <string name="limit_mobile_data_usage_title">Limit resolution when using mobile data</string>
    <string-array name="limit_data_usage_description_list">
        <item>@string/limit_data_usage_none_description</item>
        <item>1080p60</item>
        <item>1080p</item>
        <item>720p60</item>
        <item>720p</item>
        <item>480p</item>
        <item>360p</item>
        <item>240p</item>
        <item>144p</item>
    </string-array>
    <!-- Notifications settings -->
    <string name="enable_streams_notifications_title">New streams notifications</string>
    <string name="enable_streams_notifications_summary">Notify about new streams from subscriptions</string>
    <string name="streams_notifications_interval_title">Checking frequency</string>
    <string name="streams_notifications_network_title">Required network connection</string>
    <string name="any_network">Any network</string>
    <!-- Updates Settings -->
    <string name="updates_setting_title">Updates</string>
    <string name="updates_setting_description">Show a notification to prompt app update when a new version is available</string>
    <string name="manual_update_title">Check for updates</string>
    <string name="manual_update_description">Manually check for new versions</string>
    <!-- Minimize to exit action -->
    <string name="minimize_on_exit_title">Minimize on app switch</string>
    <string name="minimize_on_exit_summary">Action when switching to other app from main video player — %s</string>
    <string name="minimize_on_exit_none_description">None</string>
    <string name="minimize_on_exit_background_description">Minimize to background player</string>
    <string name="minimize_on_exit_popup_description">Minimize to popup player</string>
    <!-- Autoplay behavior -->
    <string name="autoplay_summary">Start playback automatically — %s</string>
    <string name="wifi_only">Only on Wi-Fi</string>
    <string name="never">Never</string>
    <string name="list_view_mode">List view mode</string>
    <string name="list">List</string>
    <string name="grid">Grid</string>
    <string name="auto">Auto</string>
    <!-- Seekbar Preview Thumbnail-->
    <string name="seekbar_preview_thumbnail_title">Seekbar thumbnail preview</string>
    <string name="high_quality_larger">High quality (larger)</string>
    <string name="low_quality_smaller">Low quality (smaller)</string>
    <string name="dont_show">Don\'t show</string>
    <!-- App update notification -->
    <string name="app_update_notification_content_title">NewPipe update is available!</string>
    <string name="app_update_notification_content_text">Tap to download</string>
    <string name="missions_header_finished">Finished</string>
    <string name="missions_header_pending">Pending</string>
    <string name="paused">paused</string>
    <string name="queued">queued</string>
    <string name="post_processing">post-processing</string>
    <string name="recovering">recovering</string>
    <string name="enqueue">Enqueue</string>
    <string name="permission_denied">Action denied by the system</string>
    <string name="checking_updates_toast">Checking for updates…</string>
    <!-- download notifications -->
    <string name="download_failed">Download failed</string>
    <plurals name="download_finished_notification">
        <item quantity="one">Download finished</item>
        <item quantity="other">%s downloads finished</item>
    </plurals>
    <!-- dialog about existing downloads -->
    <string name="generate_unique_name">Generate unique name</string>
    <string name="overwrite">Overwrite</string>
    <string name="overwrite_unrelated_warning">A file with this name already exists</string>
    <string name="overwrite_finished_warning">A downloaded file with this name already exists</string>
    <string name="overwrite_failed">cannot overwrite the file</string>
    <string name="download_already_running">There is a download in progress with this name</string>
    <string name="download_already_pending">There is a pending download with this name</string>
    <!-- message dialog about download error -->
    <string name="show_error">Show error</string>
    <string name="error_file_creation">The file cannot be created</string>
    <string name="error_path_creation">The destination folder cannot be created</string>
    <string name="error_ssl_exception">Could not establish a secure connection</string>
    <string name="error_unknown_host">Could not find the server</string>
    <string name="error_connect_host">Cannot connect to the server</string>
    <string name="error_http_no_content">The server does not send data</string>
    <string name="error_http_unsupported_range">The server does not accept multi-threaded downloads, retry with @string/msg_threads = 1</string>
    <string name="error_http_not_found">Not found</string>
    <string name="error_postprocessing_failed">Post-processing failed</string>
    <string name="error_postprocessing_stopped">NewPipe was closed while working on the file</string>
    <string name="error_insufficient_storage">No space left on device</string>
    <string name="error_progress_lost">Progress lost, because the file was deleted</string>
    <string name="error_timeout">Connection timeout</string>
    <string name="error_download_resource_gone">Cannot recover this download</string>
    <string name="clear_download_history">Clear download history</string>
    <string name="confirm_prompt">Do you want to clear your download history or delete all downloaded files?</string>
    <string name="delete_downloaded_files">Delete downloaded files</string>
    <string name="delete_downloaded_files_confirm">Erase all downloaded files from disk?</string>
    <plurals name="deleted_downloads_toast">
        <item quantity="one">Deleted %1$s download</item>
        <item quantity="other">Deleted %1$s downloads</item>
    </plurals>
    <string name="stop">Stop</string>
    <string name="max_retry_msg">Maximum retries</string>
    <string name="max_retry_desc">Maximum number of attempts before canceling the download</string>
    <string name="pause_downloads_on_mobile">Interrupt on metered networks</string>
    <string name="pause_downloads_on_mobile_desc">Useful when switching to mobile data, although some downloads cannot be suspended</string>
    <string name="close">Close</string>
    <string name="enable_queue_limit">Limit download queue</string>
    <string name="enable_queue_limit_desc">One download will run at the same time</string>
    <string name="start_downloads">Start downloads</string>
    <string name="pause_downloads">Pause downloads</string>
    <string name="downloads_storage_ask_title">Ask where to download</string>
    <string name="downloads_storage_ask_summary">You will be asked where to save each download.\nEnable the system folder picker (SAF) if you want to download to an external SD card</string>
    <string name="downloads_storage_ask_summary_no_saf_notice">You will be asked where to save each download</string>
    <string name="downloads_storage_use_saf_title">Use system folder picker (SAF)</string>
    <string name="downloads_storage_use_saf_summary">The \'Storage Access Framework\' allows downloads to an external SD card</string>
    <string name="downloads_storage_use_saf_summary_api_29">Starting from Android 10 only \'Storage Access Framework\' is supported</string>
    <string name="choose_instance_prompt">Choose an instance</string>
    <string name="app_language_title">App language</string>
    <string name="systems_language">System default</string>
    <string name="remove_watched">Remove watched</string>
    <string name="remove_watched_popup_title">Remove watched videos?</string>
    <string name="remove_watched_popup_warning">Videos that have been watched before and after being added to the playlist will be removed.
\nAre you sure\? This cannot be undone!</string>
    <string name="remove_watched_popup_yes_and_partially_watched_videos">Yes, and partially watched videos</string>
    <string name="new_seek_duration_toast">Due to ExoPlayer constraints the seek duration was set to %d seconds</string>
    <!-- Time duration plurals -->
    <plurals name="seconds">
        <item quantity="one">%d second</item>
        <item quantity="other">%d seconds</item>
    </plurals>
    <plurals name="minutes">
        <item quantity="one">%d minute</item>
        <item quantity="other">%d minutes</item>
    </plurals>
    <plurals name="hours">
        <item quantity="one">%d hour</item>
        <item quantity="other">%d hours</item>
    </plurals>
    <plurals name="days">
        <item quantity="one">%d day</item>
        <item quantity="other">%d days</item>
    </plurals>
    <!-- Feed -->
    <string name="fragment_feed_title">What\'s New</string>
    <string name="feed_groups_header_title">Channel groups</string>
    <string name="feed_oldest_subscription_update">Feed last updated: %s</string>
    <string name="feed_subscription_not_loaded_count">Not loaded: %d</string>
    <string name="feed_notification_loading">Loading feed…</string>
    <string name="feed_processing_message">Processing feed…</string>
    <string name="feed_new_items">New feed items</string>
    <string name="feed_group_dialog_select_subscriptions">Select subscriptions</string>
    <string name="feed_group_dialog_empty_selection">No subscription selected</string>
    <plurals name="feed_group_dialog_selection_count">
        <item quantity="one">%d selected</item>
        <item quantity="other">%d selected</item>
    </plurals>
    <string name="feed_group_dialog_empty_name">Empty group name</string>
    <string name="feed_group_dialog_delete_message">Do you want to delete this group?</string>
    <string name="feed_create_new_group_button_title">New</string>
    <string name="feed_group_show_only_ungrouped_subscriptions">Show only ungrouped subscriptions</string>
    <string name="settings_category_feed_title">Feed</string>
    <string name="feed_update_threshold_title">Feed update threshold</string>
    <string name="feed_update_threshold_summary">Time after last update before a subscription is considered outdated — %s</string>
    <string name="feed_update_threshold_option_always_update">Always update</string>
    <string name="feed_load_error">Error loading feed</string>
    <string name="feed_load_error_account_info">Could not load feed for \'%s\'.</string>
    <string name="feed_load_error_terminated">The author\'s account has been terminated.\nNewPipe will not be able to load this feed in the future.\nDo you want to unsubscribe from this channel?</string>
    <string name="feed_load_error_fast_unknown">The fast feed mode does not provide more info on this.</string>
    <string name="feed_use_dedicated_fetch_method_title">Fetch from dedicated feed when available</string>
    <string name="feed_use_dedicated_fetch_method_summary">Available in some services, it is usually much faster but may return a limited amount of items and often incomplete information (e.g. no duration, item type, no live status)</string>
    <string name="feed_use_dedicated_fetch_method_enable_button">Enable fast mode</string>
    <string name="feed_use_dedicated_fetch_method_disable_button">Disable fast mode</string>
    <string name="feed_use_dedicated_fetch_method_help_text">Do you think feed loading is too slow\? If so, try enabling fast loading (you can change it in settings or by pressing the button below).
\n
\nNewPipe offers two feed loading strategies:
\n• Fetching the whole subscription channel, which is slow but complete.
\n• Using a dedicated service endpoint, which is fast but usually not complete.
\n
\nThe difference between the two is that the fast one usually lacks some information, like the item\'s duration or type (can\'t distinguish between live videos and normal ones) and it may return less items.
\n
\nYouTube is an example of a service that offers this fast method with its RSS feed.
\n
\nSo the choice boils down to what you prefer: speed or precise information.</string>
    <string name="feed_toggle_show_played_items">Show watched items</string>
    <string name="feed_toggle_hide_played_items">Hide watched items</string>
    <string name="content_not_supported">This content is not yet supported by NewPipe.\n\nIt will hopefully be supported in a future version.</string>
    <string name="detail_sub_channel_thumbnail_view_description">Channel\'s avatar thumbnail</string>
    <string name="channel_created_by">Created by %s</string>
    <string name="video_detail_by">By %s</string>
    <string name="playlist_page_summary">Playlist page</string>
    <string name="show_thumbnail_title">Show thumbnail</string>
    <string name="show_thumbnail_summary">Use thumbnail for both lock screen background and notifications</string>
    <string name="recent">Recent</string>
    <string name="chapters">Chapters</string>
    <string name="no_app_to_open_intent">No app on your device can open this</string>
    <string name="no_appropriate_file_manager_message">No appropriate file manager was found for this action.
\nPlease install a file manager or try to disable \'%s\' in the download settings</string>
    <string name="no_appropriate_file_manager_message_android_10">No appropriate file manager was found for this action.
\nPlease install a Storage Access Framework compatible file manager</string>
    <string name="georestricted_content">This content is not available in your country.</string>
    <string name="soundcloud_go_plus_content">This is a SoundCloud Go+ track, at least in your country, so it cannot be streamed or downloaded by NewPipe.</string>
    <string name="private_content">This content is private, so it cannot be streamed or downloaded by NewPipe.</string>
    <string name="youtube_music_premium_content">This video is available only to YouTube Music Premium members, so it cannot be streamed or downloaded by NewPipe.</string>
    <string name="account_terminated">Account terminated</string>
    <string name="service_provides_reason">%s provides this reason:</string>
    <string name="paid_content">This content is only available to users who have paid, so it cannot be streamed or downloaded by NewPipe.</string>
    <string name="featured">Featured</string>
    <string name="radio">Radio</string>
    <string name="auto_device_theme_title">Automatic (device theme)</string>
    <string name="night_theme_summary">Select your favorite night theme — %s</string>
    <string name="select_night_theme_toast">You can select your favorite night theme below</string>
    <string name="download_has_started">Download has started</string>
    <string name="description_select_note">You can now select text inside the description. Note that the page may flicker and links may not be clickable while in selection mode.</string>
    <string name="description_select_enable">Enable selecting text in the description</string>
    <string name="description_select_disable">Disable selecting text in the description</string>
    <string name="metadata_category">Category</string>
    <string name="metadata_tags">Tags</string>
    <string name="metadata_licence">Licence</string>
    <string name="metadata_privacy">Privacy</string>
    <string name="metadata_age_limit">Age limit</string>
    <string name="metadata_language">Language</string>
    <string name="metadata_support">Support</string>
    <string name="metadata_host">Host</string>
    <string name="metadata_thumbnail_url">Thumbnail URL</string>
    <string name="metadata_privacy_public">Public</string>
    <string name="metadata_privacy_unlisted">Unlisted</string>
    <string name="metadata_privacy_private">Private</string>
    <string name="metadata_privacy_internal">Internal</string>
    <string name="detail_pinned_comment_view_description">Pinned comment</string>
    <string name="detail_heart_img_view_description">Hearted by creator</string>
    <string name="open_website_license">Open website</string>
    <string name="tablet_mode_title">Tablet mode</string>
    <string name="on">On</string>
    <string name="off">Off</string>
    <!-- Progressive Load Interval -->
    <string name="progressive_load_interval_exoplayer_default">ExoPlayer default</string>
    <!-- New streams notifications -->
    <string name="notifications_disabled">Notifications are disabled</string>
    <string name="get_notified">Get notified</string>
    <string name="you_successfully_subscribed">You now subscribed to this channel</string>
    <string name="enumeration_comma">,</string>
    <string name="toggle_all">Toggle all</string>
    <string name="streams_not_yet_supported_removed">Streams which are not yet supported by the downloader are not shown</string>
    <string name="selected_stream_external_player_not_supported">The selected stream is not supported by external players</string>
    <string name="no_audio_streams_available_for_external_players">No audio streams are available for external players</string>
    <string name="no_video_streams_available_for_external_players">No video streams are available for external players</string>
    <string name="select_quality_external_players">Select quality for external players</string>
    <string name="unknown_format">Unknown format</string>
    <string name="unknown_quality">Unknown quality</string>
    <string name="feed_toggle_show_future_items">Show future items</string>
    <string name="feed_toggle_hide_future_items">Hide future items</string>
<<<<<<< HEAD
    <!-- SponsorBlock -->
    <string name="sponsor_block">SponsorBlock</string>
    <string name="sponsor_block_home_page_title">View Website</string>
    <string name="sponsor_block_home_page_summary">View the official SponsorBlock website.</string>
    <string name="sponsor_block_enable_title">Skip Sponsors</string>
    <string name="sponsor_block_enable_summary">Use the SponsorBlock API to automatically skip sponsors in videos. This currently only works for YouTube videos.</string>
    <string name="sponsor_block_api_url_title">API Url</string>
    <string name="sponsor_block_api_url_summary">The url to use when querying the SponsorBlock API. This must be set for SponsorBlock to work.</string>
    <string name="sponsor_block_notifications_title">Notify when sponsors are skipped</string>
    <string name="sponsor_block_notifications_summary">Show a toast notification when a sponsor is automatically skipped.</string>
    <string name="sponsor_block_privacy_title">View Privacy Policy</string>
    <string name="sponsor_block_privacy_summary">View SponsorBlock\'s privacy policy.</string>
    <string name="sponsor_block_api_url_help_text">This is the URL that will be queried when the application needs to know which parts of a video to skip.\n\nYou can set the official URL by clicking the \'Use Official\' option below, though it is highly recommended you view SponsorBlock\'s privacy policy before you do.</string>
    <string name="sponsor_block_privacy_policy_text">SponsorBlock Privacy Policy</string>
    <string name="sponsor_block_homepage_url">https://sponsor.ajay.app/</string>
    <string name="sponsor_block_default_api_url">https://sponsor.ajay.app/api/</string>
    <string name="sponsor_block_privacy_policy_url">https://gist.github.com/ajayyy/aa9f8ded2b573d4f73a3ffa0ef74f796</string>
    <string name="sponsor_block_skip_sponsor_toast">Skipped sponsor</string>
    <string name="sponsor_block_skip_intro_toast">Skipped intermission/intro</string>
    <string name="sponsor_block_skip_outro_toast">Skipped endcards/credits</string>
    <string name="sponsor_block_skip_interaction_toast">Skipped interaction reminder</string>
    <string name="sponsor_block_skip_self_promo_toast">Skipped unpaid/self promo</string>
    <string name="sponsor_block_skip_non_music_toast">Skipped non-music</string>
    <string name="sponsor_block_skip_preview_toast">Skipped preview/recap</string>
    <string name="sponsor_block_skip_filler_toast">Skipped filler</string>
    <string name="sponsor_block_toggle_skipping">Toggle skipping sponsors</string>
    <string name="sponsor_block_clear_whitelist_title">Clear Whitelist</string>
    <string name="sponsor_block_clear_whitelist_summary">Clear the list of uploaders SponsorBlock will ignore.</string>
    <string name="sponsor_block_enabled_toast">SponsorBlock enabled</string>
    <string name="sponsor_block_disabled_toast">SponsorBlock disabled</string>
    <string name="sponsor_block_whitelist_cleared_toast">Whitelist cleared</string>
    <string name="sponsor_block_uploader_added_to_whitelist_toast">Uploader added to whitelist</string>
    <string name="sponsor_block_uploader_removed_from_whitelist_toast">Uploader removed from whitelist</string>
    <string name="sponsor_block_confirm_clear_whitelist">Are you sure you want to clear the whitelist?</string>
    <string name="sponsor_block_confirm_reset_colors">Are you sure you want to reset the category colors?</string>
    <string name="sponsor_block_reset_colors_toast">Colors reset.</string>
    <!-- Extras -->
    <string name="extras">Extras</string>
    <string name="extras_todo_summary">Tweaks, workarounds, and other miscellaneous settings belong here.</string>
    <string name="experimental_settings">Experimental Settings</string>
    <string name="enable_local_player_title">Enable Local Player (alpha)</string>
    <string name="enable_local_player_summary">Use a built-in player for local playback. This is still in early development so there will probably be a lot of issues, including conflicts with the existing player.</string>
    <string name="force_auto_fullscreen_title">Force Auto Fullscreen</string>
    <string name="force_auto_fullscreen_summary">If enabled, when the device is set to landscape, force fullscreen mode even if the device is a tablet or TV.</string>
    <string name="disable_error_reports_title">Disable Error Reporting</string>
    <string name="disable_error_reports_summary">Prevent all error reporting screens from appearing. This may result in the app behaving unexpectedly. <b>USE AT YOUR OWN RISK!</b></string>
    <string name="enable_return_youtube_dislike_title">Show Dislike Count</string>
    <string name="enable_return_youtube_dislike_summary">Use the ReturnYouTubeDislike API to show the amount of dislikes for a video. This only works for YouTube videos.\n<b>WARNING: Your IP address will be visible to the API. Use at your own risk!</b></string>
=======
    <string name="sort">Sort</string>
>>>>>>> a95a5ed1
</resources><|MERGE_RESOLUTION|>--- conflicted
+++ resolved
@@ -780,7 +780,7 @@
     <string name="unknown_quality">Unknown quality</string>
     <string name="feed_toggle_show_future_items">Show future items</string>
     <string name="feed_toggle_hide_future_items">Hide future items</string>
-<<<<<<< HEAD
+    <string name="sort">Sort</string>
     <!-- SponsorBlock -->
     <string name="sponsor_block">SponsorBlock</string>
     <string name="sponsor_block_home_page_title">View Website</string>
@@ -829,7 +829,4 @@
     <string name="disable_error_reports_summary">Prevent all error reporting screens from appearing. This may result in the app behaving unexpectedly. <b>USE AT YOUR OWN RISK!</b></string>
     <string name="enable_return_youtube_dislike_title">Show Dislike Count</string>
     <string name="enable_return_youtube_dislike_summary">Use the ReturnYouTubeDislike API to show the amount of dislikes for a video. This only works for YouTube videos.\n<b>WARNING: Your IP address will be visible to the API. Use at your own risk!</b></string>
-=======
-    <string name="sort">Sort</string>
->>>>>>> a95a5ed1
 </resources>