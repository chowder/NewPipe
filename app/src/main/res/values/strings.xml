﻿<?xml version="1.0" encoding="utf-8"?>
<resources>
    <string name="main_bg_subtitle">Tap \"Search\" to get started
\n</string>
    <string name="view_count_text">%1$s views</string>
    <string name="upload_date_text">Published on %1$s</string>
    <string name="no_player_found">No stream player found. Install VLC?</string>
    <string name="no_player_found_toast">No stream player found (you can install VLC to play it).</string>
    <string name="install">Install</string>
    <string name="cancel">Cancel</string>
    <string name="fdroid_vlc_url" translatable="false">https://f-droid.org/repository/browse/?fdfilter=vlc&amp;fdid=org.videolan.vlc</string>
    <string name="open_in_browser">Open in browser</string>
    <string name="open_in_popup_mode">Open in popup mode</string>
    <string name="open_with">Open with</string>
    <string name="share">Share</string>
    <string name="download">Download</string>
    <string name="controls_download_desc">Download stream file</string>
    <string name="search">Search</string>
    <string name="settings">Settings</string>
    <string name="did_you_mean">Did you mean \"%1$s\"?</string>
    <string name="search_showing_result_for">Showing results for: %s</string>
    <string name="share_dialog_title">Share with</string>
    <string name="choose_browser">Choose browser</string>
    <string name="screen_rotation">rotation</string>
    <string name="use_external_video_player_title">Use external video player</string>
    <string name="use_external_video_player_summary">Removes audio at some resolutions</string>
    <string name="use_external_audio_player_title">Use external audio player</string>
    <string name="popup_mode_share_menu_title">Popup mode</string>
    <string name="rss_button_title" translatable="false">RSS</string>
    <string name="subscribe_button_title">Subscribe</string>
    <string name="subscribed_button_title">Subscribed</string>
    <string name="unsubscribe">Unsubscribe</string>
    <string name="channel_unsubscribed">Channel unsubscribed</string>
    <string name="subscription_change_failed">Could not change subscription</string>
    <string name="subscription_update_failed">Could not update subscription</string>
    <string name="show_info">Show info</string>
    <string name="tab_main">Main</string>
    <string name="tab_subscriptions">Subscriptions</string>
    <string name="tab_bookmarks">Bookmarked Playlists</string>
    <string name="tab_new">New Tab</string>
    <string name="tab_choose">Choose Tab</string>
    <string name="controls_background_title">Background</string>
    <string name="controls_popup_title">Popup</string>
    <string name="controls_add_to_playlist_title">Add To</string>
    <string name="download_path_title">Video download folder</string>
    <string name="download_path_summary">Downloaded video files are stored here</string>
    <string name="download_path_dialog_title">Choose download folder for video files</string>
    <string name="download_path_audio_title">Audio download folder</string>
    <string name="download_path_audio_summary">Downloaded audio files are stored here</string>
    <string name="download_path_audio_dialog_title">Choose download folder for audio files</string>
    <string name="download_choose_new_path">Change the download folders to take effect</string>
    <string name="autoplay_by_calling_app_title">Autoplay</string>
    <string name="autoplay_by_calling_app_summary">Plays a video when NewPipe is called from another app</string>
    <string name="default_resolution_title">Default resolution</string>
    <string name="default_popup_resolution_title">Default popup resolution</string>
    <string name="show_higher_resolutions_title">Show higher resolutions</string>
    <string name="show_higher_resolutions_summary">Only some devices can play 2K/4K videos</string>
    <string name="play_with_kodi_title">Play with Kodi</string>
    <string name="kore_not_found">Install missing Kore app?</string>
    <string name="kore_package" translatable="false">org.xbmc.kore</string>
    <string name="show_play_with_kodi_title">Show \"Play with Kodi\" option</string>
    <string name="show_play_with_kodi_summary">Display an option to play a video via Kodi media center</string>
    <string name="notification_scale_to_square_image_title">Scale thumbnail to 1:1 aspect ratio</string>
    <string name="notification_scale_to_square_image_summary">Scale the video thumbnail shown in the notification from 16:9 to 1:1 aspect ratio (may introduce distortions)</string>
    <string name="notification_action_0_title">First action button</string>
    <string name="notification_action_1_title">Second action button</string>
    <string name="notification_action_2_title">Third action button</string>
    <string name="notification_action_3_title">Fourth action button</string>
    <string name="notification_action_4_title">Fifth action button</string>
    <string name="notification_actions_summary">Edit each notification action below by tapping on it. Select up to three of them to be shown in the compact notification by using the checkboxes on the right.</string>
    <string name="notification_actions_at_most_three">You can select at most three actions to show in the compact notification!</string>
    <string name="notification_action_repeat">Repeat</string>
    <string name="notification_action_shuffle">Shuffle</string>
    <string name="notification_action_buffering">Buffering</string>
    <string name="notification_action_nothing">Nothing</string>
    <string name="notification_colorize_title">Colorize notification</string>
    <string name="notification_colorize_summary">Have Android customize the notification\'s color according to the main color in the thumbnail (note that this is not available on all devices)</string>
    <string name="play_audio">Audio</string>
    <string name="default_audio_format_title">Default audio format</string>
    <string name="default_video_format_title">Default video format</string>
    <string name="theme_title">Theme</string>
    <string name="night_theme_title">Night Theme</string>
    <string name="light_theme_title">Light</string>
    <string name="dark_theme_title">Dark</string>
    <string name="black_theme_title">Black</string>
    <string name="popup_remember_size_pos_title">Remember popup properties</string>
    <string name="popup_remember_size_pos_summary">Remember last size and position of popup</string>
    <string name="use_inexact_seek_title">Use fast inexact seek</string>
    <string name="use_inexact_seek_summary">Inexact seek allows the player to seek to positions faster with reduced precision. Seeking for 5, 15 or 25 seconds doesn\'t work with this.</string>
    <string name="seek_duration_title">Fast-forward/-rewind seek duration</string>
    <string name="clear_queue_confirmation_title">Ask for confirmation before clearing a queue</string>
    <string name="clear_queue_confirmation_summary">Switching from one player to another may replace your queue</string>
    <string name="clear_queue_confirmation_description">The active player queue will be replaced</string>
    <string name="download_thumbnail_title">Load thumbnails</string>
    <string name="download_thumbnail_summary">Turn off to prevent loading thumbnails, saving data and memory usage. Changes clear both in-memory and on-disk image cache.</string>
    <string name="show_comments_title">Show comments</string>
    <string name="show_comments_summary">Turn off to hide comments</string>
    <string name="show_next_and_similar_title">Show \'Next\' and \'Similar\' videos</string>
    <string name="show_description_title">Show description</string>
    <string name="show_description_summary">Turn off to hide video description and additional information</string>
    <string name="show_meta_info_title">Show meta info</string>
    <string name="show_meta_info_summary">Turn off to hide meta info boxes with additional information about the stream creator, stream content or a search request.</string>
    <string name="thumbnail_cache_wipe_complete_notice">Image cache wiped</string>
    <string name="metadata_cache_wipe_title">Wipe cached metadata</string>
    <string name="metadata_cache_wipe_summary">Remove all cached webpage data</string>
    <string name="metadata_cache_wipe_complete_notice">Metadata cache wiped</string>
    <string name="auto_queue_title">Auto-queue next stream</string>
    <string name="auto_queue_summary">Continue ending (non-repeating) playback queue by appending a related stream</string>
    <string name="auto_queue_toggle">Auto-queue</string>
    <string name="volume_gesture_control_title">Volume gesture control</string>
    <string name="volume_gesture_control_summary">Use gestures to control player volume</string>
    <string name="brightness_gesture_control_title">Brightness gesture control</string>
    <string name="brightness_gesture_control_summary">Use gestures to control player brightness</string>
    <string name="player_gesture_controls_title">Player gesture controls</string>
    <string name="player_gesture_controls_summary">Use gestures to control player brightness and volume</string>
    <string name="show_search_suggestions_title">Search suggestions</string>
    <string name="show_search_suggestions_summary">Show suggestions when searching</string>
    <string name="enable_search_history_title">Search history</string>
    <string name="enable_search_history_summary">Store search queries locally</string>
    <string name="enable_watch_history_title">Watch history</string>
    <string name="enable_playback_resume_title">Resume playback</string>
    <string name="enable_playback_resume_summary">Restore last playback position</string>
    <string name="enable_playback_state_lists_title">Positions in lists</string>
    <string name="enable_playback_state_lists_summary">Show playback position indicators in lists</string>
    <string name="settings_category_clear_data_title">Clear data</string>
    <string name="enable_watch_history_summary">Keep track of watched videos</string>
    <string name="resume_on_audio_focus_gain_title">Resume playing</string>
    <string name="resume_on_audio_focus_gain_summary">Continue playing after interruptions (e.g. phonecalls)</string>
    <string name="download_dialog_title">Download</string>
    <string name="autoplay_title">Autoplay</string>
    <string name="show_hold_to_append_title">Show \"Hold to append\" tip</string>
    <string name="show_hold_to_append_summary">Show tip when pressing the background or the popup button in video \"Details:\"</string>
    <string name="unsupported_url">Unsupported URL</string>
    <string name="unsupported_url_dialog_message">Could not recognize the URL. Open with another app?</string>
    <string name="default_content_country_title">Default content country</string>
    <string name="service_title">Service</string>
    <string name="content_language_title">Default content language</string>
    <string name="peertube_instance_url_title">PeerTube instances</string>
    <string name="peertube_instance_url_summary">Select your favorite PeerTube instances</string>
    <string name="peertube_instance_url_help">Find the instances you like on %s</string>
    <string name="peertube_instance_list_url" translatable="false">https://joinpeertube.org/instances#instances-list</string>
    <string name="peertube_instance_add_title">Add instance</string>
    <string name="peertube_instance_add_help">Enter instance URL</string>
    <string name="peertube_instance_add_fail">Could not validate instance</string>
    <string name="peertube_instance_add_https_only">Only HTTPS URLs are supported</string>
    <string name="peertube_instance_add_exists">Instance already exists</string>
    <string name="settings_category_player_title">Player</string>
    <string name="settings_category_player_behavior_title">Behavior</string>
    <string name="settings_category_video_audio_title">Video and audio</string>
    <string name="settings_category_history_title">History and cache</string>
    <string name="settings_category_popup_title">Popup</string>
    <string name="settings_category_appearance_title">Appearance</string>
    <string name="settings_category_other_title">Other</string>
    <string name="settings_category_debug_title">Debug</string>
    <string name="settings_category_updates_title">Updates</string>
    <string name="settings_category_notification_title">Notification</string>
    <string name="settings_category_sponsor_block_title">SponsorBlock (Beta, Third-Party Service)</string>
    <string name="settings_category_sponsor_block_categories_title">SponsorBlock Categories</string>
    <string name="settings_category_sponsor_block_categories_summary">Customize which video segments to skip, along with their color markings on the seek bar.</string>
    <string name="settings_category_sponsor_block_categories_reset_colors_title">Reset Colors</string>
    <string name="settings_category_sponsor_block_category_enable_title">Enable</string>
    <string name="settings_category_sponsor_block_category_color">Seek Bar Color</string>
    <string name="settings_category_sponsor_block_category_sponsor_title">Sponsor</string>
    <string name="settings_category_sponsor_block_category_sponsor_summary">Paid promotion, paid referrals and direct advertisements. Not for self-promotion or free shoutouts to causes/creators/websites/products they like.</string>
    <string name="settings_category_sponsor_block_category_intro_title">Intermission/Intro Animation</string>
    <string name="settings_category_sponsor_block_category_intro_summary">An interval without actual content. Could be a pause, static frame, repeating animation. This should not be used for transitions containing information or be used on music videos.</string>
    <string name="settings_category_sponsor_block_category_outro_title">Endcards/Credits</string>
    <string name="settings_category_sponsor_block_category_outro_summary">Credits or when the YouTube endcards appear. Not for spoken conclusions. This should not include useful content. This should not be used on music videos.</string>
    <string name="settings_category_sponsor_block_category_interaction_title">Interaction Reminds (Subscribe)</string>
    <string name="settings_category_sponsor_block_category_interaction_summary">When there is a short reminder to like, subscribe or follow them in the middle of content. If it is long or about something specific, it should be under self promotion instead.</string>
    <string name="settings_category_sponsor_block_category_self_promo_title">Unpaid/Self Promotion</string>
    <string name="settings_category_sponsor_block_category_self_promo_summary">Similar to "sponsor" except for unpaid or self promotion. This includes sections about merchandise, donations, or information about who they collaborated with.</string>
    <string name="settings_category_sponsor_block_category_non_music_title">Music: Non-Music Section</string>
    <string name="settings_category_sponsor_block_category_non_music_summary">Only for use in music videos. This includes introductions or outros in music videos.</string>
    <string name="background_player_playing_toast">Playing in background</string>
    <string name="popup_playing_toast">Playing in popup mode</string>
    <string name="background_player_append">Queued on background player</string>
    <string name="popup_playing_append">Queued on popup player</string>
    <string name="c3s_url" translatable="false">https://www.c3s.cc/</string>
    <string name="content">Content</string>
    <string name="show_age_restricted_content_title">Show age restricted content</string>
    <string name="show_age_restricted_content_summary">Show content possibly unsuitable for children because it has an age limit (like 18+)</string>
    <string name="youtube_restricted_mode_enabled_title">Turn on YouTube\'s \"Restricted Mode\"</string>
    <string name="youtube_restricted_mode_enabled_summary">YouTube provides a \"Restricted Mode\" which hides potentially mature content</string>
    <string name="restricted_video">This video is age restricted.\n\nTurn on \"%1$s\" in the settings if you want to see it.</string>
    <string name="restricted_video_no_stream">This video is age-restricted.\nDue to new YouTube policies with age-restricted videos, NewPipe cannot access any of its video streams and thus is unable to play it.</string>
    <string name="duration_live">Live</string>
    <string name="downloads">Downloads</string>
    <string name="downloads_title">Downloads</string>
    <string name="error_report_title">Error report</string>
    <string name="all">All</string>
    <string name="channel">Channel</string>
    <string name="channels">Channels</string>
    <string name="playlist">Playlist</string>
    <string name="playlists">Playlists</string>
    <string name="videos_string">Videos</string>
    <string name="tracks">Tracks</string>
    <string name="users">Users</string>
    <string name="events">Events</string>
    <string name="songs">Songs</string>
    <string name="albums">Albums</string>
    <string name="artists">Artists</string>
    <string name="yes">Yes</string>
    <string name="no">No</string>
    <string name="later">Later</string>
    <string name="disabled">Disabled</string>
    <string name="filter">Filter</string>
    <string name="refresh">Refresh</string>
    <string name="clear">Clear</string>
    <string name="best_resolution">Best resolution</string>
    <string name="undo">Undo</string>
    <string name="file_deleted">File deleted</string>
    <string name="play_all">Play All</string>
    <string name="always">Always</string>
    <string name="just_once">Just Once</string>
    <string name="file">File</string>
    <string name="notification_channel_id" translatable="false">newpipe</string>
    <string name="notification_channel_name">NewPipe Notification</string>
    <string name="notification_channel_description">Notifications for NewPipe background and popup players</string>
    <string name="app_update_notification_channel_id" translatable="false">newpipeAppUpdate</string>
    <string name="app_update_notification_channel_name">App Update Notification</string>
    <string name="app_update_notification_channel_description">Notifications for new NewPipe version</string>
    <string name="hash_channel_id" translatable="false">newpipeHash</string>
    <string name="hash_channel_name">Video Hash Notification</string>
    <string name="hash_channel_description">Notifications for video hashing progress</string>
    <string name="unknown_content">[Unknown]</string>
    <string name="toggle_orientation">Toggle Orientation</string>
    <string name="switch_to_background">Switch to Background</string>
    <string name="switch_to_popup">Switch to Popup</string>
    <string name="switch_to_main">Switch to Main</string>
    <string name="import_data_title">Import database</string>
    <string name="export_data_title">Export database</string>
    <string name="clear_cookie_title">Clear reCAPTCHA cookies</string>
    <string name="recaptcha_cookies_cleared">reCAPTCHA cookies have been cleared</string>
    <string name="import_data_summary">Overrides your current history, subscriptions, playlists and (optionally) settings</string>
    <string name="export_data_summary">Export history, subscriptions, playlists and settings</string>
    <string name="clear_cookie_summary">Clear cookies that NewPipe stores when you solve a reCAPTCHA</string>
    <string name="clear_views_history_title">Clear watch history</string>
    <string name="clear_views_history_summary">Deletes the history of played streams and the playback positions</string>
    <string name="delete_view_history_alert">Delete entire watch history?</string>
    <string name="watch_history_deleted">Watch history deleted.</string>
    <string name="clear_playback_states_title">Delete playback positions</string>
    <string name="clear_playback_states_summary">Deletes all playback positions</string>
    <string name="delete_playback_states_alert">Delete all playback positions?</string>
    <string name="watch_history_states_deleted">Playback positions deleted.</string>
    <string name="clear_search_history_title">Clear search history</string>
    <string name="clear_search_history_summary">Deletes history of search keywords</string>
    <string name="delete_search_history_alert">Delete entire search history?</string>
    <string name="search_history_deleted">Search history deleted.</string>
    <string name="help">Help</string>
    <!-- error strings -->
    <string name="general_error">Error</string>
    <string name="download_to_sdcard_error_title">External storage unavailable</string>
    <string name="download_to_sdcard_error_message">Downloading to external SD card not possible. Reset download folder location?</string>
    <string name="network_error">Network error</string>
    <string name="could_not_load_thumbnails">Could not load all thumbnails</string>
    <string name="youtube_signature_deobfuscation_error">Could not deobfuscate video URL signature</string>
    <string name="parsing_error">Could not parse website</string>
    <string name="light_parsing_error">Could not parse website completely</string>
    <string name="content_not_available">Content unavailable</string>
    <string name="could_not_setup_download_menu">Could not set up download menu</string>
    <string name="live_streams_not_supported">Live streams are not supported yet</string>
    <string name="could_not_get_stream">Could not get any stream</string>
    <string name="could_not_load_image">Could not load image</string>
    <string name="app_ui_crash">App/UI crashed</string>
    <string name="player_stream_failure">Could not play this stream</string>
    <string name="player_unrecoverable_failure">Unrecoverable player error occurred</string>
    <string name="player_recoverable_failure">Recovering from player error</string>
    <string name="external_player_unsupported_link_type">External players don\'t support these types of links</string>
    <string name="invalid_url_toast">Invalid URL</string>
    <string name="video_streams_empty">No video streams found</string>
    <string name="audio_streams_empty">No audio streams found</string>
    <string name="missing_file">File moved or deleted</string>
    <string name="invalid_directory">No such folder</string>
    <string name="invalid_source">No such file/content source</string>
    <string name="invalid_file">The file doesn\'t exist or permission to read or write to it is lacking</string>
    <string name="file_name_empty_error">Filename cannot be empty</string>
    <string name="error_occurred_detail">An error occurred: %1$s</string>
    <string name="no_streams_available_download">No streams available to download</string>
    <string name="saved_tabs_invalid_json">Could not read saved tabs, so using default ones</string>
    <string name="restore_defaults">Restore defaults</string>
    <string name="restore_defaults_confirmation">Do you want to restore defaults?</string>
    <string name="permission_display_over_apps">Give permission to display over other apps</string>
    <string name="invalid_color_toast">Invalid color</string>
    <!-- error activity -->
    <string name="sorry_string">Sorry, that should not have happened.</string>
    <string name="guru_meditation" translatable="false">Guru Meditation.</string>
    <string name="error_report_button_text">Report this error via e-mail</string>
    <string name="copy_for_github">Copy formatted report</string>
    <string name="error_report_open_issue_button_text">Report on GitHub</string>
    <string name="error_report_open_github_notice">Please check whether an issue discussing your crash already exists. When creating duplicate tickets, you take time from us which we could spend with fixing the actual bug.</string>
    <string name="error_snackbar_message">Sorry, something went wrong.</string>
    <string name="error_snackbar_action">Report</string>
    <string name="what_device_headline">Info:</string>
    <string name="what_happened_headline">What happened:</string>
    <string name="info_labels">What:\\nRequest:\\nContent Language:\\nContent Country:\\nApp Language:\\nService:\\nGMT Time:\\nPackage:\\nVersion:\\nOS version:</string>
    <string name="your_comment">Your comment (in English):</string>
    <string name="error_details_headline">Details:</string>
    <!-- Content descriptions (for better accessibility) -->
    <string name="list_thumbnail_view_description">Video preview thumbnail</string>
    <string name="detail_thumbnail_view_description">Play video, duration:</string>
    <string name="detail_uploader_thumbnail_view_description">Uploader\'s avatar thumbnail</string>
    <string name="detail_likes_img_view_description">Likes</string>
    <string name="detail_dislikes_img_view_description">Dislikes</string>
    <string name="comments_tab_description">Comments</string>
    <string name="related_streams_tab_description">Related streams</string>
    <string name="description_tab_description">Description</string>
    <string name="use_tor_title">Use Tor</string>
    <string name="use_tor_summary">(Experimental) Force download traffic through Tor for increased privacy (streaming videos not yet supported).</string>
    <string name="report_error">Report error</string>
    <string name="user_report">User report</string>
    <string name="search_no_results">No results</string>
    <string name="empty_view_no_videos" translatable="false">@string/no_videos</string>
    <string name="empty_view_no_comments" translatable="false">@string/no_comments</string>
    <string name="empty_subscription_feed_subtitle">Nothing here but crickets</string>
    <string name="detail_drag_description">Drag to reorder</string>
    <string name="err_dir_create">Cannot create download directory \'%1$s\'</string>
    <string name="info_dir_created">Created download directory \'%1$s\'</string>
    <string name="video">Video</string>
    <string name="audio">Audio</string>
    <string name="retry">Retry</string>
    <string name="storage_permission_denied">Grant access to storage first</string>
    <string name="short_thousand">k</string>
    <string name="short_million">M</string>
    <string name="short_billion">B</string>
    <string name="drawer_header_description">Toggle service, currently selected:</string>
    <!--Zero don't get selected (in some languages) as it is not a "special case" for android-->
    <string name="no_subscribers">No subscribers</string>
    <plurals name="subscribers">
        <item quantity="one">%s subscriber</item>
        <item quantity="other">%s subscribers</item>
    </plurals>
    <string name="subscribers_count_not_available">Subscriber count unavailable</string>
    <string name="no_views">No views</string>
    <plurals name="views">
        <item quantity="one">%s view</item>
        <item quantity="other">%s views</item>
    </plurals>
    <string name="no_one_watching">No one is watching</string>
    <plurals name="watching">
        <item quantity="one">%s watching</item>
        <item quantity="other">%s watching</item>
    </plurals>
    <string name="no_one_listening">No one is listening</string>
    <plurals name="listening">
        <item quantity="one">%s listener</item>
        <item quantity="other">%s listeners</item>
    </plurals>
    <string name="no_videos">No videos</string>
    <string name="more_than_100_videos">100+ videos</string>
    <string name="infinite_videos">∞ videos</string>
    <string name="more_than_100_videos_mini" translatable="false">100+</string>
    <string name="infinite_videos_mini" translatable="false">∞</string>
    <plurals name="videos">
        <item quantity="one">%s video</item>
        <item quantity="other">%s videos</item>
    </plurals>
    <string name="no_comments">No comments</string>
    <!-- Missions -->
    <string name="start">Start</string>
    <string name="pause">Pause</string>
    <string name="view">Play</string>
    <string name="create">Create</string>
    <string name="delete">Delete</string>
    <string name="delete_one">Delete One</string>
    <string name="delete_all">Delete All</string>
    <string name="checksum">Checksum</string>
    <string name="dismiss">Dismiss</string>
    <string name="rename">Rename</string>
    <!-- Fragment -->
    <string name="add">New mission</string>
    <string name="finish">OK</string>
    <!-- Msg -->
    <string name="msg_name">Filename</string>
    <string name="msg_threads">Threads</string>
    <string name="msg_error">Error</string>
    <string name="msg_server_unsupported">Unsupported server</string>
    <string name="msg_exists">File already exists</string>
    <string name="msg_url_malform">Malformed URL or Internet not available</string>
    <string name="msg_running">NewPipe Downloading</string>
    <string name="msg_running_detail">Tap for details</string>
    <string name="msg_calculating_hash">Calculating hash</string>
    <string name="msg_wait">Please wait…</string>
    <string name="msg_copied">Copied to clipboard</string>
    <string name="no_available_dir">Please define a download folder later in settings</string>
    <string name="msg_popup_permission">This permission is needed to\nopen in popup mode</string>
    <string name="one_item_deleted">1 item deleted.</string>
    <!-- Checksum types -->
    <string name="md5" translatable="false">MD5</string>
    <string name="sha1" translatable="false">SHA-1</string>
    <!-- reCAPTCHA -->
    <string name="recaptcha" translatable="false">reCAPTCHA</string>
    <string name="title_activity_recaptcha">reCAPTCHA challenge</string>
    <string name="subtitle_activity_recaptcha">Press \"Done\" when solved</string>
    <string name="recaptcha_request_toast">reCAPTCHA challenge requested</string>
    <string name="recaptcha_solve">Solve</string>
    <string name="recaptcha_done_button">Done</string>
    <!-- Downloads -->
    <string name="settings_category_downloads_title">Download</string>
    <string name="settings_file_charset_title">Allowed characters in filenames</string>
    <string name="settings_file_replacement_character_summary">Invalid characters are replaced with this value</string>
    <string name="settings_file_replacement_character_title">Replacement character</string>
    <string name="charset_letters_and_digits">Letters and digits</string>
    <string name="charset_most_special_characters">Most special characters</string>
    <string name="toast_no_player">No app installed to play this file</string>
    <!-- About -->
    <string name="title_activity_about">About NewPipe</string>
    <string name="action_settings">Settings</string>
    <string name="action_about">About</string>
    <string name="title_licenses">Third-party Licenses</string>
    <string name="copyright">© %1$s by %2$s under %3$s</string>
    <string name="error_unable_to_load_license">Could not load license</string>
    <string name="action_open_website">Open website</string>
    <string name="tab_about">About</string>
    <string name="tab_contributors">Contributors</string>
    <string name="tab_licenses">Licenses</string>
    <string name="app_description">Libre lightweight streaming on Android.</string>
    <string name="contribution_title">Contribute</string>
    <string name="contribution_encouragement">Whether you have ideas of; translation, design changes, code cleaning, or real heavy code changes—help is always welcome. The more is done the better it gets!</string>
    <string name="github_url" translatable="false">https://github.com/TeamNewPipe/NewPipe</string>
    <string name="view_on_github">View on GitHub</string>
    <string name="donation_title">Donate</string>
    <string name="donation_encouragement">NewPipe is developed by volunteers spending their free time bringing you the best user experience. Give back to help developers make NewPipe even better while they enjoy a cup of coffee.</string>
    <string name="donation_url" translatable="false">https://newpipe.net/donate</string>
    <string name="give_back">Give back</string>
    <string name="website_title">Website</string>
    <string name="website_encouragement">Visit the NewPipe Website for more info and news.</string>
    <string name="website_url" translatable="false">https://newpipe.net/</string>
    <string name="privacy_policy_title">NewPipe\'s Privacy Policy</string>
    <string name="privacy_policy_encouragement">The NewPipe project takes your privacy very seriously. Therefore, the app does not collect any data without your consent.\nNewPipe\'s privacy policy explains in detail what data is sent and stored when you send a crash report.</string>
    <string name="privacy_policy_url" translatable="false">https://newpipe.net/legal/privacy/</string>
    <string name="read_privacy_policy">Read privacy policy</string>
    <string name="app_license_title">NewPipe\'s License</string>
    <string name="app_license">NewPipe is copyleft libre software: You can use, study share and improve it at will. Specifically you can redistribute and/or modify it under the terms of the GNU General Public License as published by the Free Software Foundation, either version 3 of the License, or (at your option) any later version.</string>
    <string name="read_full_license">Read license</string>
    <!-- History -->
    <string name="title_activity_history">History</string>
    <string name="title_history_search">Searched</string>
    <string name="title_history_view">Watched</string>
    <string name="history_disabled">History is turned off</string>
    <string name="action_history">History</string>
    <string name="history_empty">The history is empty</string>
    <string name="history_cleared">History cleared</string>
    <string name="item_deleted">Item deleted</string>
    <string name="delete_item_search_history">Do you want to delete this item from search history?</string>
    <string name="delete_stream_history_prompt">Do you want to delete this item from watch history?</string>
    <string name="delete_all_history_prompt">Are you sure you want to delete all items from history?</string>
    <string name="title_last_played">Last Played</string>
    <string name="title_most_played">Most Played</string>
    <!-- Content -->
    <string name="main_page_content">Content of main page</string>
    <string name="main_page_content_summary">What tabs are shown on the main page</string>
    <string name="selection">Selection</string>
    <string name="blank_page_summary">Blank Page</string>
    <string name="kiosk_page_summary">Kiosk Page</string>
    <string name="default_kiosk_page_summary">Default Kiosk</string>
    <string name="subscription_page_summary">Subscription Page</string>
    <string name="feed_page_summary">Feed Page</string>
    <string name="channel_page_summary">Channel Page</string>
    <string name="select_a_channel">Select a channel</string>
    <string name="no_channel_subscribed_yet">No channel subscriptions yet</string>
    <string name="select_a_playlist">Select a playlist</string>
    <string name="no_playlist_bookmarked_yet">No playlist bookmarks yet</string>
    <string name="select_a_kiosk">Select a kiosk</string>
    <string name="export_complete_toast">Exported</string>
    <string name="import_complete_toast">Imported</string>
    <string name="no_valid_zip_file">No valid ZIP file</string>
    <string name="could_not_import_all_files">Warning: Could not import all files.</string>
    <string name="override_current_data">This will override your current setup.</string>
    <string name="import_settings">Do you want to also import settings?</string>
    <string name="error_unable_to_load_comments">Could not load comments</string>
    <string name="localization_changes_requires_app_restart">The language will change once the app is restarted.</string>
    <!-- Kiosk Names -->
    <string name="kiosk">Kiosk</string>
    <string name="trending">Trending</string>
    <string name="top_50">Top 50</string>
    <string name="new_and_hot">New and hot</string>
    <string name="local">Local</string>
    <string name="recently_added">Recently added</string>
    <string name="most_liked">Most liked</string>
    <string name="conferences">Conferences</string>
    <string name="service_kiosk_string" translatable="false">%1$s/%2$s</string>
    <!-- Play Queue -->
    <string name="title_activity_play_queue">Play queue</string>
    <string name="play_queue_remove">Remove</string>
    <string name="play_queue_stream_detail">Details</string>
    <string name="play_queue_audio_settings">Audio Settings</string>
    <string name="hold_to_append">Hold to enqueue</string>
    <string name="enqueue_stream">Enqueue</string>
    <string name="enqueued">Enqueued</string>
    <string name="start_here_on_main">Start playing here</string>
    <string name="start_here_on_background">Start playing in the background</string>
    <string name="start_here_on_popup">Start playing in a popup</string>
    <!-- Drawer -->
    <string name="drawer_open">Open Drawer</string>
    <string name="drawer_close">Close Drawer</string>
    <string name="youtube" translatable="false">YouTube</string>
    <string name="soundcloud" translatable="false">SoundCloud</string>
    <string name="drawer_header_action_paceholder_text">Something will appear here soon ;D</string>
    <!-- Preferred player -->
    <string name="preferred_open_action_share_menu_title" translatable="false">@string/app_name</string>
    <string name="preferred_open_action_settings_title">Preferred \'open\' action</string>
    <string name="preferred_open_action_settings_summary">Default action when opening content — %s</string>
    <string name="video_player">Video player</string>
    <string name="background_player">Background player</string>
    <string name="popup_player">Popup player</string>
    <string name="always_ask_open_action">Always ask</string>
    <string name="preferred_player_fetcher_notification_title">Getting info…</string>
    <string name="preferred_player_fetcher_notification_message">"Loading requested content"</string>
    <!-- Local Playlist -->
    <string name="create_playlist">New Playlist</string>
    <string name="delete_playlist">Delete</string>
    <string name="rename_playlist">Rename</string>
    <string name="name">Name</string>
    <string name="append_playlist">Add To Playlist</string>
    <string name="mute">Mute</string>
    <string name="unmute">Unmute</string>
    <string name="set_as_playlist_thumbnail">Set as Playlist Thumbnail</string>
    <string name="bookmark_playlist">Bookmark Playlist</string>
    <string name="unbookmark_playlist">Remove Bookmark</string>
    <string name="delete_playlist_prompt">Delete this playlist\?</string>
    <string name="playlist_creation_success">Playlist created</string>
    <string name="playlist_add_stream_success">Playlisted</string>
    <string name="playlist_thumbnail_change_success">Playlist thumbnail changed.</string>
    <string name="playlist_delete_failure">Could not delete playlist.</string>
    <string name="playlist_no_uploader">Auto-generated (no uploader found)</string>
    <!-- Players -->
    <string name="caption_none">No Captions</string>
    <string name="resize_fit">Fit</string>
    <string name="resize_fill">Fill</string>
    <string name="resize_zoom">Zoom</string>
    <string name="caption_auto_generated">Auto-generated</string>
    <!-- Caption Settings -->
    <string name="caption_setting_title">Captions</string>
    <string name="caption_setting_description">Modify player caption text scale and background styles. Requires app restart to take effect.</string>
    <!-- Debug Settings -->
    <string name="leakcanary" translatable="false">LeakCanary</string>
    <string name="enable_leak_canary_summary">Memory leak monitoring may cause the app to become unresponsive when heap dumping</string>
    <string name="show_memory_leaks">Show memory leaks</string>
    <string name="enable_disposed_exceptions_title">Report out-of-lifecycle errors</string>
    <string name="enable_disposed_exceptions_summary">Force reporting of undeliverable Rx exceptions outside of fragment or activity lifecycle after disposal</string>
    <string name="show_original_time_ago_title">Show original time ago on items</string>
    <string name="show_original_time_ago_summary">Original texts from services will be visible in stream items</string>
    <string name="crash_the_app">Crash the app</string>
    <!-- Subscriptions import/export -->
    <string name="import_export_title">Import/export</string>
    <string name="import_title">Import</string>
    <string name="import_from">Import from</string>
    <string name="export_to">Export to</string>
    <string name="import_ongoing">Importing…</string>
    <string name="export_ongoing">Exporting…</string>
    <string name="import_file_title">Import file</string>
    <string name="previous_export">Previous export</string>
    <string name="subscriptions_import_unsuccessful">Could not import subscriptions</string>
    <string name="subscriptions_export_unsuccessful">Could not export subscriptions</string>
    <string name="import_youtube_instructions">Import YouTube subscriptions from Google takeout:\n\n1. Go to this URL: %1$s\n2. Log in when asked\n3. Click on \"All data included\", then on \"Deselect all\", then select only \"subscriptions\" and click \"OK\"\n4. Click on \"Next step\" and then on \"Create export\"\n5. Click on the \"Download\" button after it appears and \n6. From the downloaded takeout zip extract the .json file (usually under \"YouTube and YouTube Music/subscriptions/subscriptions.json\") and import it here.</string>
    <string name="import_soundcloud_instructions">Import a SoundCloud profile by typing either the URL or your ID:\n\n1. Enable \"desktop mode\" in a web-browser (the site is not available for mobile devices)\n2. Go to this URL: %1$s\n3. Log in when asked\n4. Copy the profile URL you were redirected to.</string>
    <string name="import_soundcloud_instructions_hint">yourID, soundcloud.com/yourid</string>
    <string name="import_network_expensive_warning">Keep in mind this operation can be network expensive.\n\nDo you want to continue?</string>
    <!-- Playback Parameters -->
    <string name="playback_speed_control">Playback Speed Controls</string>
    <string name="playback_tempo">Tempo</string>
    <string name="playback_pitch">Pitch</string>
    <string name="unhook_checkbox">Unhook (may cause distortion)</string>
    <string name="skip_silence_checkbox">Fast-forward during silence</string>
    <string name="playback_step">Step</string>
    <string name="playback_reset">Reset</string>
    <!-- GDPR dialog -->
    <string name="start_accept_privacy_policy">In order to comply with the European General Data Protection Regulation (GDPR), we herby draw your attention to NewPipe\'s privacy policy. Please read it carefully.\nYou must accept it to send us the bug report.</string>
    <string name="accept">Accept</string>
    <string name="decline">Decline</string>
    <!-- Limit mobile data usage  -->
    <string name="limit_data_usage_none_description">No limit</string>
    <string name="limit_mobile_data_usage_title">Limit resolution when using mobile data</string>
    <string name="limit_mobile_data_usage_value" translatable="false">@string/limit_data_usage_none_key</string>
    <string-array name="limit_data_usage_description_list">
        <item>@string/limit_data_usage_none_description</item>
        <item>1080p60</item>
        <item>1080p</item>
        <item>720p60</item>
        <item>720p</item>
        <item>480p</item>
        <item>360p</item>
        <item>240p</item>
        <item>144p</item>
    </string-array>
    <!-- Updates Settings -->
    <string name="updates_setting_title">Updates</string>
    <string name="updates_setting_description">Show a notification to prompt app update when a new version is available</string>
    <!-- Minimize to exit action -->
    <string name="minimize_on_exit_title">Minimize on app switch</string>
    <string name="minimize_on_exit_summary">Action when switching to other app from main video player — %s</string>
    <string name="minimize_on_exit_none_description">None</string>
    <string name="minimize_on_exit_background_description">Minimize to background player</string>
    <string name="minimize_on_exit_popup_description">Minimize to popup player</string>
    <!-- Autoplay behavior -->
    <string name="autoplay_summary">Start playback automatically — %s</string>
    <string name="wifi_only">Only on Wi-Fi</string>
    <string name="never">Never</string>
    <string name="list_view_mode">List view mode</string>
    <string name="list">List</string>
    <string name="grid">Grid</string>
    <string name="auto">Auto</string>
    <string name="switch_view">Switch View</string>
    <!-- App update notification -->
    <string name="app_update_notification_content_title">NewPipe update is available!</string>
    <string name="app_update_notification_content_text">Tap to download</string>
    <string name="missions_header_finished">Finished</string>
    <string name="missions_header_pending">Pending</string>
    <string name="paused">paused</string>
    <string name="queued">queued</string>
    <string name="post_processing">post-processing</string>
    <string name="recovering">recovering</string>
    <string name="enqueue">Queue</string>
    <string name="permission_denied">Action denied by the system</string>
    <!-- download notifications -->
    <string name="download_failed">Download failed</string>
    <string name="download_finished">Download finished</string>
    <string name="download_finished_more">%s downloads finished</string>
    <!-- dialog about existing downloads -->
    <string name="generate_unique_name">Generate unique name</string>
    <string name="overwrite">Overwrite</string>
    <string name="overwrite_unrelated_warning">A file with this name already exists</string>
    <string name="overwrite_finished_warning">A downloaded file with this name already exists</string>
    <string name="overwrite_failed">cannot overwrite the file</string>
    <string name="download_already_running">There is a download in progress with this name</string>
    <string name="download_already_pending">There is a pending download with this name</string>
    <!-- message dialog about download error -->
    <string name="show_error">Show error</string>
    <string name="label_code">Code</string>
    <string name="error_file_creation">The file can not be created</string>
    <string name="error_path_creation">The destination folder can not be created</string>
    <string name="error_permission_denied">Permission denied by the system</string>
    <string name="error_ssl_exception">Could not establish a secure connection</string>
    <string name="error_unknown_host">Could not find the server</string>
    <string name="error_connect_host">Can not connect to the server</string>
    <string name="error_http_no_content">The server does not send data</string>
    <string name="error_http_unsupported_range">The server does not accept multi-threaded downloads, retry with @string/msg_threads = 1</string>
    <string name="error_http_not_found">Not found</string>
    <string name="error_postprocessing_failed">Post-processing failed</string>
    <string name="error_postprocessing_stopped">NewPipe was closed while working on the file</string>
    <string name="error_insufficient_storage">No space left on device</string>
    <string name="error_progress_lost">Progress lost, because the file was deleted</string>
    <string name="error_timeout">Connection timeout</string>
    <string name="error_download_resource_gone">Cannot recover this download</string>
    <string name="clear_download_history">Clear download history</string>
    <string name="confirm_prompt">Do you want to clear your download history or delete all downloaded files?</string>
    <string name="delete_downloaded_files">Delete downloaded files</string>
    <string name="deleted_downloads">Deleted %1$d downloads</string>
    <string name="stop">Stop</string>
    <string name="max_retry_msg">Maximum retries</string>
    <string name="max_retry_desc">Maximum number of attempts before canceling the download</string>
    <string name="pause_downloads_on_mobile">Interrupt on metered networks</string>
    <string name="pause_downloads_on_mobile_desc">Useful when switching to mobile data, although some downloads cannot be suspended</string>
    <string name="close">Close</string>
    <string name="enable_queue_limit">Limit download queue</string>
    <string name="enable_queue_limit_desc">One download will run at the same time</string>
    <string name="start_downloads">Start downloads</string>
    <string name="pause_downloads">Pause downloads</string>
    <string name="downloads_storage_ask_title">Ask where to download</string>
    <string name="downloads_storage_ask_summary">You will be asked where to save each download</string>
    <string name="downloads_storage_ask_summary_kitkat">You will be asked where to save each download.\nChoose SAF if you want to download to an external SD card</string>
    <string name="downloads_storage_use_saf_title">Use SAF</string>
    <string name="downloads_storage_use_saf_summary">The \'Storage Access Framework\' allows downloads to an external SD card.\nSome devices are incompatible</string>
    <string name="choose_instance_prompt">Choose an instance</string>
    <string name="app_language_title">App language</string>
    <string name="systems_language">System default</string>
    <string name="remove_watched">Remove watched</string>
    <string name="remove_watched_popup_title">Remove watched videos?</string>
    <string name="remove_watched_popup_warning">Videos that have been watched before and after being added to the playlist will be removed.\nAre you sure? This cannot be undone!</string>
    <string name="remove_watched_popup_yes_and_partially_watched_videos">Yes, and partially watched videos</string>
    <string name="new_seek_duration_toast">Due to ExoPlayer constraints the seek duration was set to %d seconds</string>
    <!-- Time duration plurals -->
    <plurals name="seconds">
        <item quantity="one">%d second</item>
        <item quantity="other">%d seconds</item>
    </plurals>
    <plurals name="minutes">
        <item quantity="one">%d minute</item>
        <item quantity="other">%d minutes</item>
    </plurals>
    <plurals name="hours">
        <item quantity="one">%d hour</item>
        <item quantity="other">%d hours</item>
    </plurals>
    <plurals name="days">
        <item quantity="one">%d day</item>
        <item quantity="other">%d days</item>
    </plurals>
    <!-- Feed -->
    <string name="fragment_feed_title">What\'s New</string>
    <string name="feed_groups_header_title">Channel groups</string>
    <string name="feed_oldest_subscription_update">Feed last updated: %s</string>
    <string name="feed_subscription_not_loaded_count">Not loaded: %d</string>
    <string name="feed_notification_loading">Loading feed…</string>
    <string name="feed_processing_message">Processing feed…</string>
    <string name="feed_group_dialog_select_subscriptions">Select subscriptions</string>
    <string name="feed_group_dialog_empty_selection">No subscription selected</string>
    <plurals name="feed_group_dialog_selection_count">
        <item quantity="one">%d selected</item>
        <item quantity="other">%d selected</item>
    </plurals>
    <string name="feed_group_dialog_empty_name">Empty group name</string>
    <string name="feed_group_dialog_delete_message">Do you want to delete this group?</string>
    <string name="feed_create_new_group_button_title">New</string>
    <string name="feed_group_show_only_ungrouped_subscriptions">Show only ungrouped subscriptions</string>
    <string name="settings_category_feed_title">Feed</string>
    <string name="feed_update_threshold_title">Feed update threshold</string>
    <string name="feed_update_threshold_summary">Time after last update before a subscription is considered outdated — %s</string>
    <string name="feed_update_threshold_option_always_update">Always update</string>
    <string name="feed_use_dedicated_fetch_method_title">Fetch from dedicated feed when available</string>
    <string name="feed_use_dedicated_fetch_method_summary">Available in some services, it is usually much faster but may return a limited amount of items and often incomplete information (e.g. no duration, item type, no live status).</string>
    <string name="feed_use_dedicated_fetch_method_enable_button">Enable fast mode</string>
    <string name="feed_use_dedicated_fetch_method_disable_button">Disable fast mode</string>
    <string name="feed_use_dedicated_fetch_method_help_text">Do you think feed loading is too slow? If so, try enabling fast loading (you can change it in settings or by pressing the button below).\n\nNewPipe offers two feed loading strategies:\n• Fetching the whole subscription channel, which is slow but complete.\n• Using a dedicated service endpoint, which is fast but usually not complete.\n\nThe difference between the two is that the fast one usually lacks some information, like the item\'s duration or type (can\'t distinguish between live videos and normal ones) and it may return less items.\n\nYouTube is an example of a service that offers this fast method with its RSS feed.\n\nSo the choice boils down to what you prefer: speed or precise information.</string>
    <string name="content_not_supported">This content is not yet supported by NewPipe.\n\nIt will hopefully be supported in a future version.</string>
    <string name="detail_sub_channel_thumbnail_view_description">Channel\'s avatar thumbnail</string>
    <string name="channel_created_by">Created by %s</string>
    <string name="video_detail_by">By %s</string>
    <string name="playlist_page_summary">Playlist page</string>
    <string name="show_thumbnail_title">Show thumbnail</string>
    <string name="show_thumbnail_summary">Use thumbnail for both lock screen background and notifications</string>
    <string name="recent">Recent</string>
    <string name="chapters">Chapters</string>
    <string name="no_app_to_open_intent">No app on your device can open this</string>
<<<<<<< HEAD
    <!-- SponsorBlock -->
    <string name="sponsor_block">SponsorBlock</string>
    <string name="sponsor_block_home_page_title">View Website</string>
    <string name="sponsor_block_home_page_summary">View the official SponsorBlock website.</string>
    <string name="sponsor_block_enable_title">Skip Sponsors</string>
    <string name="sponsor_block_enable_summary">Use the SponsorBlock API to automatically skip sponsors in videos. This currently only works for YouTube videos.</string>
    <string name="sponsor_block_api_url_title">API Url</string>
    <string name="sponsor_block_api_url_summary">The url to use when querying the SponsorBlock API. This must be set for SponsorBlock to work.</string>
    <string name="sponsor_block_notifications_title">Notify when sponsors are skipped</string>
    <string name="sponsor_block_notifications_summary">Show a toast notification when a sponsor is automatically skipped.</string>
    <string name="sponsor_block_privacy_title">View Privacy Policy</string>
    <string name="sponsor_block_privacy_summary">View SponsorBlock\'s privacy policy.</string>
    <string name="sponsor_block_api_url_help_text">This is the URL that will be queried when the application needs to know which parts of a video to skip.\n\nYou can set the official URL by clicking the \'Use Official\' option below, though it is highly recommended you view SponsorBlock\'s privacy policy before you do.</string>
    <string name="sponsor_block_privacy_policy_text">SponsorBlock Privacy Policy</string>
    <string name="sponsor_block_homepage_url">https://sponsor.ajay.app/</string>
    <string name="sponsor_block_default_api_url">https://sponsor.ajay.app/api/</string>
    <string name="sponsor_block_privacy_policy_url">https://gist.github.com/ajayyy/aa9f8ded2b573d4f73a3ffa0ef74f796</string>
    <string name="sponsor_block_skip_sponsor_toast">Skipped sponsor</string>
    <string name="sponsor_block_skip_intro_toast">Skipped intermission/intro</string>
    <string name="sponsor_block_skip_outro_toast">Skipped endcards/credits</string>
    <string name="sponsor_block_skip_interaction_toast">Skipped interaction reminder</string>
    <string name="sponsor_block_skip_self_promo_toast">Skipped unpaid/self promo</string>
    <string name="sponsor_block_skip_non_music_toast">Skipped non-music</string>
    <string name="sponsor_block_toggle_skipping">Toggle skipping sponsors</string>
    <string name="sponsor_block_clear_whitelist_title">Clear Whitelist</string>
    <string name="sponsor_block_clear_whitelist_summary">Clear the list of uploaders SponsorBlock will ignore.</string>
    <string name="sponsor_block_enabled_toast">SponsorBlock enabled</string>
    <string name="sponsor_block_disabled_toast">SponsorBlock disabled</string>
    <string name="sponsor_block_whitelist_cleared_toast">Whitelist cleared</string>
    <string name="sponsor_block_uploader_added_to_whitelist_toast">Uploader added to whitelist</string>
    <string name="sponsor_block_uploader_removed_from_whitelist_toast">Uploader removed from whitelist</string>
    <string name="sponsor_block_confirm_clear_whitelist">Are you sure you want to clear the whitelist?</string>
    <string name="sponsor_block_confirm_reset_colors">Are you sure you want to reset the category colors?</string>
    <string name="sponsor_block_reset_colors_toast">Colors reset.</string>
    <!-- Extras -->
    <string name="extras">Extras</string>
    <string name="extras_todo_summary">Tweaks, workarounds, and other miscellaneous settings belong here.</string>
    <string name="experimental_settings">Experimental Settings</string>
    <string name="enable_local_player_title">Enable Local Player (alpha)</string>
    <string name="enable_local_player_summary">Use a built-in player for local playback. This is still in early development so there will probably be a lot of issues, including conflicts with the existing player.</string>
    <string name="force_auto_fullscreen_title">Force Auto Fullscreen</string>
    <string name="force_auto_fullscreen_summary">If enabled, when the device is set to landscape, force fullscreen mode even if the device is a tablet or TV.</string>
    <string name="disable_error_reports_title">Disable Error Reporting</string>
    <string name="disable_error_reports_summary">Prevent all error reporting screens from appearing. This may result in the app behaving unexpectedly. <b>USE AT YOUR OWN RISK!</b></string>
=======
    <string name="georestricted_content">This content is not available in your country.</string>
    <string name="soundcloud_go_plus_content">This is a SoundCloud Go+ track, at least in your country, so it cannot be streamed or downloaded by NewPipe.</string>
    <string name="private_content">This content is private, so it cannot be streamed or downloaded by NewPipe.</string>
    <string name="youtube_music_premium_content">This video is available only to YouTube Music Premium members, so it cannot be streamed or downloaded by NewPipe.</string>
    <string name="paid_content">This content is only available to users who have paid, so it cannot be streamed or downloaded by NewPipe.</string>
    <string name="featured">Featured</string>
    <string name="radio">Radio</string>
    <string name="auto_device_theme_title">Automatic (device theme)</string>
    <string name="night_theme_summary">Select your favorite night theme — %s</string>
    <string name="select_night_theme_toast">You can select your favorite night theme below</string>
    <string name="download_has_started">Download has started</string>
>>>>>>> 464d0e50
</resources><|MERGE_RESOLUTION|>--- conflicted
+++ resolved
@@ -723,7 +723,17 @@
     <string name="recent">Recent</string>
     <string name="chapters">Chapters</string>
     <string name="no_app_to_open_intent">No app on your device can open this</string>
-<<<<<<< HEAD
+    <string name="georestricted_content">This content is not available in your country.</string>
+    <string name="soundcloud_go_plus_content">This is a SoundCloud Go+ track, at least in your country, so it cannot be streamed or downloaded by NewPipe.</string>
+    <string name="private_content">This content is private, so it cannot be streamed or downloaded by NewPipe.</string>
+    <string name="youtube_music_premium_content">This video is available only to YouTube Music Premium members, so it cannot be streamed or downloaded by NewPipe.</string>
+    <string name="paid_content">This content is only available to users who have paid, so it cannot be streamed or downloaded by NewPipe.</string>
+    <string name="featured">Featured</string>
+    <string name="radio">Radio</string>
+    <string name="auto_device_theme_title">Automatic (device theme)</string>
+    <string name="night_theme_summary">Select your favorite night theme — %s</string>
+    <string name="select_night_theme_toast">You can select your favorite night theme below</string>
+    <string name="download_has_started">Download has started</string>
     <!-- SponsorBlock -->
     <string name="sponsor_block">SponsorBlock</string>
     <string name="sponsor_block_home_page_title">View Website</string>
@@ -768,17 +778,4 @@
     <string name="force_auto_fullscreen_summary">If enabled, when the device is set to landscape, force fullscreen mode even if the device is a tablet or TV.</string>
     <string name="disable_error_reports_title">Disable Error Reporting</string>
     <string name="disable_error_reports_summary">Prevent all error reporting screens from appearing. This may result in the app behaving unexpectedly. <b>USE AT YOUR OWN RISK!</b></string>
-=======
-    <string name="georestricted_content">This content is not available in your country.</string>
-    <string name="soundcloud_go_plus_content">This is a SoundCloud Go+ track, at least in your country, so it cannot be streamed or downloaded by NewPipe.</string>
-    <string name="private_content">This content is private, so it cannot be streamed or downloaded by NewPipe.</string>
-    <string name="youtube_music_premium_content">This video is available only to YouTube Music Premium members, so it cannot be streamed or downloaded by NewPipe.</string>
-    <string name="paid_content">This content is only available to users who have paid, so it cannot be streamed or downloaded by NewPipe.</string>
-    <string name="featured">Featured</string>
-    <string name="radio">Radio</string>
-    <string name="auto_device_theme_title">Automatic (device theme)</string>
-    <string name="night_theme_summary">Select your favorite night theme — %s</string>
-    <string name="select_night_theme_toast">You can select your favorite night theme below</string>
-    <string name="download_has_started">Download has started</string>
->>>>>>> 464d0e50
 </resources>