<?xml version="1.0" encoding="utf-8"?>
<resources xmlns:tools="http://schemas.android.com/tools" tools:ignore="MissingTranslation">
    <string name="main_bg_subtitle">Tap the magnifying glass to get started.</string>
    <string name="upload_date_text">Published on %1$s</string>
    <string name="no_player_found">No stream player found. Install VLC?</string>
    <string name="no_player_found_toast">No stream player found (you can install VLC to play it).</string>
    <string name="install">Install</string>
    <string name="cancel">Cancel</string>
    <string name="ok">OK</string>
    <string name="open_in_browser">Open in browser</string>
    <string name="mark_as_watched">Mark as watched</string>
    <string name="open_in_popup_mode">Open in popup mode</string>
    <string name="open_with">Open with</string>
    <string name="share">Share</string>
    <string name="download">Download</string>
    <string name="controls_download_desc">Download stream file</string>
    <string name="search">Search</string>
    <string name="settings">Settings</string>
    <string name="did_you_mean">Did you mean \"%1$s\"?</string>
    <string name="search_showing_result_for">Showing results for: %s</string>
    <string name="share_dialog_title">Share with</string>
    <string name="use_external_video_player_title">Use external video player</string>
    <string name="use_external_video_player_summary">Removes audio at some resolutions</string>
    <string name="use_external_audio_player_title">Use external audio player</string>
    <string name="subscribe_button_title">Subscribe</string>
    <string name="subscribed_button_title">Subscribed</string>
    <string name="unsubscribe">Unsubscribe</string>
    <string name="channel_unsubscribed">Channel unsubscribed</string>
    <string name="subscription_change_failed">Could not change subscription</string>
    <string name="subscription_update_failed">Could not update subscription</string>
    <string name="show_info">Show info</string>
    <string name="tab_subscriptions">Subscriptions</string>
    <string name="tab_bookmarks">Bookmarked Playlists</string>
    <string name="tab_choose">Choose Tab</string>
    <string name="controls_background_title">Background</string>
    <string name="controls_popup_title">Popup</string>
    <string name="controls_add_to_playlist_title">Add To</string>
    <string name="download_path_title">Video download folder</string>
    <string name="download_path_summary">Downloaded video files are stored here</string>
    <string name="download_path_dialog_title">Choose download folder for video files</string>
    <string name="download_path_audio_title">Audio download folder</string>
    <string name="download_path_audio_summary">Downloaded audio files are stored here</string>
    <string name="download_path_audio_dialog_title">Choose download folder for audio files</string>
    <string name="default_resolution_title">Default resolution</string>
    <string name="default_popup_resolution_title">Default popup resolution</string>
    <string name="show_higher_resolutions_title">Show higher resolutions</string>
    <string name="show_higher_resolutions_summary">Only some devices can play 2K/4K videos</string>
    <string name="play_with_kodi_title">Play with Kodi</string>
    <string name="kore_not_found">Install missing Kore app?</string>
    <string name="show_play_with_kodi_title">Show \"Play with Kodi\" option</string>
    <string name="show_play_with_kodi_summary">Display an option to play a video via Kodi media center</string>
    <string name="crash_the_player">Crash the player</string>
    <string name="notification_scale_to_square_image_title">Scale thumbnail to 1:1 aspect ratio</string>
    <string name="notification_scale_to_square_image_summary">Scale the video thumbnail shown in the notification from 16:9 to 1:1 aspect ratio (may introduce distortions)</string>
    <string name="notification_action_0_title">First action button</string>
    <string name="notification_action_1_title">Second action button</string>
    <string name="notification_action_2_title">Third action button</string>
    <string name="notification_action_3_title">Fourth action button</string>
    <string name="notification_action_4_title">Fifth action button</string>
    <string name="notification_actions_summary">Edit each notification action below by tapping on it. Select up to three of them to be shown in the compact notification by using the checkboxes on the right</string>
    <string name="notification_actions_at_most_three">You can select at most three actions to show in the compact notification!</string>
    <string name="notification_action_repeat">Repeat</string>
    <string name="notification_action_shuffle">Shuffle</string>
    <string name="notification_action_buffering">Buffering</string>
    <string name="notification_action_nothing">Nothing</string>
    <string name="notification_colorize_title">Colorize notification</string>
    <string name="notification_colorize_summary">Have Android customize the notification\'s color according to the main color in the thumbnail (note that this is not available on all devices)</string>
    <string name="play_audio">Audio</string>
    <string name="default_audio_format_title">Default audio format</string>
    <string name="default_video_format_title">Default video format</string>
    <string name="theme_title">Theme</string>
    <string name="night_theme_title">Night Theme</string>
    <string name="light_theme_title">Light</string>
    <string name="dark_theme_title">Dark</string>
    <string name="black_theme_title">Black</string>
    <string name="popup_remember_size_pos_title">Remember popup properties</string>
    <string name="popup_remember_size_pos_summary">Remember last size and position of popup</string>
    <string name="use_inexact_seek_title">Use fast inexact seek</string>
    <string name="use_inexact_seek_summary">Inexact seek allows the player to seek to positions faster with reduced precision. Seeking for 5, 15 or 25 seconds doesn\'t work with this</string>
    <string name="seek_duration_title">Fast-forward/-rewind seek duration</string>
    <string name="progressive_load_interval_title">Playback load interval size</string>
    <string name="progressive_load_interval_summary">Change the load interval size (currently %s). A lower value may speed up initial video loading. Changes require a player restart.</string>
    <string name="clear_queue_confirmation_title">Ask for confirmation before clearing a queue</string>
    <string name="clear_queue_confirmation_summary">Switching from one player to another may replace your queue</string>
    <string name="clear_queue_confirmation_description">The active player queue will be replaced</string>
    <string name="download_thumbnail_title">Load thumbnails</string>
    <string name="download_thumbnail_summary">Turn off to prevent loading thumbnails, saving data and memory usage. Changes clear both in-memory and on-disk image cache</string>
    <string name="show_comments_title">Show comments</string>
    <string name="show_comments_summary">Turn off to hide comments</string>
    <string name="show_next_and_similar_title">Show \'Next\' and \'Similar\' videos</string>
    <string name="show_description_title">Show description</string>
    <string name="show_description_summary">Turn off to hide video description and additional information</string>
    <string name="show_meta_info_title">Show meta info</string>
    <string name="show_meta_info_summary">Turn off to hide meta info boxes with additional information about the stream creator, stream content or a search request</string>
    <string name="thumbnail_cache_wipe_complete_notice">Image cache wiped</string>
    <string name="metadata_cache_wipe_title">Wipe cached metadata</string>
    <string name="metadata_cache_wipe_summary">Remove all cached webpage data</string>
    <string name="metadata_cache_wipe_complete_notice">Metadata cache wiped</string>
    <string name="auto_queue_title">Auto-enqueue next stream</string>
    <string name="auto_queue_summary">Continue ending (non-repeating) playback queue by appending a related stream</string>
    <string name="auto_queue_toggle">Auto-enqueuing</string>
    <string name="volume_gesture_control_title">Volume gesture control</string>
    <string name="volume_gesture_control_summary">Use gestures to control player volume</string>
    <string name="brightness_gesture_control_title">Brightness gesture control</string>
    <string name="brightness_gesture_control_summary">Use gestures to control player brightness</string>
    <string name="show_search_suggestions_title">Search suggestions</string>
    <string name="show_search_suggestions_summary">Choose the suggestions to show when searching</string>
    <string name="local_search_suggestions">Local search suggestions</string>
    <string name="remote_search_suggestions">Remote search suggestions</string>
    <string name="enable_search_history_title">Search history</string>
    <string name="enable_search_history_summary">Store search queries locally</string>
    <string name="enable_watch_history_title">Watch history</string>
    <string name="enable_playback_resume_title">Resume playback</string>
    <string name="enable_playback_resume_summary">Restore last playback position</string>
    <string name="enable_playback_state_lists_title">Positions in lists</string>
    <string name="enable_playback_state_lists_summary">Show playback position indicators in lists</string>
    <string name="settings_category_clear_data_title">Clear data</string>
    <string name="enable_watch_history_summary">Keep track of watched videos</string>
    <string name="resume_on_audio_focus_gain_title">Resume playing</string>
    <string name="resume_on_audio_focus_gain_summary">Continue playing after interruptions (e.g. phonecalls)</string>
    <string name="download_dialog_title">Download</string>
    <string name="start_main_player_fullscreen_title">Start main player in fullscreen</string>
    <string name="start_main_player_fullscreen_summary">Do not start videos in the mini player, but turn to fullscreen mode directly, if auto rotation is locked. You can still access the mini player by exiting fullscreen</string>
    <string name="autoplay_title">Autoplay</string>
    <string name="show_hold_to_append_title">Show \"Hold to enqueue\" tip</string>
    <string name="show_hold_to_append_summary">Show tip when pressing the background or the popup button in video \"Details:\"</string>
    <string name="unsupported_url">Unsupported URL</string>
    <string name="unsupported_url_dialog_message">Could not recognize the URL. Open with another app?</string>
    <string name="default_content_country_title">Default content country</string>
    <string name="content_language_title">Default content language</string>
    <string name="peertube_instance_url_title">PeerTube instances</string>
    <string name="peertube_instance_url_summary">Select your favorite PeerTube instances</string>
    <string name="peertube_instance_url_help">Find the instances you like on %s</string>
    <string name="peertube_instance_add_title">Add instance</string>
    <string name="peertube_instance_add_help">Enter instance URL</string>
    <string name="peertube_instance_add_fail">Could not validate instance</string>
    <string name="peertube_instance_add_https_only">Only HTTPS URLs are supported</string>
    <string name="peertube_instance_add_exists">Instance already exists</string>
    <string name="settings_category_player_title">Player</string>
    <string name="settings_category_player_behavior_title">Behavior</string>
    <string name="settings_category_video_audio_title">Video and audio</string>
    <string name="settings_category_history_title">History and cache</string>
    <string name="settings_category_appearance_title">Appearance</string>
    <string name="settings_category_debug_title">Debug</string>
    <string name="settings_category_updates_title">Updates</string>
    <string name="settings_category_player_notification_title">Player notification</string>
    <string name="settings_category_player_notification_summary">Configure current playing stream notification</string>
    <string name="settings_category_sponsor_block_title">SponsorBlock (Beta, Third-Party Service)</string>
    <string name="settings_category_sponsor_block_categories_title">SponsorBlock Categories</string>
    <string name="settings_category_sponsor_block_categories_summary">Customize which video segments to skip, along with their color markings on the seek bar.</string>
    <string name="settings_category_sponsor_block_categories_reset_colors_title">Reset Colors</string>
    <string name="settings_category_sponsor_block_category_enable_title">Enable</string>
    <string name="settings_category_sponsor_block_category_color">Seek Bar Color</string>
    <string name="settings_category_sponsor_block_category_sponsor_title">Sponsor</string>
    <string name="settings_category_sponsor_block_category_sponsor_summary">Paid promotion, paid referrals and direct advertisements. Not for self-promotion or free shoutouts to causes/creators/websites/products they like.</string>
    <string name="settings_category_sponsor_block_category_intro_title">Intermission/Intro Animation</string>
    <string name="settings_category_sponsor_block_category_intro_summary">An interval without actual content. Could be a pause, static frame, repeating animation. This should not be used for transitions containing information or be used on music videos.</string>
    <string name="settings_category_sponsor_block_category_outro_title">Endcards/Credits</string>
    <string name="settings_category_sponsor_block_category_outro_summary">Credits or when the YouTube endcards appear. Not for spoken conclusions. This should not include useful content. This should not be used on music videos.</string>
    <string name="settings_category_sponsor_block_category_interaction_title">Interaction Reminds (Subscribe)</string>
    <string name="settings_category_sponsor_block_category_interaction_summary">When there is a short reminder to like, subscribe or follow them in the middle of content. If it is long or about something specific, it should be under self promotion instead.</string>
    <string name="settings_category_sponsor_block_category_self_promo_title">Unpaid/Self Promotion</string>
    <string name="settings_category_sponsor_block_category_self_promo_summary">Similar to "sponsor" except for unpaid or self promotion. This includes sections about merchandise, donations, or information about who they collaborated with.</string>
    <string name="settings_category_sponsor_block_category_non_music_title">Music: Non-Music Section</string>
    <string name="settings_category_sponsor_block_category_non_music_summary">Only for use in music videos. This includes introductions or outros in music videos.</string>
<<<<<<< HEAD
    <string name="settings_category_sponsor_block_category_preview_title">Preview/Recap</string>
    <string name="settings_category_sponsor_block_category_preview_summary">Quick recap of previous episodes, or a preview of what\'s coming up later in the current video. Meant for edited together clips, not for spoken summaries.</string>
=======
    <string name="settings_category_sponsor_block_category_filler_title">Filler Tangent/Jokes</string>
    <string name="settings_category_sponsor_block_category_filler_summary">This is for tangential scenes added only for filler or humor that are not required to understand the main content of the video.</string>
>>>>>>> 0aaaf432
    <string name="background_player_playing_toast">Playing in background</string>
    <string name="popup_playing_toast">Playing in popup mode</string>
    <string name="content">Content</string>
    <string name="show_age_restricted_content_title">Show age restricted content</string>
    <string name="show_age_restricted_content_summary">Show content possibly unsuitable for children because it has an age limit (like 18+)</string>
    <string name="youtube_restricted_mode_enabled_title">Turn on YouTube\'s \"Restricted Mode\"</string>
    <string name="youtube_restricted_mode_enabled_summary">YouTube provides a \"Restricted Mode\" which hides potentially mature content</string>
    <string name="restricted_video">This video is age restricted.\n\nTurn on \"%1$s\" in the settings if you want to see it.</string>
    <string name="restricted_video_no_stream">This video is age-restricted.
\nDue to new YouTube policies with age-restricted videos, NewPipe cannot access any of its video streams and thus is unable to play it.</string>
    <string name="duration_live">Live</string>
    <string name="downloads">Downloads</string>
    <string name="downloads_title">Downloads</string>
    <string name="error_report_title">Error report</string>
    <string name="all">All</string>
    <string name="channels">Channels</string>
    <string name="playlists">Playlists</string>
    <string name="videos_string">Videos</string>
    <string name="tracks">Tracks</string>
    <string name="users">Users</string>
    <string name="events">Events</string>
    <string name="songs">Songs</string>
    <string name="albums">Albums</string>
    <string name="artists">Artists</string>
    <string name="yes">Yes</string>
    <string name="no">No</string>
    <string name="later">Later</string>
    <string name="disabled">Disabled</string>
    <string name="clear">Clear</string>
    <string name="best_resolution">Best resolution</string>
    <string name="undo">Undo</string>
    <string name="file_deleted">File deleted</string>
    <string name="play_all">Play All</string>
    <string name="always">Always</string>
    <string name="just_once">Just Once</string>
    <string name="file">File</string>
    <string name="notifications">Notifications</string>
    <string name="notification_channel_name">NewPipe notification</string>
    <string name="notification_channel_description">Notifications for NewPipe\'s player</string>
    <string name="app_update_notification_channel_name">App update notification</string>
    <string name="app_update_notification_channel_description">Notifications for new NewPipe versions</string>
    <string name="hash_channel_name">Video hash notification</string>
    <string name="hash_channel_description">Notifications for video hashing progress</string>
    <string name="streams_notification_channel_name">New streams</string>
    <string name="streams_notification_channel_description">Notifications about new streams for subscriptions</string>
    <string name="error_report_channel_name">Error report notification</string>
    <string name="error_report_channel_description">Notifications to report errors</string>
    <string name="unknown_content">[Unknown]</string>
    <string name="switch_to_background">Switch to Background</string>
    <string name="switch_to_popup">Switch to Popup</string>
    <string name="switch_to_main">Switch to Main</string>
    <string name="import_data_title">Import database</string>
    <string name="export_data_title">Export database</string>
    <string name="clear_cookie_title">Clear reCAPTCHA cookies</string>
    <string name="recaptcha_cookies_cleared">reCAPTCHA cookies have been cleared</string>
    <string name="import_data_summary">Overrides your current history, subscriptions, playlists and (optionally) settings</string>
    <string name="export_data_summary">Export history, subscriptions, playlists and settings</string>
    <string name="clear_cookie_summary">Clear cookies that NewPipe stores when you solve a reCAPTCHA</string>
    <string name="clear_views_history_title">Clear watch history</string>
    <string name="clear_views_history_summary">Deletes the history of played streams and the playback positions</string>
    <string name="delete_view_history_alert">Delete entire watch history?</string>
    <string name="watch_history_deleted">Watch history deleted</string>
    <string name="clear_playback_states_title">Delete playback positions</string>
    <string name="clear_playback_states_summary">Deletes all playback positions</string>
    <string name="delete_playback_states_alert">Delete all playback positions?</string>
    <string name="watch_history_states_deleted">Playback positions deleted</string>
    <string name="clear_search_history_title">Clear search history</string>
    <string name="clear_search_history_summary">Deletes history of search keywords</string>
    <string name="delete_search_history_alert">Delete entire search history?</string>
    <string name="search_history_deleted">Search history deleted</string>
    <string name="help">Help</string>
    <!-- error strings -->
    <string name="general_error">Error</string>
    <string name="download_to_sdcard_error_title">External storage unavailable</string>
    <string name="download_to_sdcard_error_message">Downloading to external SD card not possible. Reset download folder location?</string>
    <string name="network_error">Network error</string>
    <string name="could_not_load_thumbnails">Could not load all thumbnails</string>
    <string name="youtube_signature_deobfuscation_error">Could not deobfuscate video URL signature</string>
    <string name="parsing_error">Could not parse website</string>
    <string name="content_not_available">Content unavailable</string>
    <string name="could_not_setup_download_menu">Could not set up download menu</string>
    <string name="app_ui_crash">App/UI crashed</string>
    <string name="player_stream_failure">Could not play this stream</string>
    <string name="player_unrecoverable_failure">Unrecoverable player error occurred</string>
    <string name="player_recoverable_failure">Recovering from player error</string>
    <string name="external_player_unsupported_link_type">External players don\'t support these types of links</string>
    <string name="video_streams_empty">No video streams found</string>
    <string name="audio_streams_empty">No audio streams found</string>
    <string name="missing_file">File moved or deleted</string>
    <string name="invalid_directory">No such folder</string>
    <string name="invalid_source">No such file/content source</string>
    <string name="invalid_file">The file doesn\'t exist or permission to read or write to it is lacking</string>
    <string name="file_name_empty_error">Filename cannot be empty</string>
    <string name="error_occurred_detail">An error occurred: %1$s</string>
    <string name="no_streams_available_download">No streams available to download</string>
    <string name="saved_tabs_invalid_json">Could not read saved tabs, so using default ones</string>
    <string name="restore_defaults">Restore defaults</string>
    <string name="restore_defaults_confirmation">Do you want to restore defaults?</string>
    <string name="permission_display_over_apps">Give permission to display over other apps</string>
    <string name="invalid_color_toast">Invalid color</string>
    <!-- error activity -->
    <string name="error_report_notification_title">NewPipe encountered an error, tap to report</string>
    <string name="error_report_notification_toast">An error occurred, see the notification</string>
    <string name="sorry_string">Sorry, that should not have happened.</string>
    <string name="error_report_button_text">Report this error via e-mail</string>
    <string name="copy_for_github">Copy formatted report</string>
    <string name="error_report_open_issue_button_text">Report on GitHub</string>
    <string name="error_report_open_github_notice">Please check whether an issue discussing your crash already exists. When creating duplicate tickets, you take time from us which we could spend with fixing the actual bug.</string>
    <string name="error_snackbar_message">Sorry, something went wrong.</string>
    <string name="error_snackbar_action">Report</string>
    <string name="what_device_headline">Info:</string>
    <string name="what_happened_headline">What happened:</string>
    <string name="info_labels">What:\\nRequest:\\nContent Language:\\nContent Country:\\nApp Language:\\nService:\\nGMT Time:\\nPackage:\\nVersion:\\nOS version:</string>
    <string name="your_comment">Your comment (in English):</string>
    <string name="error_details_headline">Details:</string>
    <!-- Content descriptions (for better accessibility) -->
    <string name="detail_thumbnail_view_description">Play video, duration:</string>
    <string name="detail_uploader_thumbnail_view_description">Uploader\'s avatar thumbnail</string>
    <string name="detail_likes_img_view_description">Likes</string>
    <string name="detail_dislikes_img_view_description">Dislikes</string>
    <string name="comments_tab_description">Comments</string>
    <string name="related_items_tab_description">Related items</string>
    <string name="description_tab_description">Description</string>
    <string name="search_no_results">No results</string>
    <string name="empty_subscription_feed_subtitle">Nothing here but crickets</string>
    <string name="detail_drag_description">Drag to reorder</string>
    <string name="video">Video</string>
    <string name="audio">Audio</string>
    <string name="retry">Retry</string>
    <string name="short_thousand">k</string>
    <string name="short_million">M</string>
    <string name="short_billion">B</string>
    <string name="drawer_header_description">Toggle service, currently selected:</string>
    <!--Zero don't get selected (in some languages) as it is not a "special case" for android-->
    <string name="no_subscribers">No subscribers</string>
    <plurals name="subscribers">
        <item quantity="one">%s subscriber</item>
        <item quantity="other">%s subscribers</item>
    </plurals>
    <string name="subscribers_count_not_available">Subscriber count unavailable</string>
    <string name="no_views">No views</string>
    <plurals name="views">
        <item quantity="one">%s view</item>
        <item quantity="other">%s views</item>
    </plurals>
    <string name="no_one_watching">No one is watching</string>
    <plurals name="watching">
        <item quantity="one">%s watching</item>
        <item quantity="other">%s watching</item>
    </plurals>
    <string name="no_one_listening">No one is listening</string>
    <plurals name="listening">
        <item quantity="one">%s listener</item>
        <item quantity="other">%s listeners</item>
    </plurals>
    <string name="no_videos">No videos</string>
    <string name="more_than_100_videos">100+ videos</string>
    <string name="infinite_videos">∞ videos</string>
    <plurals name="videos">
        <item quantity="one">%s video</item>
        <item quantity="other">%s videos</item>
    </plurals>
    <string name="no_comments">No comments</string>
    <string name="comments_are_disabled">Comments are disabled</string>
    <plurals name="new_streams">
        <item quantity="one">%s new stream</item>
        <item quantity="other">%s new streams</item>
    </plurals>
    <!-- Missions -->
    <string name="start">Start</string>
    <string name="pause">Pause</string>
    <string name="create">Create</string>
    <string name="delete">Delete</string>
    <string name="checksum">Checksum</string>
    <string name="dismiss">Dismiss</string>
    <string name="rename">Rename</string>
    <!-- Msg -->
    <string name="msg_name">Filename</string>
    <string name="msg_threads">Threads</string>
    <string name="msg_error">Error</string>
    <string name="msg_running">NewPipe Downloading</string>
    <string name="msg_running_detail">Tap for details</string>
    <string name="msg_calculating_hash">Calculating hash</string>
    <string name="msg_wait">Please wait…</string>
    <string name="msg_copied">Copied to clipboard</string>
    <string name="no_available_dir">Please define a download folder later in settings</string>
    <string name="no_dir_yet">No download folder set yet, choose the default download folder now</string>
    <string name="msg_popup_permission">This permission is needed to\nopen in popup mode</string>
    <string name="one_item_deleted">1 item deleted.</string>
    <!-- reCAPTCHA -->
    <string name="title_activity_recaptcha">reCAPTCHA challenge</string>
    <string name="subtitle_activity_recaptcha">Press \"Done\" when solved</string>
    <string name="recaptcha_request_toast">reCAPTCHA challenge requested</string>
    <string name="recaptcha_solve">Solve</string>
    <string name="recaptcha_done_button">Done</string>
    <!-- Downloads -->
    <string name="settings_category_downloads_title">Download</string>
    <string name="settings_file_charset_title">Allowed characters in filenames</string>
    <string name="settings_file_replacement_character_summary">Invalid characters are replaced with this value</string>
    <string name="settings_file_replacement_character_title">Replacement character</string>
    <string name="charset_letters_and_digits">Letters and digits</string>
    <string name="charset_most_special_characters">Most special characters</string>
    <string name="toast_no_player">No app installed to play this file</string>
    <!-- About -->
    <string name="title_activity_about">About NewPipe</string>
    <string name="title_licenses">Third-party Licenses</string>
    <string name="copyright">© %1$s by %2$s under %3$s</string>
    <string name="tab_about">About</string>
    <string name="tab_licenses">Licenses</string>
    <string name="app_description">Libre lightweight streaming on Android.</string>
    <string name="contribution_title">Contribute</string>
    <string name="contribution_encouragement">Whether you have ideas of; translation, design changes, code cleaning, or real heavy code changes—help is always welcome. The more is done the better it gets!</string>
    <string name="view_on_github">View on GitHub</string>
    <string name="donation_title">Donate</string>
    <string name="donation_encouragement">NewPipe is developed by volunteers spending their free time bringing you the best user experience. Give back to help developers make NewPipe even better while they enjoy a cup of coffee.</string>
    <string name="give_back">Give back</string>
    <string name="website_title">Website</string>
    <string name="website_encouragement">Visit the NewPipe Website for more info and news.</string>
    <string name="privacy_policy_title">NewPipe\'s Privacy Policy</string>
    <string name="privacy_policy_encouragement">The NewPipe project takes your privacy very seriously. Therefore, the app does not collect any data without your consent.\nNewPipe\'s privacy policy explains in detail what data is sent and stored when you send a crash report.</string>
    <string name="read_privacy_policy">Read privacy policy</string>
    <string name="app_license_title">NewPipe\'s License</string>
    <string name="app_license">NewPipe is copyleft libre software: You can use, study, share, and improve it at will. Specifically you can redistribute and/or modify it under the terms of the GNU General Public License as published by the Free Software Foundation, either version 3 of the License, or (at your option) any later version.</string>
    <string name="read_full_license">Read license</string>
    <!-- History -->
    <string name="title_activity_history">History</string>
    <string name="action_history">History</string>
    <string name="delete_item_search_history">Do you want to delete this item from search history?</string>
    <string name="title_last_played">Last Played</string>
    <string name="title_most_played">Most Played</string>
    <!-- Content -->
    <string name="main_page_content">Content of main page</string>
    <string name="main_page_content_summary">What tabs are shown on the main page</string>
    <string name="main_page_content_swipe_remove">Swipe items to remove them</string>
    <string name="blank_page_summary">Blank Page</string>
    <string name="kiosk_page_summary">Kiosk Page</string>
    <string name="default_kiosk_page_summary">Default Kiosk</string>
    <string name="channel_page_summary">Channel Page</string>
    <string name="select_a_channel">Select a channel</string>
    <string name="no_channel_subscribed_yet">No channel subscriptions yet</string>
    <string name="select_a_playlist">Select a playlist</string>
    <string name="no_playlist_bookmarked_yet">No playlist bookmarks yet</string>
    <string name="select_a_kiosk">Select a kiosk</string>
    <string name="export_complete_toast">Exported</string>
    <string name="import_complete_toast">Imported</string>
    <string name="no_valid_zip_file">No valid ZIP file</string>
    <string name="could_not_import_all_files">Warning: Could not import all files.</string>
    <string name="override_current_data">This will override your current setup.</string>
    <string name="import_settings">Do you want to also import settings?</string>
    <string name="error_unable_to_load_comments">Could not load comments</string>
    <string name="localization_changes_requires_app_restart">The language will change once the app is restarted</string>
    <!-- Kiosk Names -->
    <string name="trending">Trending</string>
    <string name="top_50">Top 50</string>
    <string name="new_and_hot">New and hot</string>
    <string name="local">Local</string>
    <string name="recently_added">Recently added</string>
    <string name="most_liked">Most liked</string>
    <string name="conferences">Conferences</string>
    <!-- Play Queue -->
    <string name="title_activity_play_queue">Play queue</string>
    <string name="play_queue_remove">Remove</string>
    <string name="play_queue_stream_detail">Details</string>
    <string name="play_queue_audio_settings">Audio Settings</string>
    <string name="hold_to_append">Hold to enqueue</string>
    <string name="show_channel_details">Show channel details</string>
    <string name="enqueue_stream">Enqueue</string>
    <string name="enqueued">Enqueued</string>
    <string name="enqueue_next_stream">Enqueue next</string>
    <string name="enqueued_next">Enqueued next</string>
    <string name="start_here_on_background">Start playing in the background</string>
    <string name="start_here_on_popup">Start playing in a popup</string>
    <string name="loading_stream_details">Loading stream details…</string>
    <!-- Drawer -->
    <string name="drawer_open">Open Drawer</string>
    <string name="drawer_close">Close Drawer</string>
    <!-- Preferred player -->
    <string name="preferred_open_action_settings_title">Preferred \'open\' action</string>
    <string name="preferred_open_action_settings_summary">Default action when opening content — %s</string>
    <string name="video_player">Video player</string>
    <string name="background_player">Background player</string>
    <string name="popup_player">Popup player</string>
    <string name="always_ask_open_action">Always ask</string>
    <string name="preferred_player_fetcher_notification_title">Getting info…</string>
    <string name="preferred_player_fetcher_notification_message">"Loading requested content"</string>
    <!-- Local Playlist -->
    <string name="create_playlist">New Playlist</string>
    <string name="rename_playlist">Rename</string>
    <string name="name">Name</string>
    <string name="add_to_playlist">Add to playlist</string>
    <string name="processing_may_take_a_moment">Processing… May take a moment</string>
    <string name="mute">Mute</string>
    <string name="unmute">Unmute</string>
    <string name="set_as_playlist_thumbnail">Set as playlist thumbnail</string>
    <string name="bookmark_playlist">Bookmark Playlist</string>
    <string name="unbookmark_playlist">Remove Bookmark</string>
    <string name="delete_playlist_prompt">Delete this playlist\?</string>
    <string name="playlist_creation_success">Playlist created</string>
    <string name="playlist_add_stream_success">Playlisted</string>
    <string name="playlist_thumbnail_change_success">Playlist thumbnail changed.</string>
    <string name="playlist_no_uploader">Auto-generated (no uploader found)</string>
    <!-- Players -->
    <string name="caption_none">No Captions</string>
    <string name="resize_fit">Fit</string>
    <string name="resize_fill">Fill</string>
    <string name="resize_zoom">Zoom</string>
    <string name="caption_auto_generated">Auto-generated</string>
    <!-- Caption Settings -->
    <string name="caption_setting_title">Captions</string>
    <string name="caption_setting_description">Modify player caption text scale and background styles. Requires app restart to take effect</string>
    <!-- Debug Settings -->
    <string name="leak_canary_not_available">LeakCanary is not available</string>
    <string name="enable_leak_canary_summary">Memory leak monitoring may cause the app to become unresponsive when heap dumping</string>
    <string name="show_memory_leaks">Show memory leaks</string>
    <string name="enable_disposed_exceptions_title">Report out-of-lifecycle errors</string>
    <string name="enable_disposed_exceptions_summary">Force reporting of undeliverable Rx exceptions outside of fragment or activity lifecycle after disposal</string>
    <string name="show_original_time_ago_title">Show original time ago on items</string>
    <string name="show_original_time_ago_summary">Original texts from services will be visible in stream items</string>
    <string name="disable_media_tunneling_title">Disable media tunneling</string>
    <string name="disable_media_tunneling_summary">Disable media tunneling if you experience a black screen or stuttering on video playback</string>
    <string name="show_image_indicators_title">Show image indicators</string>
    <string name="show_image_indicators_summary">Show Picasso colored ribbons on top of images indicating their source: red for network, blue for disk and green for memory</string>
    <string name="show_crash_the_player_title">Show \"Crash the player\"</string>
    <string name="show_crash_the_player_summary">Shows a crash option when using the player</string>
    <string name="check_new_streams">Run check for new streams</string>
    <string name="crash_the_app">Crash the app</string>
    <string name="show_error_snackbar">Show an error snackbar</string>
    <string name="create_error_notification">Create an error notification</string>
    <!-- Subscriptions import/export -->
    <string name="import_title">Import</string>
    <string name="import_from">Import from</string>
    <string name="export_to">Export to</string>
    <string name="import_ongoing">Importing…</string>
    <string name="export_ongoing">Exporting…</string>
    <string name="import_file_title">Import file</string>
    <string name="previous_export">Previous export</string>
    <string name="subscriptions_import_unsuccessful">Could not import subscriptions</string>
    <string name="subscriptions_export_unsuccessful">Could not export subscriptions</string>
    <string name="import_youtube_instructions">Import YouTube subscriptions from Google takeout:
\n
\n1. Go to this URL: %1$s
\n2. Log in when asked
\n3. Click on \"All data included\", then on \"Deselect all\", then select only \"subscriptions\" and click \"OK\"
\n4. Click on \"Next step\" and then on \"Create export\"
\n5. Click on the \"Download\" button after it appears
\n6. Click on IMPORT FILE below and select the downloaded .zip file
\n7. [If the .zip import fails] Extract the .csv file (usually under \"YouTube and YouTube Music/subscriptions/subscriptions.csv\"), click on IMPORT FILE below and select the extracted csv file</string>
    <string name="import_soundcloud_instructions">Import a SoundCloud profile by typing either the URL or your ID:\n\n1. Enable \"desktop mode\" in a web-browser (the site is not available for mobile devices)\n2. Go to this URL: %1$s\n3. Log in when asked\n4. Copy the profile URL you were redirected to.</string>
    <string name="import_soundcloud_instructions_hint">yourID, soundcloud.com/yourid</string>
    <string name="import_network_expensive_warning">Keep in mind this operation can be network expensive.\n\nDo you want to continue?</string>
    <!-- Playback Parameters -->
    <string name="playback_speed_control">Playback Speed Controls</string>
    <string name="playback_tempo">Tempo</string>
    <string name="playback_pitch">Pitch</string>
    <string name="unhook_checkbox">Unhook (may cause distortion)</string>
    <string name="skip_silence_checkbox">Fast-forward during silence</string>
    <string name="playback_step">Step</string>
    <string name="playback_reset">Reset</string>
    <string name="percent">Percent</string>
    <string name="semitone">Semitone</string>
    <!-- GDPR dialog -->
    <string name="start_accept_privacy_policy">In order to comply with the European General Data Protection Regulation (GDPR), we hereby draw your attention to NewPipe\'s privacy policy. Please read it carefully.
\nYou must accept it to send us the bug report.</string>
    <string name="accept">Accept</string>
    <string name="decline">Decline</string>
    <!-- Limit mobile data usage  -->
    <string name="limit_data_usage_none_description">No limit</string>
    <string name="limit_mobile_data_usage_title">Limit resolution when using mobile data</string>
    <string-array name="limit_data_usage_description_list">
        <item>@string/limit_data_usage_none_description</item>
        <item>1080p60</item>
        <item>1080p</item>
        <item>720p60</item>
        <item>720p</item>
        <item>480p</item>
        <item>360p</item>
        <item>240p</item>
        <item>144p</item>
    </string-array>
    <!-- Notifications settings -->
    <string name="enable_streams_notifications_title">New streams notifications</string>
    <string name="enable_streams_notifications_summary">Notify about new streams from subscriptions</string>
    <string name="streams_notifications_interval_title">Checking frequency</string>
    <string name="streams_notifications_network_title">Required network connection</string>
    <string name="any_network">Any network</string>
    <!-- Updates Settings -->
    <string name="updates_setting_title">Updates</string>
    <string name="updates_setting_description">Show a notification to prompt app update when a new version is available</string>
    <string name="manual_update_title">Check for updates</string>
    <string name="manual_update_description">Manually check for new versions</string>
    <!-- Minimize to exit action -->
    <string name="minimize_on_exit_title">Minimize on app switch</string>
    <string name="minimize_on_exit_summary">Action when switching to other app from main video player — %s</string>
    <string name="minimize_on_exit_none_description">None</string>
    <string name="minimize_on_exit_background_description">Minimize to background player</string>
    <string name="minimize_on_exit_popup_description">Minimize to popup player</string>
    <!-- Autoplay behavior -->
    <string name="autoplay_summary">Start playback automatically — %s</string>
    <string name="wifi_only">Only on Wi-Fi</string>
    <string name="never">Never</string>
    <string name="list_view_mode">List view mode</string>
    <string name="list">List</string>
    <string name="grid">Grid</string>
    <string name="auto">Auto</string>
    <!-- Seekbar Preview Thumbnail-->
    <string name="seekbar_preview_thumbnail_title">Seekbar thumbnail preview</string>
    <string name="high_quality_larger">High quality (larger)</string>
    <string name="low_quality_smaller">Low quality (smaller)</string>
    <string name="dont_show">Don\'t show</string>
    <!-- App update notification -->
    <string name="app_update_notification_content_title">NewPipe update is available!</string>
    <string name="app_update_notification_content_text">Tap to download</string>
    <string name="missions_header_finished">Finished</string>
    <string name="missions_header_pending">Pending</string>
    <string name="paused">paused</string>
    <string name="queued">queued</string>
    <string name="post_processing">post-processing</string>
    <string name="recovering">recovering</string>
    <string name="enqueue">Enqueue</string>
    <string name="permission_denied">Action denied by the system</string>
    <string name="checking_updates_toast">Checking for updates…</string>
    <!-- download notifications -->
    <string name="download_failed">Download failed</string>
    <plurals name="download_finished_notification">
        <item quantity="one">Download finished</item>
        <item quantity="other">%s downloads finished</item>
    </plurals>
    <!-- dialog about existing downloads -->
    <string name="generate_unique_name">Generate unique name</string>
    <string name="overwrite">Overwrite</string>
    <string name="overwrite_unrelated_warning">A file with this name already exists</string>
    <string name="overwrite_finished_warning">A downloaded file with this name already exists</string>
    <string name="overwrite_failed">cannot overwrite the file</string>
    <string name="download_already_running">There is a download in progress with this name</string>
    <string name="download_already_pending">There is a pending download with this name</string>
    <!-- message dialog about download error -->
    <string name="show_error">Show error</string>
    <string name="error_file_creation">The file cannot be created</string>
    <string name="error_path_creation">The destination folder cannot be created</string>
    <string name="error_ssl_exception">Could not establish a secure connection</string>
    <string name="error_unknown_host">Could not find the server</string>
    <string name="error_connect_host">Cannot connect to the server</string>
    <string name="error_http_no_content">The server does not send data</string>
    <string name="error_http_unsupported_range">The server does not accept multi-threaded downloads, retry with @string/msg_threads = 1</string>
    <string name="error_http_not_found">Not found</string>
    <string name="error_postprocessing_failed">Post-processing failed</string>
    <string name="error_postprocessing_stopped">NewPipe was closed while working on the file</string>
    <string name="error_insufficient_storage">No space left on device</string>
    <string name="error_progress_lost">Progress lost, because the file was deleted</string>
    <string name="error_timeout">Connection timeout</string>
    <string name="error_download_resource_gone">Cannot recover this download</string>
    <string name="clear_download_history">Clear download history</string>
    <string name="confirm_prompt">Do you want to clear your download history or delete all downloaded files?</string>
    <string name="delete_downloaded_files">Delete downloaded files</string>
    <string name="delete_downloaded_files_confirm">Erase all downloaded files from disk?</string>
    <plurals name="deleted_downloads_toast">
        <item quantity="one">Deleted %1$s download</item>
        <item quantity="other">Deleted %1$s downloads</item>
    </plurals>
    <string name="stop">Stop</string>
    <string name="max_retry_msg">Maximum retries</string>
    <string name="max_retry_desc">Maximum number of attempts before canceling the download</string>
    <string name="pause_downloads_on_mobile">Interrupt on metered networks</string>
    <string name="pause_downloads_on_mobile_desc">Useful when switching to mobile data, although some downloads cannot be suspended</string>
    <string name="close">Close</string>
    <string name="enable_queue_limit">Limit download queue</string>
    <string name="enable_queue_limit_desc">One download will run at the same time</string>
    <string name="start_downloads">Start downloads</string>
    <string name="pause_downloads">Pause downloads</string>
    <string name="downloads_storage_ask_title">Ask where to download</string>
    <string name="downloads_storage_ask_summary">You will be asked where to save each download.\nEnable the system folder picker (SAF) if you want to download to an external SD card</string>
    <string name="downloads_storage_ask_summary_no_saf_notice">You will be asked where to save each download</string>
    <string name="downloads_storage_use_saf_title">Use system folder picker (SAF)</string>
    <string name="downloads_storage_use_saf_summary">The \'Storage Access Framework\' allows downloads to an external SD card</string>
    <string name="downloads_storage_use_saf_summary_api_19">The \'Storage Access Framework\' is not supported on Android KitKat and below</string>
    <string name="downloads_storage_use_saf_summary_api_29">Starting from Android 10 only \'Storage Access Framework\' is supported</string>
    <string name="choose_instance_prompt">Choose an instance</string>
    <string name="app_language_title">App language</string>
    <string name="systems_language">System default</string>
    <string name="remove_watched">Remove watched</string>
    <string name="remove_watched_popup_title">Remove watched videos?</string>
    <string name="remove_watched_popup_warning">Videos that have been watched before and after being added to the playlist will be removed.
\nAre you sure\? This cannot be undone!</string>
    <string name="remove_watched_popup_yes_and_partially_watched_videos">Yes, and partially watched videos</string>
    <string name="new_seek_duration_toast">Due to ExoPlayer constraints the seek duration was set to %d seconds</string>
    <!-- Time duration plurals -->
    <plurals name="seconds">
        <item quantity="one">%d second</item>
        <item quantity="other">%d seconds</item>
    </plurals>
    <plurals name="minutes">
        <item quantity="one">%d minute</item>
        <item quantity="other">%d minutes</item>
    </plurals>
    <plurals name="hours">
        <item quantity="one">%d hour</item>
        <item quantity="other">%d hours</item>
    </plurals>
    <plurals name="days">
        <item quantity="one">%d day</item>
        <item quantity="other">%d days</item>
    </plurals>
    <!-- Feed -->
    <string name="fragment_feed_title">What\'s New</string>
    <string name="feed_groups_header_title">Channel groups</string>
    <string name="feed_oldest_subscription_update">Feed last updated: %s</string>
    <string name="feed_subscription_not_loaded_count">Not loaded: %d</string>
    <string name="feed_notification_loading">Loading feed…</string>
    <string name="feed_processing_message">Processing feed…</string>
    <string name="feed_new_items">New feed items</string>
    <string name="feed_group_dialog_select_subscriptions">Select subscriptions</string>
    <string name="feed_group_dialog_empty_selection">No subscription selected</string>
    <plurals name="feed_group_dialog_selection_count">
        <item quantity="one">%d selected</item>
        <item quantity="other">%d selected</item>
    </plurals>
    <string name="feed_group_dialog_empty_name">Empty group name</string>
    <string name="feed_group_dialog_delete_message">Do you want to delete this group?</string>
    <string name="feed_create_new_group_button_title">New</string>
    <string name="feed_group_show_only_ungrouped_subscriptions">Show only ungrouped subscriptions</string>
    <string name="settings_category_feed_title">Feed</string>
    <string name="feed_update_threshold_title">Feed update threshold</string>
    <string name="feed_update_threshold_summary">Time after last update before a subscription is considered outdated — %s</string>
    <string name="feed_update_threshold_option_always_update">Always update</string>
    <string name="feed_load_error">Error loading feed</string>
    <string name="feed_load_error_account_info">Could not load feed for \'%s\'.</string>
    <string name="feed_load_error_terminated">The author\'s account has been terminated.\nNewPipe will not be able to load this feed in the future.\nDo you want to unsubscribe from this channel?</string>
    <string name="feed_load_error_fast_unknown">The fast feed mode does not provide more info on this.</string>
    <string name="feed_use_dedicated_fetch_method_title">Fetch from dedicated feed when available</string>
    <string name="feed_use_dedicated_fetch_method_summary">Available in some services, it is usually much faster but may return a limited amount of items and often incomplete information (e.g. no duration, item type, no live status)</string>
    <string name="feed_use_dedicated_fetch_method_enable_button">Enable fast mode</string>
    <string name="feed_use_dedicated_fetch_method_disable_button">Disable fast mode</string>
    <string name="feed_use_dedicated_fetch_method_help_text">Do you think feed loading is too slow\? If so, try enabling fast loading (you can change it in settings or by pressing the button below).
\n
\nNewPipe offers two feed loading strategies:
\n• Fetching the whole subscription channel, which is slow but complete.
\n• Using a dedicated service endpoint, which is fast but usually not complete.
\n
\nThe difference between the two is that the fast one usually lacks some information, like the item\'s duration or type (can\'t distinguish between live videos and normal ones) and it may return less items.
\n
\nYouTube is an example of a service that offers this fast method with its RSS feed.
\n
\nSo the choice boils down to what you prefer: speed or precise information.</string>
    <string name="feed_toggle_show_played_items">Show watched items</string>
    <string name="content_not_supported">This content is not yet supported by NewPipe.\n\nIt will hopefully be supported in a future version.</string>
    <string name="detail_sub_channel_thumbnail_view_description">Channel\'s avatar thumbnail</string>
    <string name="channel_created_by">Created by %s</string>
    <string name="video_detail_by">By %s</string>
    <string name="playlist_page_summary">Playlist page</string>
    <string name="show_thumbnail_title">Show thumbnail</string>
    <string name="show_thumbnail_summary">Use thumbnail for both lock screen background and notifications</string>
    <string name="recent">Recent</string>
    <string name="chapters">Chapters</string>
    <string name="no_app_to_open_intent">No app on your device can open this</string>
    <string name="no_appropriate_file_manager_message">No appropriate file manager was found for this action.\nPlease install a file manager or try to disable \'%s\' in the download settings.</string>
    <string name="no_appropriate_file_manager_message_android_10">No appropriate file manager was found for this action.\nPlease install a Storage Access Framework compatible file manager.</string>
    <string name="georestricted_content">This content is not available in your country.</string>
    <string name="soundcloud_go_plus_content">This is a SoundCloud Go+ track, at least in your country, so it cannot be streamed or downloaded by NewPipe.</string>
    <string name="private_content">This content is private, so it cannot be streamed or downloaded by NewPipe.</string>
    <string name="youtube_music_premium_content">This video is available only to YouTube Music Premium members, so it cannot be streamed or downloaded by NewPipe.</string>
    <string name="account_terminated">Account terminated</string>
    <string name="service_provides_reason">%s provides this reason:</string>
    <string name="paid_content">This content is only available to users who have paid, so it cannot be streamed or downloaded by NewPipe.</string>
    <string name="featured">Featured</string>
    <string name="radio">Radio</string>
    <string name="auto_device_theme_title">Automatic (device theme)</string>
    <string name="night_theme_summary">Select your favorite night theme — %s</string>
    <string name="select_night_theme_toast">You can select your favorite night theme below</string>
    <string name="download_has_started">Download has started</string>
    <string name="description_select_note">You can now select text inside the description. Note that the page may flicker and links may not be clickable while in selection mode.</string>
    <string name="description_select_enable">Enable selecting text in the description</string>
    <string name="description_select_disable">Disable selecting text in the description</string>
    <string name="metadata_category">Category</string>
    <string name="metadata_tags">Tags</string>
    <string name="metadata_licence">Licence</string>
    <string name="metadata_privacy">Privacy</string>
    <string name="metadata_age_limit">Age limit</string>
    <string name="metadata_language">Language</string>
    <string name="metadata_support">Support</string>
    <string name="metadata_host">Host</string>
    <string name="metadata_thumbnail_url">Thumbnail URL</string>
    <string name="metadata_privacy_public">Public</string>
    <string name="metadata_privacy_unlisted">Unlisted</string>
    <string name="metadata_privacy_private">Private</string>
    <string name="metadata_privacy_internal">Internal</string>
    <string name="detail_pinned_comment_view_description">Pinned comment</string>
    <string name="detail_heart_img_view_description">Hearted by creator</string>
    <string name="open_website_license">Open website</string>
    <string name="tablet_mode_title">Tablet mode</string>
    <string name="on">On</string>
    <string name="off">Off</string>
    <!-- Progressive Load Interval -->
    <string name="progressive_load_interval_exoplayer_default">ExoPlayer default</string>
    <!-- New streams notifications -->
    <string name="notifications_disabled">Notifications are disabled</string>
    <string name="get_notified">Get notified</string>
    <string name="you_successfully_subscribed">You now subscribed to this channel</string>
    <string name="enumeration_comma">,</string>
    <string name="toggle_all">Toggle all</string>
    <string name="streams_not_yet_supported_removed">Streams which are not yet supported by the downloader are not shown</string>
    <string name="selected_stream_external_player_not_supported">The selected stream is not supported by external players</string>
    <string name="no_audio_streams_available_for_external_players">No audio streams are available for external players</string>
    <string name="no_video_streams_available_for_external_players">No video streams are available for external players</string>
    <string name="select_quality_external_players">Select quality for external players</string>
    <string name="unknown_format">Unknown format</string>
    <string name="unknown_quality">Unknown quality</string>
    <!-- SponsorBlock -->
    <string name="sponsor_block">SponsorBlock</string>
    <string name="sponsor_block_home_page_title">View Website</string>
    <string name="sponsor_block_home_page_summary">View the official SponsorBlock website.</string>
    <string name="sponsor_block_enable_title">Skip Sponsors</string>
    <string name="sponsor_block_enable_summary">Use the SponsorBlock API to automatically skip sponsors in videos. This currently only works for YouTube videos.</string>
    <string name="sponsor_block_api_url_title">API Url</string>
    <string name="sponsor_block_api_url_summary">The url to use when querying the SponsorBlock API. This must be set for SponsorBlock to work.</string>
    <string name="sponsor_block_notifications_title">Notify when sponsors are skipped</string>
    <string name="sponsor_block_notifications_summary">Show a toast notification when a sponsor is automatically skipped.</string>
    <string name="sponsor_block_privacy_title">View Privacy Policy</string>
    <string name="sponsor_block_privacy_summary">View SponsorBlock\'s privacy policy.</string>
    <string name="sponsor_block_api_url_help_text">This is the URL that will be queried when the application needs to know which parts of a video to skip.\n\nYou can set the official URL by clicking the \'Use Official\' option below, though it is highly recommended you view SponsorBlock\'s privacy policy before you do.</string>
    <string name="sponsor_block_privacy_policy_text">SponsorBlock Privacy Policy</string>
    <string name="sponsor_block_homepage_url">https://sponsor.ajay.app/</string>
    <string name="sponsor_block_default_api_url">https://sponsor.ajay.app/api/</string>
    <string name="sponsor_block_privacy_policy_url">https://gist.github.com/ajayyy/aa9f8ded2b573d4f73a3ffa0ef74f796</string>
    <string name="sponsor_block_skip_sponsor_toast">Skipped sponsor</string>
    <string name="sponsor_block_skip_intro_toast">Skipped intermission/intro</string>
    <string name="sponsor_block_skip_outro_toast">Skipped endcards/credits</string>
    <string name="sponsor_block_skip_interaction_toast">Skipped interaction reminder</string>
    <string name="sponsor_block_skip_self_promo_toast">Skipped unpaid/self promo</string>
    <string name="sponsor_block_skip_non_music_toast">Skipped non-music</string>
<<<<<<< HEAD
    <string name="sponsor_block_skip_preview_toast">Skipped preview/recap</string>
=======
    <string name="sponsor_block_skip_filler_toast">Skipped filler</string>
>>>>>>> 0aaaf432
    <string name="sponsor_block_toggle_skipping">Toggle skipping sponsors</string>
    <string name="sponsor_block_clear_whitelist_title">Clear Whitelist</string>
    <string name="sponsor_block_clear_whitelist_summary">Clear the list of uploaders SponsorBlock will ignore.</string>
    <string name="sponsor_block_enabled_toast">SponsorBlock enabled</string>
    <string name="sponsor_block_disabled_toast">SponsorBlock disabled</string>
    <string name="sponsor_block_whitelist_cleared_toast">Whitelist cleared</string>
    <string name="sponsor_block_uploader_added_to_whitelist_toast">Uploader added to whitelist</string>
    <string name="sponsor_block_uploader_removed_from_whitelist_toast">Uploader removed from whitelist</string>
    <string name="sponsor_block_confirm_clear_whitelist">Are you sure you want to clear the whitelist?</string>
    <string name="sponsor_block_confirm_reset_colors">Are you sure you want to reset the category colors?</string>
    <string name="sponsor_block_reset_colors_toast">Colors reset.</string>
    <!-- Extras -->
    <string name="extras">Extras</string>
    <string name="extras_todo_summary">Tweaks, workarounds, and other miscellaneous settings belong here.</string>
    <string name="experimental_settings">Experimental Settings</string>
    <string name="enable_local_player_title">Enable Local Player (alpha)</string>
    <string name="enable_local_player_summary">Use a built-in player for local playback. This is still in early development so there will probably be a lot of issues, including conflicts with the existing player.</string>
    <string name="force_auto_fullscreen_title">Force Auto Fullscreen</string>
    <string name="force_auto_fullscreen_summary">If enabled, when the device is set to landscape, force fullscreen mode even if the device is a tablet or TV.</string>
    <string name="disable_error_reports_title">Disable Error Reporting</string>
    <string name="disable_error_reports_summary">Prevent all error reporting screens from appearing. This may result in the app behaving unexpectedly. <b>USE AT YOUR OWN RISK!</b></string>
    <string name="enable_return_youtube_dislike_title">Show Dislike Count</string>
    <string name="enable_return_youtube_dislike_summary">Use the ReturnYouTubeDislike API to show the amount of dislikes for a video. This only works for YouTube videos.\n<b>WARNING: Your IP address will be visible to the API. Use at your own risk!</b></string>
</resources><|MERGE_RESOLUTION|>--- conflicted
+++ resolved
@@ -163,13 +163,10 @@
     <string name="settings_category_sponsor_block_category_self_promo_summary">Similar to "sponsor" except for unpaid or self promotion. This includes sections about merchandise, donations, or information about who they collaborated with.</string>
     <string name="settings_category_sponsor_block_category_non_music_title">Music: Non-Music Section</string>
     <string name="settings_category_sponsor_block_category_non_music_summary">Only for use in music videos. This includes introductions or outros in music videos.</string>
-<<<<<<< HEAD
     <string name="settings_category_sponsor_block_category_preview_title">Preview/Recap</string>
     <string name="settings_category_sponsor_block_category_preview_summary">Quick recap of previous episodes, or a preview of what\'s coming up later in the current video. Meant for edited together clips, not for spoken summaries.</string>
-=======
     <string name="settings_category_sponsor_block_category_filler_title">Filler Tangent/Jokes</string>
     <string name="settings_category_sponsor_block_category_filler_summary">This is for tangential scenes added only for filler or humor that are not required to understand the main content of the video.</string>
->>>>>>> 0aaaf432
     <string name="background_player_playing_toast">Playing in background</string>
     <string name="popup_playing_toast">Playing in popup mode</string>
     <string name="content">Content</string>
@@ -799,11 +796,8 @@
     <string name="sponsor_block_skip_interaction_toast">Skipped interaction reminder</string>
     <string name="sponsor_block_skip_self_promo_toast">Skipped unpaid/self promo</string>
     <string name="sponsor_block_skip_non_music_toast">Skipped non-music</string>
-<<<<<<< HEAD
     <string name="sponsor_block_skip_preview_toast">Skipped preview/recap</string>
-=======
     <string name="sponsor_block_skip_filler_toast">Skipped filler</string>
->>>>>>> 0aaaf432
     <string name="sponsor_block_toggle_skipping">Toggle skipping sponsors</string>
     <string name="sponsor_block_clear_whitelist_title">Clear Whitelist</string>
     <string name="sponsor_block_clear_whitelist_summary">Clear the list of uploaders SponsorBlock will ignore.</string>
