<?xml version="1.0" encoding="utf-8"?>
<resources>
    <string name="main_bg_subtitle">Tap the magnifying glass to get started.</string>
    <string name="view_count_text">%1$s views</string>
    <string name="upload_date_text">Published on %1$s</string>
    <string name="no_player_found">No stream player found. Install VLC?</string>
    <string name="no_player_found_toast">No stream player found (you can install VLC to play it).</string>
    <string name="install">Install</string>
    <string name="cancel">Cancel</string>
    <string name="fdroid_vlc_url" translatable="false">https://f-droid.org/repository/browse/?fdfilter=vlc&amp;fdid=org.videolan.vlc</string>
    <string name="open_in_browser">Open in browser</string>
    <string name="open_in_popup_mode">Open in popup mode</string>
    <string name="open_with">Open with</string>
    <string name="share">Share</string>
    <string name="download">Download</string>
    <string name="controls_download_desc">Download stream file</string>
    <string name="search">Search</string>
    <string name="settings">Settings</string>
    <string name="did_you_mean">Did you mean \"%1$s\"?</string>
    <string name="search_showing_result_for">Showing results for: %s</string>
    <string name="share_dialog_title">Share with</string>
    <string name="choose_browser">Choose browser</string>
    <string name="screen_rotation">rotation</string>
    <string name="use_external_video_player_title">Use external video player</string>
    <string name="use_external_video_player_summary">Removes audio at some resolutions</string>
    <string name="use_external_audio_player_title">Use external audio player</string>
    <string name="popup_mode_share_menu_title">Popup mode</string>
    <string name="rss_button_title" translatable="false">RSS</string>
    <string name="subscribe_button_title">Subscribe</string>
    <string name="subscribed_button_title">Subscribed</string>
    <string name="unsubscribe">Unsubscribe</string>
    <string name="channel_unsubscribed">Channel unsubscribed</string>
    <string name="subscription_change_failed">Could not change subscription</string>
    <string name="subscription_update_failed">Could not update subscription</string>
    <string name="show_info">Show info</string>
    <string name="tab_main">Main</string>
    <string name="tab_subscriptions">Subscriptions</string>
    <string name="tab_bookmarks">Bookmarked Playlists</string>
    <string name="tab_new">New Tab</string>
    <string name="tab_choose">Choose Tab</string>
    <string name="controls_background_title">Background</string>
    <string name="controls_popup_title">Popup</string>
    <string name="controls_add_to_playlist_title">Add To</string>
    <string name="download_path_title">Video download folder</string>
    <string name="download_path_summary">Downloaded video files are stored here</string>
    <string name="download_path_dialog_title">Choose download folder for video files</string>
    <string name="download_path_audio_title">Audio download folder</string>
    <string name="download_path_audio_summary">Downloaded audio files are stored here</string>
    <string name="download_path_audio_dialog_title">Choose download folder for audio files</string>
    <string name="download_choose_new_path">Change the download folders to take effect</string>
    <string name="autoplay_by_calling_app_title">Autoplay</string>
    <string name="autoplay_by_calling_app_summary">Plays a video when NewPipe is called from another app</string>
    <string name="default_resolution_title">Default resolution</string>
    <string name="default_popup_resolution_title">Default popup resolution</string>
    <string name="show_higher_resolutions_title">Show higher resolutions</string>
    <string name="show_higher_resolutions_summary">Only some devices can play 2K/4K videos</string>
    <string name="play_with_kodi_title">Play with Kodi</string>
    <string name="kore_not_found">Install missing Kore app?</string>
    <string name="kore_package" translatable="false">org.xbmc.kore</string>
    <string name="show_play_with_kodi_title">Show \"Play with Kodi\" option</string>
    <string name="show_play_with_kodi_summary">Display an option to play a video via Kodi media center</string>
    <string name="notification_scale_to_square_image_title">Scale thumbnail to 1:1 aspect ratio</string>
    <string name="notification_scale_to_square_image_summary">Scale the video thumbnail shown in the notification from 16:9 to 1:1 aspect ratio (may introduce distortions)</string>
    <string name="notification_action_0_title">First action button</string>
    <string name="notification_action_1_title">Second action button</string>
    <string name="notification_action_2_title">Third action button</string>
    <string name="notification_action_3_title">Fourth action button</string>
    <string name="notification_action_4_title">Fifth action button</string>
    <string name="notification_actions_summary">Edit each notification action below by tapping on it. Select up to three of them to be shown in the compact notification by using the checkboxes on the right</string>
    <string name="notification_actions_at_most_three">You can select at most three actions to show in the compact notification!</string>
    <string name="notification_action_repeat">Repeat</string>
    <string name="notification_action_shuffle">Shuffle</string>
    <string name="notification_action_buffering">Buffering</string>
    <string name="notification_action_nothing">Nothing</string>
    <string name="notification_colorize_title">Colorize notification</string>
    <string name="notification_colorize_summary">Have Android customize the notification\'s color according to the main color in the thumbnail (note that this is not available on all devices)</string>
    <string name="play_audio">Audio</string>
    <string name="default_audio_format_title">Default audio format</string>
    <string name="default_video_format_title">Default video format</string>
    <string name="theme_title">Theme</string>
    <string name="night_theme_title">Night Theme</string>
    <string name="light_theme_title">Light</string>
    <string name="dark_theme_title">Dark</string>
    <string name="black_theme_title">Black</string>
    <string name="popup_remember_size_pos_title">Remember popup properties</string>
    <string name="popup_remember_size_pos_summary">Remember last size and position of popup</string>
    <string name="use_inexact_seek_title">Use fast inexact seek</string>
    <string name="use_inexact_seek_summary">Inexact seek allows the player to seek to positions faster with reduced precision. Seeking for 5, 15 or 25 seconds doesn\'t work with this</string>
    <string name="seek_duration_title">Fast-forward/-rewind seek duration</string>
    <string name="clear_queue_confirmation_title">Ask for confirmation before clearing a queue</string>
    <string name="clear_queue_confirmation_summary">Switching from one player to another may replace your queue</string>
    <string name="clear_queue_confirmation_description">The active player queue will be replaced</string>
    <string name="download_thumbnail_title">Load thumbnails</string>
    <string name="download_thumbnail_summary">Turn off to prevent loading thumbnails, saving data and memory usage. Changes clear both in-memory and on-disk image cache</string>
    <string name="show_comments_title">Show comments</string>
    <string name="show_comments_summary">Turn off to hide comments</string>
    <string name="show_next_and_similar_title">Show \'Next\' and \'Similar\' videos</string>
    <string name="show_description_title">Show description</string>
    <string name="show_description_summary">Turn off to hide video description and additional information</string>
    <string name="show_meta_info_title">Show meta info</string>
    <string name="show_meta_info_summary">Turn off to hide meta info boxes with additional information about the stream creator, stream content or a search request</string>
    <string name="thumbnail_cache_wipe_complete_notice">Image cache wiped</string>
    <string name="metadata_cache_wipe_title">Wipe cached metadata</string>
    <string name="metadata_cache_wipe_summary">Remove all cached webpage data</string>
    <string name="metadata_cache_wipe_complete_notice">Metadata cache wiped</string>
    <string name="auto_queue_title">Auto-queue next stream</string>
    <string name="auto_queue_summary">Continue ending (non-repeating) playback queue by appending a related stream</string>
    <string name="auto_queue_toggle">Auto-queue</string>
    <string name="volume_gesture_control_title">Volume gesture control</string>
    <string name="volume_gesture_control_summary">Use gestures to control player volume</string>
    <string name="brightness_gesture_control_title">Brightness gesture control</string>
    <string name="brightness_gesture_control_summary">Use gestures to control player brightness</string>
    <string name="player_gesture_controls_title">Player gesture controls</string>
    <string name="player_gesture_controls_summary">Use gestures to control player brightness and volume</string>
    <string name="show_search_suggestions_title">Search suggestions</string>
    <string name="show_search_suggestions_summary">Show suggestions when searching</string>
    <string name="enable_search_history_title">Search history</string>
    <string name="enable_search_history_summary">Store search queries locally</string>
    <string name="enable_watch_history_title">Watch history</string>
    <string name="enable_playback_resume_title">Resume playback</string>
    <string name="enable_playback_resume_summary">Restore last playback position</string>
    <string name="enable_playback_state_lists_title">Positions in lists</string>
    <string name="enable_playback_state_lists_summary">Show playback position indicators in lists</string>
    <string name="settings_category_clear_data_title">Clear data</string>
    <string name="enable_watch_history_summary">Keep track of watched videos</string>
    <string name="resume_on_audio_focus_gain_title">Resume playing</string>
    <string name="resume_on_audio_focus_gain_summary">Continue playing after interruptions (e.g. phonecalls)</string>
    <string name="download_dialog_title">Download</string>
    <string name="autoplay_title">Autoplay</string>
    <string name="show_hold_to_append_title">Show \"Hold to append\" tip</string>
    <string name="show_hold_to_append_summary">Show tip when pressing the background or the popup button in video \"Details:\"</string>
    <string name="unsupported_url">Unsupported URL</string>
    <string name="unsupported_url_dialog_message">Could not recognize the URL. Open with another app?</string>
    <string name="default_content_country_title">Default content country</string>
    <string name="service_title">Service</string>
    <string name="content_language_title">Default content language</string>
    <string name="peertube_instance_url_title">PeerTube instances</string>
    <string name="peertube_instance_url_summary">Select your favorite PeerTube instances</string>
    <string name="peertube_instance_url_help">Find the instances you like on %s</string>
    <string name="peertube_instance_list_url" translatable="false">https://joinpeertube.org/instances#instances-list</string>
    <string name="peertube_instance_add_title">Add instance</string>
    <string name="peertube_instance_add_help">Enter instance URL</string>
    <string name="peertube_instance_add_fail">Could not validate instance</string>
    <string name="peertube_instance_add_https_only">Only HTTPS URLs are supported</string>
    <string name="peertube_instance_add_exists">Instance already exists</string>
    <string name="settings_category_player_title">Player</string>
    <string name="settings_category_player_behavior_title">Behavior</string>
    <string name="settings_category_video_audio_title">Video and audio</string>
    <string name="settings_category_history_title">History and cache</string>
    <string name="settings_category_popup_title">Popup</string>
    <string name="settings_category_appearance_title">Appearance</string>
    <string name="settings_category_other_title">Other</string>
    <string name="settings_category_debug_title">Debug</string>
    <string name="settings_category_updates_title">Updates</string>
    <string name="settings_category_notification_title">Notification</string>
    <string name="settings_category_sponsor_block_title">SponsorBlock (Beta, Third-Party Service)</string>
    <string name="settings_category_sponsor_block_categories_title">SponsorBlock Categories</string>
    <string name="settings_category_sponsor_block_categories_summary">Customize which video segments to skip, along with their color markings on the seek bar.</string>
    <string name="settings_category_sponsor_block_categories_reset_colors_title">Reset Colors</string>
    <string name="settings_category_sponsor_block_category_enable_title">Enable</string>
    <string name="settings_category_sponsor_block_category_color">Seek Bar Color</string>
    <string name="settings_category_sponsor_block_category_sponsor_title">Sponsor</string>
    <string name="settings_category_sponsor_block_category_sponsor_summary">Paid promotion, paid referrals and direct advertisements. Not for self-promotion or free shoutouts to causes/creators/websites/products they like.</string>
    <string name="settings_category_sponsor_block_category_intro_title">Intermission/Intro Animation</string>
    <string name="settings_category_sponsor_block_category_intro_summary">An interval without actual content. Could be a pause, static frame, repeating animation. This should not be used for transitions containing information or be used on music videos.</string>
    <string name="settings_category_sponsor_block_category_outro_title">Endcards/Credits</string>
    <string name="settings_category_sponsor_block_category_outro_summary">Credits or when the YouTube endcards appear. Not for spoken conclusions. This should not include useful content. This should not be used on music videos.</string>
    <string name="settings_category_sponsor_block_category_interaction_title">Interaction Reminds (Subscribe)</string>
    <string name="settings_category_sponsor_block_category_interaction_summary">When there is a short reminder to like, subscribe or follow them in the middle of content. If it is long or about something specific, it should be under self promotion instead.</string>
    <string name="settings_category_sponsor_block_category_self_promo_title">Unpaid/Self Promotion</string>
    <string name="settings_category_sponsor_block_category_self_promo_summary">Similar to "sponsor" except for unpaid or self promotion. This includes sections about merchandise, donations, or information about who they collaborated with.</string>
    <string name="settings_category_sponsor_block_category_non_music_title">Music: Non-Music Section</string>
    <string name="settings_category_sponsor_block_category_non_music_summary">Only for use in music videos. This includes introductions or outros in music videos.</string>
    <string name="background_player_playing_toast">Playing in background</string>
    <string name="popup_playing_toast">Playing in popup mode</string>
    <string name="background_player_append">Queued on background player</string>
    <string name="popup_playing_append">Queued on popup player</string>
    <string name="c3s_url" translatable="false">https://www.c3s.cc/</string>
    <string name="content">Content</string>
    <string name="show_age_restricted_content_title">Show age restricted content</string>
    <string name="show_age_restricted_content_summary">Show content possibly unsuitable for children because it has an age limit (like 18+)</string>
    <string name="youtube_restricted_mode_enabled_title">Turn on YouTube\'s \"Restricted Mode\"</string>
    <string name="youtube_restricted_mode_enabled_summary">YouTube provides a \"Restricted Mode\" which hides potentially mature content</string>
    <string name="restricted_video">This video is age restricted.\n\nTurn on \"%1$s\" in the settings if you want to see it.</string>
    <string name="restricted_video_no_stream">This video is age-restricted.\nDue to new YouTube policies with age-restricted videos, NewPipe cannot access any of its video streams and thus is unable to play it.</string>
    <string name="duration_live">Live</string>
    <string name="downloads">Downloads</string>
    <string name="downloads_title">Downloads</string>
    <string name="error_report_title">Error report</string>
    <string name="all">All</string>
    <string name="channel">Channel</string>
    <string name="channels">Channels</string>
    <string name="playlist">Playlist</string>
    <string name="playlists">Playlists</string>
    <string name="videos_string">Videos</string>
    <string name="tracks">Tracks</string>
    <string name="users">Users</string>
    <string name="events">Events</string>
    <string name="songs">Songs</string>
    <string name="albums">Albums</string>
    <string name="artists">Artists</string>
    <string name="yes">Yes</string>
    <string name="no">No</string>
    <string name="later">Later</string>
    <string name="disabled">Disabled</string>
    <string name="filter">Filter</string>
    <string name="refresh">Refresh</string>
    <string name="clear">Clear</string>
    <string name="best_resolution">Best resolution</string>
    <string name="undo">Undo</string>
    <string name="file_deleted">File deleted</string>
    <string name="play_all">Play All</string>
    <string name="always">Always</string>
    <string name="just_once">Just Once</string>
    <string name="file">File</string>
    <string name="notification_channel_id" translatable="false">newpipe</string>
    <string name="notification_channel_name">NewPipe Notification</string>
    <string name="notification_channel_description">Notifications for NewPipe background and popup players</string>
    <string name="app_update_notification_channel_id" translatable="false">newpipeAppUpdate</string>
    <string name="app_update_notification_channel_name">App Update Notification</string>
    <string name="app_update_notification_channel_description">Notifications for new NewPipe version</string>
    <string name="hash_channel_id" translatable="false">newpipeHash</string>
    <string name="hash_channel_name">Video Hash Notification</string>
    <string name="hash_channel_description">Notifications for video hashing progress</string>
    <string name="unknown_content">[Unknown]</string>
    <string name="toggle_orientation">Toggle Orientation</string>
    <string name="switch_to_background">Switch to Background</string>
    <string name="switch_to_popup">Switch to Popup</string>
    <string name="switch_to_main">Switch to Main</string>
    <string name="import_data_title">Import database</string>
    <string name="export_data_title">Export database</string>
    <string name="clear_cookie_title">Clear reCAPTCHA cookies</string>
    <string name="recaptcha_cookies_cleared">reCAPTCHA cookies have been cleared</string>
    <string name="import_data_summary">Overrides your current history, subscriptions, playlists and (optionally) settings</string>
    <string name="export_data_summary">Export history, subscriptions, playlists and settings</string>
    <string name="clear_cookie_summary">Clear cookies that NewPipe stores when you solve a reCAPTCHA</string>
    <string name="clear_views_history_title">Clear watch history</string>
    <string name="clear_views_history_summary">Deletes the history of played streams and the playback positions</string>
    <string name="delete_view_history_alert">Delete entire watch history?</string>
    <string name="watch_history_deleted">Watch history deleted</string>
    <string name="clear_playback_states_title">Delete playback positions</string>
    <string name="clear_playback_states_summary">Deletes all playback positions</string>
    <string name="delete_playback_states_alert">Delete all playback positions?</string>
    <string name="watch_history_states_deleted">Playback positions deleted</string>
    <string name="clear_search_history_title">Clear search history</string>
    <string name="clear_search_history_summary">Deletes history of search keywords</string>
    <string name="delete_search_history_alert">Delete entire search history?</string>
    <string name="search_history_deleted">Search history deleted</string>
    <string name="help">Help</string>
    <string name="item_in_history">In History</string>
    <!-- error strings -->
    <string name="general_error">Error</string>
    <string name="download_to_sdcard_error_title">External storage unavailable</string>
    <string name="download_to_sdcard_error_message">Downloading to external SD card not possible. Reset download folder location?</string>
    <string name="network_error">Network error</string>
    <string name="could_not_load_thumbnails">Could not load all thumbnails</string>
    <string name="youtube_signature_deobfuscation_error">Could not deobfuscate video URL signature</string>
    <string name="parsing_error">Could not parse website</string>
    <string name="light_parsing_error">Could not parse website completely</string>
    <string name="content_not_available">Content unavailable</string>
    <string name="could_not_setup_download_menu">Could not set up download menu</string>
    <string name="live_streams_not_supported">Live streams are not supported yet</string>
    <string name="could_not_get_stream">Could not get any stream</string>
    <string name="could_not_load_image">Could not load image</string>
    <string name="app_ui_crash">App/UI crashed</string>
    <string name="player_stream_failure">Could not play this stream</string>
    <string name="player_unrecoverable_failure">Unrecoverable player error occurred</string>
    <string name="player_recoverable_failure">Recovering from player error</string>
    <string name="external_player_unsupported_link_type">External players don\'t support these types of links</string>
    <string name="invalid_url_toast">Invalid URL</string>
    <string name="video_streams_empty">No video streams found</string>
    <string name="audio_streams_empty">No audio streams found</string>
    <string name="missing_file">File moved or deleted</string>
    <string name="invalid_directory">No such folder</string>
    <string name="invalid_source">No such file/content source</string>
    <string name="invalid_file">The file doesn\'t exist or permission to read or write to it is lacking</string>
    <string name="file_name_empty_error">Filename cannot be empty</string>
    <string name="error_occurred_detail">An error occurred: %1$s</string>
    <string name="no_streams_available_download">No streams available to download</string>
    <string name="saved_tabs_invalid_json">Could not read saved tabs, so using default ones</string>
    <string name="restore_defaults">Restore defaults</string>
    <string name="restore_defaults_confirmation">Do you want to restore defaults?</string>
    <string name="permission_display_over_apps">Give permission to display over other apps</string>
    <string name="invalid_color_toast">Invalid color</string>
    <!-- error activity -->
    <string name="sorry_string">Sorry, that should not have happened.</string>
    <string name="guru_meditation" translatable="false">Guru Meditation.</string>
    <string name="error_report_button_text">Report this error via e-mail</string>
    <string name="copy_for_github">Copy formatted report</string>
    <string name="error_report_open_issue_button_text">Report on GitHub</string>
    <string name="error_report_open_github_notice">Please check whether an issue discussing your crash already exists. When creating duplicate tickets, you take time from us which we could spend with fixing the actual bug.</string>
    <string name="error_snackbar_message">Sorry, something went wrong.</string>
    <string name="error_snackbar_action">Report</string>
    <string name="what_device_headline">Info:</string>
    <string name="what_happened_headline">What happened:</string>
    <string name="info_labels">What:\\nRequest:\\nContent Language:\\nContent Country:\\nApp Language:\\nService:\\nGMT Time:\\nPackage:\\nVersion:\\nOS version:</string>
    <string name="your_comment">Your comment (in English):</string>
    <string name="error_details_headline">Details:</string>
    <!-- Content descriptions (for better accessibility) -->
    <string name="list_thumbnail_view_description">Video preview thumbnail</string>
    <string name="detail_thumbnail_view_description">Play video, duration:</string>
    <string name="detail_uploader_thumbnail_view_description">Uploader\'s avatar thumbnail</string>
    <string name="detail_likes_img_view_description">Likes</string>
    <string name="detail_dislikes_img_view_description">Dislikes</string>
    <string name="comments_tab_description">Comments</string>
    <string name="related_items_tab_description">Related items</string>
    <string name="description_tab_description">Description</string>
    <string name="use_tor_title">Use Tor</string>
    <string name="use_tor_summary">(Experimental) Force download traffic through Tor for increased privacy (streaming videos not yet supported).</string>
    <string name="report_error">Report error</string>
    <string name="user_report">User report</string>
    <string name="search_no_results">No results</string>
    <string name="empty_view_no_videos" translatable="false">@string/no_videos</string>
    <string name="empty_view_no_comments" translatable="false">@string/no_comments</string>
    <string name="empty_subscription_feed_subtitle">Nothing here but crickets</string>
    <string name="detail_drag_description">Drag to reorder</string>
    <string name="err_dir_create">Cannot create download directory \'%1$s\'</string>
    <string name="info_dir_created">Created download directory \'%1$s\'</string>
    <string name="video">Video</string>
    <string name="audio">Audio</string>
    <string name="retry">Retry</string>
    <string name="storage_permission_denied">Grant access to storage first</string>
    <string name="short_thousand">k</string>
    <string name="short_million">M</string>
    <string name="short_billion">B</string>
    <string name="drawer_header_description">Toggle service, currently selected:</string>
    <!--Zero don't get selected (in some languages) as it is not a "special case" for android-->
    <string name="no_subscribers">No subscribers</string>
    <plurals name="subscribers">
        <item quantity="one">%s subscriber</item>
        <item quantity="other">%s subscribers</item>
    </plurals>
    <string name="subscribers_count_not_available">Subscriber count unavailable</string>
    <string name="no_views">No views</string>
    <plurals name="views">
        <item quantity="one">%s view</item>
        <item quantity="other">%s views</item>
    </plurals>
    <string name="no_one_watching">No one is watching</string>
    <plurals name="watching">
        <item quantity="one">%s watching</item>
        <item quantity="other">%s watching</item>
    </plurals>
    <string name="no_one_listening">No one is listening</string>
    <plurals name="listening">
        <item quantity="one">%s listener</item>
        <item quantity="other">%s listeners</item>
    </plurals>
    <string name="no_videos">No videos</string>
    <string name="more_than_100_videos">100+ videos</string>
    <string name="infinite_videos">∞ videos</string>
    <string name="more_than_100_videos_mini" translatable="false">100+</string>
    <string name="infinite_videos_mini" translatable="false">∞</string>
    <plurals name="videos">
        <item quantity="one">%s video</item>
        <item quantity="other">%s videos</item>
    </plurals>
    <string name="no_comments">No comments</string>
    <!-- Missions -->
    <string name="start">Start</string>
    <string name="pause">Pause</string>
    <string name="view">Play</string>
    <string name="create">Create</string>
    <string name="delete">Delete</string>
    <string name="delete_one">Delete One</string>
    <string name="delete_all">Delete All</string>
    <string name="checksum">Checksum</string>
    <string name="dismiss">Dismiss</string>
    <string name="rename">Rename</string>
    <!-- Fragment -->
    <string name="add">New mission</string>
    <string name="finish">OK</string>
    <!-- Msg -->
    <string name="msg_name">Filename</string>
    <string name="msg_threads">Threads</string>
    <string name="msg_error">Error</string>
    <string name="msg_server_unsupported">Unsupported server</string>
    <string name="msg_exists">File already exists</string>
    <string name="msg_url_malform">Malformed URL or Internet not available</string>
    <string name="msg_running">NewPipe Downloading</string>
    <string name="msg_running_detail">Tap for details</string>
    <string name="msg_calculating_hash">Calculating hash</string>
    <string name="msg_wait">Please wait…</string>
    <string name="msg_copied">Copied to clipboard</string>
    <string name="no_available_dir">Please define a download folder later in settings</string>
    <string name="no_dir_yet">No download folder set yet, choose the default download folder now</string>
    <string name="msg_popup_permission">This permission is needed to\nopen in popup mode</string>
    <string name="one_item_deleted">1 item deleted.</string>
    <!-- Checksum types -->
    <string name="md5" translatable="false">MD5</string>
    <string name="sha1" translatable="false">SHA-1</string>
    <!-- reCAPTCHA -->
    <string name="recaptcha" translatable="false">reCAPTCHA</string>
    <string name="title_activity_recaptcha">reCAPTCHA challenge</string>
    <string name="subtitle_activity_recaptcha">Press \"Done\" when solved</string>
    <string name="recaptcha_request_toast">reCAPTCHA challenge requested</string>
    <string name="recaptcha_solve">Solve</string>
    <string name="recaptcha_done_button">Done</string>
    <!-- Downloads -->
    <string name="settings_category_downloads_title">Download</string>
    <string name="settings_file_charset_title">Allowed characters in filenames</string>
    <string name="settings_file_replacement_character_summary">Invalid characters are replaced with this value</string>
    <string name="settings_file_replacement_character_title">Replacement character</string>
    <string name="charset_letters_and_digits">Letters and digits</string>
    <string name="charset_most_special_characters">Most special characters</string>
    <string name="toast_no_player">No app installed to play this file</string>
    <!-- About -->
    <string name="title_activity_about">About NewPipe</string>
    <string name="action_settings">Settings</string>
    <string name="action_about">About</string>
    <string name="title_licenses">Third-party Licenses</string>
    <string name="copyright">© %1$s by %2$s under %3$s</string>
    <string name="error_unable_to_load_license">Could not load license</string>
    <string name="action_open_website">Open website</string>
    <string name="tab_about">About</string>
    <string name="tab_contributors">Contributors</string>
    <string name="tab_licenses">Licenses</string>
    <string name="app_description">Libre lightweight streaming on Android.</string>
    <string name="contribution_title">Contribute</string>
    <string name="contribution_encouragement">Whether you have ideas of; translation, design changes, code cleaning, or real heavy code changes—help is always welcome. The more is done the better it gets!</string>
    <string name="github_url" translatable="false">https://github.com/TeamNewPipe/NewPipe</string>
    <string name="view_on_github">View on GitHub</string>
    <string name="donation_title">Donate</string>
    <string name="donation_encouragement">NewPipe is developed by volunteers spending their free time bringing you the best user experience. Give back to help developers make NewPipe even better while they enjoy a cup of coffee.</string>
    <string name="donation_url" translatable="false">https://newpipe.net/donate</string>
    <string name="give_back">Give back</string>
    <string name="website_title">Website</string>
    <string name="website_encouragement">Visit the NewPipe Website for more info and news.</string>
    <string name="website_url" translatable="false">https://newpipe.net/</string>
    <string name="privacy_policy_title">NewPipe\'s Privacy Policy</string>
    <string name="privacy_policy_encouragement">The NewPipe project takes your privacy very seriously. Therefore, the app does not collect any data without your consent.\nNewPipe\'s privacy policy explains in detail what data is sent and stored when you send a crash report.</string>
    <string name="privacy_policy_url" translatable="false">https://newpipe.net/legal/privacy/</string>
    <string name="read_privacy_policy">Read privacy policy</string>
    <string name="app_license_title">NewPipe\'s License</string>
    <string name="app_license">NewPipe is copyleft libre software: You can use, study share and improve it at will. Specifically you can redistribute and/or modify it under the terms of the GNU General Public License as published by the Free Software Foundation, either version 3 of the License, or (at your option) any later version.</string>
    <string name="read_full_license">Read license</string>
    <!-- History -->
    <string name="title_activity_history">History</string>
    <string name="title_history_search">Searched</string>
    <string name="title_history_view">Watched</string>
    <string name="history_disabled">History is turned off</string>
    <string name="action_history">History</string>
    <string name="history_empty">The history is empty</string>
    <string name="history_cleared">History cleared</string>
    <string name="item_deleted">Item deleted</string>
    <string name="delete_item_search_history">Do you want to delete this item from search history?</string>
    <string name="delete_stream_history_prompt">Do you want to delete this item from watch history?</string>
    <string name="delete_all_history_prompt">Are you sure you want to delete all items from history?</string>
    <string name="title_last_played">Last Played</string>
    <string name="title_most_played">Most Played</string>
    <!-- Content -->
    <string name="main_page_content">Content of main page</string>
    <string name="main_page_content_summary">What tabs are shown on the main page</string>
    <string name="selection">Selection</string>
    <string name="blank_page_summary">Blank Page</string>
    <string name="kiosk_page_summary">Kiosk Page</string>
    <string name="default_kiosk_page_summary">Default Kiosk</string>
    <string name="subscription_page_summary">Subscription Page</string>
    <string name="feed_page_summary">Feed Page</string>
    <string name="channel_page_summary">Channel Page</string>
    <string name="select_a_channel">Select a channel</string>
    <string name="no_channel_subscribed_yet">No channel subscriptions yet</string>
    <string name="select_a_playlist">Select a playlist</string>
    <string name="no_playlist_bookmarked_yet">No playlist bookmarks yet</string>
    <string name="select_a_kiosk">Select a kiosk</string>
    <string name="export_complete_toast">Exported</string>
    <string name="import_complete_toast">Imported</string>
    <string name="no_valid_zip_file">No valid ZIP file</string>
    <string name="could_not_import_all_files">Warning: Could not import all files.</string>
    <string name="override_current_data">This will override your current setup.</string>
    <string name="import_settings">Do you want to also import settings?</string>
    <string name="error_unable_to_load_comments">Could not load comments</string>
    <string name="localization_changes_requires_app_restart">The language will change once the app is restarted</string>
    <!-- Kiosk Names -->
    <string name="kiosk">Kiosk</string>
    <string name="trending">Trending</string>
    <string name="top_50">Top 50</string>
    <string name="new_and_hot">New and hot</string>
    <string name="local">Local</string>
    <string name="recently_added">Recently added</string>
    <string name="most_liked">Most liked</string>
    <string name="conferences">Conferences</string>
    <string name="service_kiosk_string" translatable="false">%1$s/%2$s</string>
    <!-- Play Queue -->
    <string name="title_activity_play_queue">Play queue</string>
    <string name="play_queue_remove">Remove</string>
    <string name="play_queue_stream_detail">Details</string>
    <string name="play_queue_audio_settings">Audio Settings</string>
    <string name="hold_to_append">Hold to enqueue</string>
    <string name="show_channel_details">Show channel details</string>
    <string name="enqueue_stream">Enqueue</string>
    <string name="enqueued">Enqueued</string>
    <string name="start_here_on_main">Start playing here</string>
    <string name="start_here_on_background">Start playing in the background</string>
    <string name="start_here_on_popup">Start playing in a popup</string>
    <!-- Drawer -->
    <string name="drawer_open">Open Drawer</string>
    <string name="drawer_close">Close Drawer</string>
    <string name="youtube" translatable="false">YouTube</string>
    <string name="soundcloud" translatable="false">SoundCloud</string>
    <string name="drawer_header_action_paceholder_text">Something will appear here soon ;D</string>
    <!-- Preferred player -->
    <string name="preferred_open_action_share_menu_title" translatable="false">@string/app_name</string>
    <string name="preferred_open_action_settings_title">Preferred \'open\' action</string>
    <string name="preferred_open_action_settings_summary">Default action when opening content — %s</string>
    <string name="video_player">Video player</string>
    <string name="background_player">Background player</string>
    <string name="popup_player">Popup player</string>
    <string name="always_ask_open_action">Always ask</string>
    <string name="preferred_player_fetcher_notification_title">Getting info…</string>
    <string name="preferred_player_fetcher_notification_message">"Loading requested content"</string>
    <!-- Local Playlist -->
    <string name="create_playlist">New Playlist</string>
    <string name="delete_playlist">Delete</string>
    <string name="rename_playlist">Rename</string>
    <string name="name">Name</string>
    <string name="append_playlist">Add to playlist</string>
    <string name="mute">Mute</string>
    <string name="unmute">Unmute</string>
    <string name="set_as_playlist_thumbnail">Set as playlist thumbnail</string>
    <string name="bookmark_playlist">Bookmark Playlist</string>
    <string name="unbookmark_playlist">Remove Bookmark</string>
    <string name="delete_playlist_prompt">Delete this playlist\?</string>
    <string name="playlist_creation_success">Playlist created</string>
    <string name="playlist_add_stream_success">Playlisted</string>
    <string name="playlist_thumbnail_change_success">Playlist thumbnail changed.</string>
    <string name="playlist_delete_failure">Could not delete playlist.</string>
    <string name="playlist_no_uploader">Auto-generated (no uploader found)</string>
    <!-- Players -->
    <string name="caption_none">No Captions</string>
    <string name="resize_fit">Fit</string>
    <string name="resize_fill">Fill</string>
    <string name="resize_zoom">Zoom</string>
    <string name="caption_auto_generated">Auto-generated</string>
    <!-- Caption Settings -->
    <string name="caption_setting_title">Captions</string>
    <string name="caption_setting_description">Modify player caption text scale and background styles. Requires app restart to take effect</string>
    <!-- Debug Settings -->
    <string name="leakcanary" translatable="false">LeakCanary</string>
    <string name="enable_leak_canary_summary">Memory leak monitoring may cause the app to become unresponsive when heap dumping</string>
    <string name="show_memory_leaks">Show memory leaks</string>
    <string name="enable_disposed_exceptions_title">Report out-of-lifecycle errors</string>
    <string name="enable_disposed_exceptions_summary">Force reporting of undeliverable Rx exceptions outside of fragment or activity lifecycle after disposal</string>
    <string name="show_original_time_ago_title">Show original time ago on items</string>
    <string name="show_original_time_ago_summary">Original texts from services will be visible in stream items</string>
    <string name="disable_media_tunneling_title">Disable media tunneling</string>
    <string name="disable_media_tunneling_summary">Disable media tunneling if you experience a black screen or stuttering on video playback</string>
    <string name="crash_the_app">Crash the app</string>
    <!-- Subscriptions import/export -->
    <string name="import_export_title">Import/export</string>
    <string name="import_title">Import</string>
    <string name="import_from">Import from</string>
    <string name="export_to">Export to</string>
    <string name="import_ongoing">Importing…</string>
    <string name="export_ongoing">Exporting…</string>
    <string name="import_file_title">Import file</string>
    <string name="previous_export">Previous export</string>
    <string name="subscriptions_import_unsuccessful">Could not import subscriptions</string>
    <string name="subscriptions_export_unsuccessful">Could not export subscriptions</string>
    <string name="import_youtube_instructions">Import YouTube subscriptions from Google takeout:\n\n1. Go to this URL: %1$s\n2. Log in when asked\n3. Click on \"All data included\", then on \"Deselect all\", then select only \"subscriptions\" and click \"OK\"\n4. Click on \"Next step\" and then on \"Create export\"\n5. Click on the \"Download\" button after it appears and \n6. From the downloaded takeout zip extract the .json file (usually under \"YouTube and YouTube Music/subscriptions/subscriptions.json\") and import it here.</string>
    <string name="import_soundcloud_instructions">Import a SoundCloud profile by typing either the URL or your ID:\n\n1. Enable \"desktop mode\" in a web-browser (the site is not available for mobile devices)\n2. Go to this URL: %1$s\n3. Log in when asked\n4. Copy the profile URL you were redirected to.</string>
    <string name="import_soundcloud_instructions_hint">yourID, soundcloud.com/yourid</string>
    <string name="import_network_expensive_warning">Keep in mind this operation can be network expensive.\n\nDo you want to continue?</string>
    <!-- Playback Parameters -->
    <string name="playback_speed_control">Playback Speed Controls</string>
    <string name="playback_tempo">Tempo</string>
    <string name="playback_pitch">Pitch</string>
    <string name="unhook_checkbox">Unhook (may cause distortion)</string>
    <string name="skip_silence_checkbox">Fast-forward during silence</string>
    <string name="playback_step">Step</string>
    <string name="playback_reset">Reset</string>
    <!-- GDPR dialog -->
    <string name="start_accept_privacy_policy">In order to comply with the European General Data Protection Regulation (GDPR), we herby draw your attention to NewPipe\'s privacy policy. Please read it carefully.\nYou must accept it to send us the bug report.</string>
    <string name="accept">Accept</string>
    <string name="decline">Decline</string>
    <!-- Limit mobile data usage  -->
    <string name="limit_data_usage_none_description">No limit</string>
    <string name="limit_mobile_data_usage_title">Limit resolution when using mobile data</string>
    <string name="limit_mobile_data_usage_value" translatable="false">@string/limit_data_usage_none_key</string>
    <string-array name="limit_data_usage_description_list">
        <item>@string/limit_data_usage_none_description</item>
        <item>1080p60</item>
        <item>1080p</item>
        <item>720p60</item>
        <item>720p</item>
        <item>480p</item>
        <item>360p</item>
        <item>240p</item>
        <item>144p</item>
    </string-array>
    <!-- Updates Settings -->
    <string name="updates_setting_title">Updates</string>
    <string name="updates_setting_description">Show a notification to prompt app update when a new version is available</string>
    <!-- Minimize to exit action -->
    <string name="minimize_on_exit_title">Minimize on app switch</string>
    <string name="minimize_on_exit_summary">Action when switching to other app from main video player — %s</string>
    <string name="minimize_on_exit_none_description">None</string>
    <string name="minimize_on_exit_background_description">Minimize to background player</string>
    <string name="minimize_on_exit_popup_description">Minimize to popup player</string>
    <!-- Autoplay behavior -->
    <string name="autoplay_summary">Start playback automatically — %s</string>
    <string name="wifi_only">Only on Wi-Fi</string>
    <string name="never">Never</string>
    <string name="list_view_mode">List view mode</string>
    <string name="list">List</string>
    <string name="grid">Grid</string>
    <string name="auto">Auto</string>
    <string name="switch_view">Switch View</string>
    <!-- App update notification -->
    <string name="app_update_notification_content_title">NewPipe update is available!</string>
    <string name="app_update_notification_content_text">Tap to download</string>
    <string name="missions_header_finished">Finished</string>
    <string name="missions_header_pending">Pending</string>
    <string name="paused">paused</string>
    <string name="queued">queued</string>
    <string name="post_processing">post-processing</string>
    <string name="recovering">recovering</string>
    <string name="enqueue">Queue</string>
    <string name="permission_denied">Action denied by the system</string>
    <!-- download notifications -->
    <string name="download_failed">Download failed</string>
    <string name="download_finished">Download finished</string>
    <string name="download_finished_more">%s downloads finished</string>
    <!-- dialog about existing downloads -->
    <string name="generate_unique_name">Generate unique name</string>
    <string name="overwrite">Overwrite</string>
    <string name="overwrite_unrelated_warning">A file with this name already exists</string>
    <string name="overwrite_finished_warning">A downloaded file with this name already exists</string>
    <string name="overwrite_failed">cannot overwrite the file</string>
    <string name="download_already_running">There is a download in progress with this name</string>
    <string name="download_already_pending">There is a pending download with this name</string>
    <!-- message dialog about download error -->
    <string name="show_error">Show error</string>
    <string name="label_code">Code</string>
    <string name="error_file_creation">The file can not be created</string>
    <string name="error_path_creation">The destination folder can not be created</string>
    <string name="error_permission_denied">Permission denied by the system</string>
    <string name="error_ssl_exception">Could not establish a secure connection</string>
    <string name="error_unknown_host">Could not find the server</string>
    <string name="error_connect_host">Can not connect to the server</string>
    <string name="error_http_no_content">The server does not send data</string>
    <string name="error_http_unsupported_range">The server does not accept multi-threaded downloads, retry with @string/msg_threads = 1</string>
    <string name="error_http_not_found">Not found</string>
    <string name="error_postprocessing_failed">Post-processing failed</string>
    <string name="error_postprocessing_stopped">NewPipe was closed while working on the file</string>
    <string name="error_insufficient_storage">No space left on device</string>
    <string name="error_progress_lost">Progress lost, because the file was deleted</string>
    <string name="error_timeout">Connection timeout</string>
    <string name="error_download_resource_gone">Cannot recover this download</string>
    <string name="clear_download_history">Clear download history</string>
    <string name="confirm_prompt">Do you want to clear your download history or delete all downloaded files?</string>
    <string name="delete_downloaded_files">Delete downloaded files</string>
    <string name="deleted_downloads">Deleted %1$d downloads</string>
    <string name="stop">Stop</string>
    <string name="max_retry_msg">Maximum retries</string>
    <string name="max_retry_desc">Maximum number of attempts before canceling the download</string>
    <string name="pause_downloads_on_mobile">Interrupt on metered networks</string>
    <string name="pause_downloads_on_mobile_desc">Useful when switching to mobile data, although some downloads cannot be suspended</string>
    <string name="close">Close</string>
    <string name="enable_queue_limit">Limit download queue</string>
    <string name="enable_queue_limit_desc">One download will run at the same time</string>
    <string name="start_downloads">Start downloads</string>
    <string name="pause_downloads">Pause downloads</string>
    <string name="downloads_storage_ask_title">Ask where to download</string>
    <string name="downloads_storage_ask_summary">You will be asked where to save each download.\nEnable the system folder picker (SAF) if you want to download to an external SD card</string>
    <string name="downloads_storage_ask_summary_no_saf_notice">You will be asked where to save each download</string>
    <string name="downloads_storage_use_saf_title">Use system folder picker (SAF)</string>
    <string name="downloads_storage_use_saf_summary">The \'Storage Access Framework\' allows downloads to an external SD card</string>
    <string name="downloads_storage_use_saf_summary_api_19">The \'Storage Access Framework\' is not supported on Android KitKat and below</string>
    <string name="downloads_storage_use_saf_summary_api_29">Starting from Android 10 only \'Storage Access Framework\' is supported</string>
    <string name="choose_instance_prompt">Choose an instance</string>
    <string name="app_language_title">App language</string>
    <string name="systems_language">System default</string>
    <string name="remove_watched">Remove watched</string>
    <string name="remove_watched_popup_title">Remove watched videos?</string>
    <string name="remove_watched_popup_warning">Videos that have been watched before and after being added to the playlist will be removed.\nAre you sure? This cannot be undone!</string>
    <string name="remove_watched_popup_yes_and_partially_watched_videos">Yes, and partially watched videos</string>
    <string name="new_seek_duration_toast">Due to ExoPlayer constraints the seek duration was set to %d seconds</string>
    <!-- Time duration plurals -->
    <plurals name="seconds">
        <item quantity="one">%d second</item>
        <item quantity="other">%d seconds</item>
    </plurals>
    <plurals name="minutes">
        <item quantity="one">%d minute</item>
        <item quantity="other">%d minutes</item>
    </plurals>
    <plurals name="hours">
        <item quantity="one">%d hour</item>
        <item quantity="other">%d hours</item>
    </plurals>
    <plurals name="days">
        <item quantity="one">%d day</item>
        <item quantity="other">%d days</item>
    </plurals>
    <!-- Feed -->
    <string name="fragment_feed_title">What\'s New</string>
    <string name="feed_groups_header_title">Channel groups</string>
    <string name="feed_oldest_subscription_update">Feed last updated: %s</string>
    <string name="feed_subscription_not_loaded_count">Not loaded: %d</string>
    <string name="feed_notification_loading">Loading feed…</string>
    <string name="feed_processing_message">Processing feed…</string>
    <string name="feed_group_dialog_select_subscriptions">Select subscriptions</string>
    <string name="feed_group_dialog_empty_selection">No subscription selected</string>
    <plurals name="feed_group_dialog_selection_count">
        <item quantity="one">%d selected</item>
        <item quantity="other">%d selected</item>
    </plurals>
    <string name="feed_group_dialog_empty_name">Empty group name</string>
    <string name="feed_group_dialog_delete_message">Do you want to delete this group?</string>
    <string name="feed_create_new_group_button_title">New</string>
    <string name="feed_group_show_only_ungrouped_subscriptions">Show only ungrouped subscriptions</string>
    <string name="settings_category_feed_title">Feed</string>
    <string name="feed_update_threshold_title">Feed update threshold</string>
    <string name="feed_update_threshold_summary">Time after last update before a subscription is considered outdated — %s</string>
    <string name="feed_update_threshold_option_always_update">Always update</string>
    <string name="feed_load_error">Error loading feed</string>
    <string name="feed_load_error_account_info">Could not load feed for \'%s\'.</string>
    <string name="feed_load_error_terminated">The author\'s account has been terminated.\nNewPipe will not be able to load this feed in the future.\nDo you want to unsubscribe from this channel?</string>
    <string name="feed_load_error_fast_unknown">The fast feed mode does not provide more info on this.</string>
    <string name="feed_use_dedicated_fetch_method_title">Fetch from dedicated feed when available</string>
    <string name="feed_use_dedicated_fetch_method_summary">Available in some services, it is usually much faster but may return a limited amount of items and often incomplete information (e.g. no duration, item type, no live status)</string>
    <string name="feed_use_dedicated_fetch_method_enable_button">Enable fast mode</string>
    <string name="feed_use_dedicated_fetch_method_disable_button">Disable fast mode</string>
    <string name="feed_use_dedicated_fetch_method_help_text">Do you think feed loading is too slow? If so, try enabling fast loading (you can change it in settings or by pressing the button below).\n\nNewPipe offers two feed loading strategies:\n• Fetching the whole subscription channel, which is slow but complete.\n• Using a dedicated service endpoint, which is fast but usually not complete.\n\nThe difference between the two is that the fast one usually lacks some information, like the item\'s duration or type (can\'t distinguish between live videos and normal ones) and it may return less items.\n\nYouTube is an example of a service that offers this fast method with its RSS feed.\n\nSo the choice boils down to what you prefer: speed or precise information.</string>
    <string name="feed_toggle_show_played_items">Show played items</string>
    <string name="content_not_supported">This content is not yet supported by NewPipe.\n\nIt will hopefully be supported in a future version.</string>
    <string name="detail_sub_channel_thumbnail_view_description">Channel\'s avatar thumbnail</string>
    <string name="channel_created_by">Created by %s</string>
    <string name="video_detail_by">By %s</string>
    <string name="playlist_page_summary">Playlist page</string>
    <string name="show_thumbnail_title">Show thumbnail</string>
    <string name="show_thumbnail_summary">Use thumbnail for both lock screen background and notifications</string>
    <string name="recent">Recent</string>
    <string name="chapters">Chapters</string>
    <string name="no_app_to_open_intent">No app on your device can open this</string>
    <string name="georestricted_content">This content is not available in your country.</string>
    <string name="soundcloud_go_plus_content">This is a SoundCloud Go+ track, at least in your country, so it cannot be streamed or downloaded by NewPipe.</string>
    <string name="private_content">This content is private, so it cannot be streamed or downloaded by NewPipe.</string>
    <string name="youtube_music_premium_content">This video is available only to YouTube Music Premium members, so it cannot be streamed or downloaded by NewPipe.</string>
    <string name="account_terminated">Account terminated</string>
    <string name="service_provides_reason">%s provides this reason:</string>
    <string name="paid_content">This content is only available to users who have paid, so it cannot be streamed or downloaded by NewPipe.</string>
    <string name="featured">Featured</string>
    <string name="radio">Radio</string>
    <string name="auto_device_theme_title">Automatic (device theme)</string>
    <string name="night_theme_summary">Select your favorite night theme — %s</string>
    <string name="select_night_theme_toast">You can select your favorite night theme below</string>
    <string name="download_has_started">Download has started</string>
    <string name="description_select_note">You can now select text inside the description. Note that the page may flicker and links may not be clickable while in selection mode.</string>
    <string name="description_select_enable">Enable selecting text in the description</string>
    <string name="description_select_disable">Disable selecting text in the description</string>
    <string name="metadata_category">Category</string>
    <string name="metadata_tags">Tags</string>
    <string name="metadata_licence">Licence</string>
    <string name="metadata_privacy">Privacy</string>
    <string name="metadata_age_limit">Age limit</string>
    <string name="metadata_language">Language</string>
    <string name="metadata_support">Support</string>
    <string name="metadata_host">Host</string>
    <string name="metadata_thumbnail_url">Thumbnail URL</string>
    <string name="metadata_privacy_public">Public</string>
    <string name="metadata_privacy_unlisted">Unlisted</string>
    <string name="metadata_privacy_private">Private</string>
    <string name="metadata_privacy_internal">Internal</string>
<<<<<<< HEAD
    <!-- SponsorBlock -->
    <string name="sponsor_block">SponsorBlock</string>
    <string name="sponsor_block_home_page_title">View Website</string>
    <string name="sponsor_block_home_page_summary">View the official SponsorBlock website.</string>
    <string name="sponsor_block_enable_title">Skip Sponsors</string>
    <string name="sponsor_block_enable_summary">Use the SponsorBlock API to automatically skip sponsors in videos. This currently only works for YouTube videos.</string>
    <string name="sponsor_block_api_url_title">API Url</string>
    <string name="sponsor_block_api_url_summary">The url to use when querying the SponsorBlock API. This must be set for SponsorBlock to work.</string>
    <string name="sponsor_block_notifications_title">Notify when sponsors are skipped</string>
    <string name="sponsor_block_notifications_summary">Show a toast notification when a sponsor is automatically skipped.</string>
    <string name="sponsor_block_privacy_title">View Privacy Policy</string>
    <string name="sponsor_block_privacy_summary">View SponsorBlock\'s privacy policy.</string>
    <string name="sponsor_block_api_url_help_text">This is the URL that will be queried when the application needs to know which parts of a video to skip.\n\nYou can set the official URL by clicking the \'Use Official\' option below, though it is highly recommended you view SponsorBlock\'s privacy policy before you do.</string>
    <string name="sponsor_block_privacy_policy_text">SponsorBlock Privacy Policy</string>
    <string name="sponsor_block_homepage_url">https://sponsor.ajay.app/</string>
    <string name="sponsor_block_default_api_url">https://sponsor.ajay.app/api/</string>
    <string name="sponsor_block_privacy_policy_url">https://gist.github.com/ajayyy/aa9f8ded2b573d4f73a3ffa0ef74f796</string>
    <string name="sponsor_block_skip_sponsor_toast">Skipped sponsor</string>
    <string name="sponsor_block_skip_intro_toast">Skipped intermission/intro</string>
    <string name="sponsor_block_skip_outro_toast">Skipped endcards/credits</string>
    <string name="sponsor_block_skip_interaction_toast">Skipped interaction reminder</string>
    <string name="sponsor_block_skip_self_promo_toast">Skipped unpaid/self promo</string>
    <string name="sponsor_block_skip_non_music_toast">Skipped non-music</string>
    <string name="sponsor_block_toggle_skipping">Toggle skipping sponsors</string>
    <string name="sponsor_block_clear_whitelist_title">Clear Whitelist</string>
    <string name="sponsor_block_clear_whitelist_summary">Clear the list of uploaders SponsorBlock will ignore.</string>
    <string name="sponsor_block_enabled_toast">SponsorBlock enabled</string>
    <string name="sponsor_block_disabled_toast">SponsorBlock disabled</string>
    <string name="sponsor_block_whitelist_cleared_toast">Whitelist cleared</string>
    <string name="sponsor_block_uploader_added_to_whitelist_toast">Uploader added to whitelist</string>
    <string name="sponsor_block_uploader_removed_from_whitelist_toast">Uploader removed from whitelist</string>
    <string name="sponsor_block_confirm_clear_whitelist">Are you sure you want to clear the whitelist?</string>
    <string name="sponsor_block_confirm_reset_colors">Are you sure you want to reset the category colors?</string>
    <string name="sponsor_block_reset_colors_toast">Colors reset.</string>
    <!-- Extras -->
    <string name="extras">Extras</string>
    <string name="extras_todo_summary">Tweaks, workarounds, and other miscellaneous settings belong here.</string>
    <string name="experimental_settings">Experimental Settings</string>
    <string name="enable_local_player_title">Enable Local Player (alpha)</string>
    <string name="enable_local_player_summary">Use a built-in player for local playback. This is still in early development so there will probably be a lot of issues, including conflicts with the existing player.</string>
    <string name="force_auto_fullscreen_title">Force Auto Fullscreen</string>
    <string name="force_auto_fullscreen_summary">If enabled, when the device is set to landscape, force fullscreen mode even if the device is a tablet or TV.</string>
    <string name="disable_error_reports_title">Disable Error Reporting</string>
    <string name="disable_error_reports_summary">Prevent all error reporting screens from appearing. This may result in the app behaving unexpectedly. <b>USE AT YOUR OWN RISK!</b></string>
=======
    <string name="open_website_license">Open website</string>
    <string name="tablet_mode_title">Tablet mode</string>
    <string name="on">On</string>
    <string name="off">Off</string>
>>>>>>> b58f7856
</resources><|MERGE_RESOLUTION|>--- conflicted
+++ resolved
@@ -763,7 +763,10 @@
     <string name="metadata_privacy_unlisted">Unlisted</string>
     <string name="metadata_privacy_private">Private</string>
     <string name="metadata_privacy_internal">Internal</string>
-<<<<<<< HEAD
+    <string name="open_website_license">Open website</string>
+    <string name="tablet_mode_title">Tablet mode</string>
+    <string name="on">On</string>
+    <string name="off">Off</string>
     <!-- SponsorBlock -->
     <string name="sponsor_block">SponsorBlock</string>
     <string name="sponsor_block_home_page_title">View Website</string>
@@ -808,10 +811,4 @@
     <string name="force_auto_fullscreen_summary">If enabled, when the device is set to landscape, force fullscreen mode even if the device is a tablet or TV.</string>
     <string name="disable_error_reports_title">Disable Error Reporting</string>
     <string name="disable_error_reports_summary">Prevent all error reporting screens from appearing. This may result in the app behaving unexpectedly. <b>USE AT YOUR OWN RISK!</b></string>
-=======
-    <string name="open_website_license">Open website</string>
-    <string name="tablet_mode_title">Tablet mode</string>
-    <string name="on">On</string>
-    <string name="off">Off</string>
->>>>>>> b58f7856
 </resources>