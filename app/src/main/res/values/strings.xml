--- conflicted
+++ resolved
@@ -711,7 +711,7 @@
     <string name="playlist_page_summary">Playlist page</string>
     <string name="show_thumbnail_title">Show thumbnail</string>
     <string name="show_thumbnail_summary">Use thumbnail for both lock screen background and notifications</string>
-<<<<<<< HEAD
+    <string name="recent">Recent</string>
     <!-- SponsorBlock -->
     <string name="sponsor_block">SponsorBlock</string>
     <string name="sponsor_block_home_page_title">View Website</string>
@@ -754,7 +754,4 @@
     <string name="disable_tablet_ui_summary">Ignore tablet layouts. This is intended for specific workarounds. You may need to restart the app to see the effects.</string>
     <string name="disable_tv_ui_title">Disable TV UI</string>
     <string name="disable_tv_ui_summary">Ignore TV layouts. This is intended for specific workarounds. You may need to restart the app to see the effects.</string>
-=======
-    <string name="recent">Recent</string>
->>>>>>> 7153506d
 </resources>