<<<<<<< HEAD
﻿<?xml version="1.0" encoding="utf-8"?>
<resources xmlns:tools="http://schemas.android.com/tools"
        tools:ignore="MissingTranslation">

=======
<?xml version="1.0" encoding="utf-8"?>
<resources xmlns:tools="http://schemas.android.com/tools" tools:ignore="MissingTranslation">
>>>>>>> 7e26748d
    <string name="main_bg_subtitle">Tap the magnifying glass to get started.</string>
    <string name="upload_date_text">Published on %1$s</string>
    <string name="no_player_found">No stream player found. Install VLC?</string>
    <string name="no_player_found_toast">No stream player found (you can install VLC to play it).</string>
    <string name="install">Install</string>
    <string name="cancel">Cancel</string>
    <string name="ok">OK</string>
    <string name="fdroid_vlc_url" translatable="false">https://f-droid.org/repository/browse/?fdfilter=vlc&amp;fdid=org.videolan.vlc</string>
    <string name="open_in_browser">Open in browser</string>
    <string name="mark_as_watched">Mark as watched</string>
    <string name="open_in_popup_mode">Open in popup mode</string>
    <string name="open_with">Open with</string>
    <string name="share">Share</string>
    <string name="download">Download</string>
    <string name="controls_download_desc">Download stream file</string>
    <string name="search">Search</string>
    <string name="settings">Settings</string>
    <string name="did_you_mean">Did you mean \"%1$s\"?</string>
    <string name="search_showing_result_for">Showing results for: %s</string>
    <string name="share_dialog_title">Share with</string>
    <string name="use_external_video_player_title">Use external video player</string>
    <string name="use_external_video_player_summary">Removes audio at some resolutions</string>
    <string name="use_external_audio_player_title">Use external audio player</string>
    <string name="rss_button_title" translatable="false">RSS</string>
    <string name="subscribe_button_title">Subscribe</string>
    <string name="subscribed_button_title">Subscribed</string>
    <string name="unsubscribe">Unsubscribe</string>
    <string name="channel_unsubscribed">Channel unsubscribed</string>
    <string name="subscription_change_failed">Could not change subscription</string>
    <string name="subscription_update_failed">Could not update subscription</string>
    <string name="show_info">Show info</string>
    <string name="tab_subscriptions">Subscriptions</string>
    <string name="tab_bookmarks">Bookmarked Playlists</string>
    <string name="tab_choose">Choose Tab</string>
    <string name="controls_background_title">Background</string>
    <string name="controls_popup_title">Popup</string>
    <string name="controls_add_to_playlist_title">Add To</string>
    <string name="download_path_title">Video download folder</string>
    <string name="download_path_summary">Downloaded video files are stored here</string>
    <string name="download_path_dialog_title">Choose download folder for video files</string>
    <string name="download_path_audio_title">Audio download folder</string>
    <string name="download_path_audio_summary">Downloaded audio files are stored here</string>
    <string name="download_path_audio_dialog_title">Choose download folder for audio files</string>
    <string name="default_resolution_title">Default resolution</string>
    <string name="default_popup_resolution_title">Default popup resolution</string>
    <string name="show_higher_resolutions_title">Show higher resolutions</string>
    <string name="show_higher_resolutions_summary">Only some devices can play 2K/4K videos</string>
    <string name="play_with_kodi_title">Play with Kodi</string>
    <string name="kore_not_found">Install missing Kore app?</string>
    <string name="kore_package" translatable="false">org.xbmc.kore</string>
    <string name="show_play_with_kodi_title">Show \"Play with Kodi\" option</string>
    <string name="show_play_with_kodi_summary">Display an option to play a video via Kodi media center</string>
    <string name="notification_scale_to_square_image_title">Scale thumbnail to 1:1 aspect ratio</string>
    <string name="notification_scale_to_square_image_summary">Scale the video thumbnail shown in the notification from 16:9 to 1:1 aspect ratio (may introduce distortions)</string>
    <string name="notification_action_0_title">First action button</string>
    <string name="notification_action_1_title">Second action button</string>
    <string name="notification_action_2_title">Third action button</string>
    <string name="notification_action_3_title">Fourth action button</string>
    <string name="notification_action_4_title">Fifth action button</string>
    <string name="notification_actions_summary">Edit each notification action below by tapping on it. Select up to three of them to be shown in the compact notification by using the checkboxes on the right</string>
    <string name="notification_actions_at_most_three">You can select at most three actions to show in the compact notification!</string>
    <string name="notification_action_repeat">Repeat</string>
    <string name="notification_action_shuffle">Shuffle</string>
    <string name="notification_action_buffering">Buffering</string>
    <string name="notification_action_nothing">Nothing</string>
    <string name="notification_colorize_title">Colorize notification</string>
    <string name="notification_colorize_summary">Have Android customize the notification\'s color according to the main color in the thumbnail (note that this is not available on all devices)</string>
    <string name="play_audio">Audio</string>
    <string name="default_audio_format_title">Default audio format</string>
    <string name="default_video_format_title">Default video format</string>
    <string name="theme_title">Theme</string>
    <string name="night_theme_title">Night Theme</string>
    <string name="light_theme_title">Light</string>
    <string name="dark_theme_title">Dark</string>
    <string name="black_theme_title">Black</string>
    <string name="popup_remember_size_pos_title">Remember popup properties</string>
    <string name="popup_remember_size_pos_summary">Remember last size and position of popup</string>
    <string name="use_inexact_seek_title">Use fast inexact seek</string>
    <string name="use_inexact_seek_summary">Inexact seek allows the player to seek to positions faster with reduced precision. Seeking for 5, 15 or 25 seconds doesn\'t work with this</string>
    <string name="seek_duration_title">Fast-forward/-rewind seek duration</string>
    <string name="clear_queue_confirmation_title">Ask for confirmation before clearing a queue</string>
    <string name="clear_queue_confirmation_summary">Switching from one player to another may replace your queue</string>
    <string name="clear_queue_confirmation_description">The active player queue will be replaced</string>
    <string name="download_thumbnail_title">Load thumbnails</string>
    <string name="download_thumbnail_summary">Turn off to prevent loading thumbnails, saving data and memory usage. Changes clear both in-memory and on-disk image cache</string>
    <string name="show_comments_title">Show comments</string>
    <string name="show_comments_summary">Turn off to hide comments</string>
    <string name="show_next_and_similar_title">Show \'Next\' and \'Similar\' videos</string>
    <string name="show_description_title">Show description</string>
    <string name="show_description_summary">Turn off to hide video description and additional information</string>
    <string name="show_meta_info_title">Show meta info</string>
    <string name="show_meta_info_summary">Turn off to hide meta info boxes with additional information about the stream creator, stream content or a search request</string>
    <string name="thumbnail_cache_wipe_complete_notice">Image cache wiped</string>
    <string name="metadata_cache_wipe_title">Wipe cached metadata</string>
    <string name="metadata_cache_wipe_summary">Remove all cached webpage data</string>
    <string name="metadata_cache_wipe_complete_notice">Metadata cache wiped</string>
    <string name="auto_queue_title">Auto-queue next stream</string>
    <string name="auto_queue_summary">Continue ending (non-repeating) playback queue by appending a related stream</string>
    <string name="auto_queue_toggle">Auto-queue</string>
    <string name="volume_gesture_control_title">Volume gesture control</string>
    <string name="volume_gesture_control_summary">Use gestures to control player volume</string>
    <string name="brightness_gesture_control_title">Brightness gesture control</string>
    <string name="brightness_gesture_control_summary">Use gestures to control player brightness</string>
    <string name="show_search_suggestions_title">Search suggestions</string>
    <string name="show_search_suggestions_summary">Choose the suggestions to show when searching</string>
    <string name="local_search_suggestions">Local search suggestions</string>
    <string name="remote_search_suggestions">Remote search suggestions</string>
    <string name="enable_search_history_title">Search history</string>
    <string name="enable_search_history_summary">Store search queries locally</string>
    <string name="enable_watch_history_title">Watch history</string>
    <string name="enable_playback_resume_title">Resume playback</string>
    <string name="enable_playback_resume_summary">Restore last playback position</string>
    <string name="enable_playback_state_lists_title">Positions in lists</string>
    <string name="enable_playback_state_lists_summary">Show playback position indicators in lists</string>
    <string name="settings_category_clear_data_title">Clear data</string>
    <string name="enable_watch_history_summary">Keep track of watched videos</string>
    <string name="resume_on_audio_focus_gain_title">Resume playing</string>
    <string name="resume_on_audio_focus_gain_summary">Continue playing after interruptions (e.g. phonecalls)</string>
    <string name="download_dialog_title">Download</string>
    <string name="start_main_player_fullscreen_title">Start main player in fullscreen</string>
    <string name="start_main_player_fullscreen_summary">Do not start videos in the mini player, but turn to fullscreen mode directly, if auto rotation is locked. You can still access the mini player by exiting fullscreen</string>
    <string name="autoplay_title">Autoplay</string>
    <string name="show_hold_to_append_title">Show \"Hold to append\" tip</string>
    <string name="show_hold_to_append_summary">Show tip when pressing the background or the popup button in video \"Details:\"</string>
    <string name="unsupported_url">Unsupported URL</string>
    <string name="unsupported_url_dialog_message">Could not recognize the URL. Open with another app?</string>
    <string name="default_content_country_title">Default content country</string>
    <string name="content_language_title">Default content language</string>
    <string name="peertube_instance_url_title">PeerTube instances</string>
    <string name="peertube_instance_url_summary">Select your favorite PeerTube instances</string>
    <string name="peertube_instance_url_help">Find the instances you like on %s</string>
    <string name="peertube_instance_list_url" translatable="false">https://joinpeertube.org/instances#instances-list</string>
    <string name="peertube_instance_add_title">Add instance</string>
    <string name="peertube_instance_add_help">Enter instance URL</string>
    <string name="peertube_instance_add_fail">Could not validate instance</string>
    <string name="peertube_instance_add_https_only">Only HTTPS URLs are supported</string>
    <string name="peertube_instance_add_exists">Instance already exists</string>
    <string name="settings_category_player_title">Player</string>
    <string name="settings_category_player_behavior_title">Behavior</string>
    <string name="settings_category_video_audio_title">Video and audio</string>
    <string name="settings_category_history_title">History and cache</string>
    <string name="settings_category_appearance_title">Appearance</string>
    <string name="settings_category_debug_title">Debug</string>
    <string name="settings_category_updates_title">Updates</string>
    <string name="settings_category_notification_title">Notification</string>
    <string name="settings_category_notification_summary">Configure current playing stream notification</string>
    <string name="background_player_playing_toast">Playing in background</string>
    <string name="popup_playing_toast">Playing in popup mode</string>
    <string name="content">Content</string>
    <string name="show_age_restricted_content_title">Show age restricted content</string>
    <string name="show_age_restricted_content_summary">Show content possibly unsuitable for children because it has an age limit (like 18+)</string>
    <string name="youtube_restricted_mode_enabled_title">Turn on YouTube\'s \"Restricted Mode\"</string>
    <string name="youtube_restricted_mode_enabled_summary">YouTube provides a \"Restricted Mode\" which hides potentially mature content</string>
    <string name="restricted_video">This video is age restricted.\n\nTurn on \"%1$s\" in the settings if you want to see it.</string>
    <string name="restricted_video_no_stream">This video is age-restricted.\nDue to new YouTube policies with age-restricted videos, NewPipe cannot access any of its video streams and thus is unable to play it.</string>
    <string name="duration_live">Live</string>
    <string name="downloads">Downloads</string>
    <string name="downloads_title">Downloads</string>
    <string name="error_report_title">Error report</string>
    <string name="all">All</string>
    <string name="channels">Channels</string>
    <string name="playlists">Playlists</string>
    <string name="videos_string">Videos</string>
    <string name="tracks">Tracks</string>
    <string name="users">Users</string>
    <string name="events">Events</string>
    <string name="songs">Songs</string>
    <string name="albums">Albums</string>
    <string name="artists">Artists</string>
    <string name="yes">Yes</string>
    <string name="disabled">Disabled</string>
    <string name="clear">Clear</string>
    <string name="best_resolution">Best resolution</string>
    <string name="undo">Undo</string>
    <string name="file_deleted">File deleted</string>
    <string name="play_all">Play All</string>
    <string name="always">Always</string>
    <string name="just_once">Just Once</string>
    <string name="file">File</string>
    <string name="notifications">Notifications</string>
    <string name="notification_channel_id" translatable="false">newpipe</string>
    <string name="notification_channel_name">NewPipe Notification</string>
    <string name="notification_channel_description">Notifications for NewPipe background and popup players</string>
    <string name="app_update_notification_channel_id" translatable="false">newpipeAppUpdate</string>
    <string name="app_update_notification_channel_name">App Update Notification</string>
    <string name="app_update_notification_channel_description">Notifications for new NewPipe version</string>
    <string name="hash_channel_id" translatable="false">newpipeHash</string>
    <string name="hash_channel_name">Video Hash Notification</string>
    <string name="hash_channel_description">Notifications for video hashing progress</string>
    <string name="streams_notification_channel_id" translatable="false">newpipeNewStreams</string>
    <string name="streams_notification_channel_name">New streams</string>
    <string name="streams_notification_channel_description">Notifications about new streams for subscriptions</string>
    <string name="unknown_content">[Unknown]</string>
    <string name="switch_to_background">Switch to Background</string>
    <string name="switch_to_popup">Switch to Popup</string>
    <string name="switch_to_main">Switch to Main</string>
    <string name="import_data_title">Import database</string>
    <string name="export_data_title">Export database</string>
    <string name="clear_cookie_title">Clear reCAPTCHA cookies</string>
    <string name="recaptcha_cookies_cleared">reCAPTCHA cookies have been cleared</string>
    <string name="import_data_summary">Overrides your current history, subscriptions, playlists and (optionally) settings</string>
    <string name="export_data_summary">Export history, subscriptions, playlists and settings</string>
    <string name="clear_cookie_summary">Clear cookies that NewPipe stores when you solve a reCAPTCHA</string>
    <string name="clear_views_history_title">Clear watch history</string>
    <string name="clear_views_history_summary">Deletes the history of played streams and the playback positions</string>
    <string name="delete_view_history_alert">Delete entire watch history?</string>
    <string name="watch_history_deleted">Watch history deleted</string>
    <string name="clear_playback_states_title">Delete playback positions</string>
    <string name="clear_playback_states_summary">Deletes all playback positions</string>
    <string name="delete_playback_states_alert">Delete all playback positions?</string>
    <string name="watch_history_states_deleted">Playback positions deleted</string>
    <string name="clear_search_history_title">Clear search history</string>
    <string name="clear_search_history_summary">Deletes history of search keywords</string>
    <string name="delete_search_history_alert">Delete entire search history?</string>
    <string name="search_history_deleted">Search history deleted</string>
    <string name="help">Help</string>
    <!-- error strings -->
    <string name="general_error">Error</string>
    <string name="download_to_sdcard_error_title">External storage unavailable</string>
    <string name="download_to_sdcard_error_message">Downloading to external SD card not possible. Reset download folder location?</string>
    <string name="network_error">Network error</string>
    <string name="could_not_load_thumbnails">Could not load all thumbnails</string>
    <string name="youtube_signature_deobfuscation_error">Could not deobfuscate video URL signature</string>
    <string name="parsing_error">Could not parse website</string>
    <string name="content_not_available">Content unavailable</string>
    <string name="could_not_setup_download_menu">Could not set up download menu</string>
    <string name="app_ui_crash">App/UI crashed</string>
    <string name="player_stream_failure">Could not play this stream</string>
    <string name="player_unrecoverable_failure">Unrecoverable player error occurred</string>
    <string name="player_recoverable_failure">Recovering from player error</string>
    <string name="external_player_unsupported_link_type">External players don\'t support these types of links</string>
    <string name="video_streams_empty">No video streams found</string>
    <string name="audio_streams_empty">No audio streams found</string>
    <string name="missing_file">File moved or deleted</string>
    <string name="invalid_directory">No such folder</string>
    <string name="invalid_source">No such file/content source</string>
    <string name="invalid_file">The file doesn\'t exist or permission to read or write to it is lacking</string>
    <string name="file_name_empty_error">Filename cannot be empty</string>
    <string name="error_occurred_detail">An error occurred: %1$s</string>
    <string name="no_streams_available_download">No streams available to download</string>
    <string name="saved_tabs_invalid_json">Could not read saved tabs, so using default ones</string>
    <string name="restore_defaults">Restore defaults</string>
    <string name="restore_defaults_confirmation">Do you want to restore defaults?</string>
    <string name="permission_display_over_apps">Give permission to display over other apps</string>
    <!-- error activity -->
    <string name="sorry_string">Sorry, that should not have happened.</string>
    <string name="guru_meditation" translatable="false">Guru Meditation.</string>
    <string name="error_report_button_text">Report this error via e-mail</string>
    <string name="copy_for_github">Copy formatted report</string>
    <string name="error_report_open_issue_button_text">Report on GitHub</string>
    <string name="error_report_open_github_notice">Please check whether an issue discussing your crash already exists. When creating duplicate tickets, you take time from us which we could spend with fixing the actual bug.</string>
    <string name="error_snackbar_message">Sorry, something went wrong.</string>
    <string name="error_snackbar_action">Report</string>
    <string name="what_device_headline">Info:</string>
    <string name="what_happened_headline">What happened:</string>
    <string name="info_labels">What:\\nRequest:\\nContent Language:\\nContent Country:\\nApp Language:\\nService:\\nGMT Time:\\nPackage:\\nVersion:\\nOS version:</string>
    <string name="your_comment">Your comment (in English):</string>
    <string name="error_details_headline">Details:</string>
    <!-- Content descriptions (for better accessibility) -->
    <string name="list_thumbnail_view_description">Video preview thumbnail</string>
    <string name="detail_thumbnail_view_description">Play video, duration:</string>
    <string name="detail_uploader_thumbnail_view_description">Uploader\'s avatar thumbnail</string>
    <string name="detail_likes_img_view_description">Likes</string>
    <string name="detail_dislikes_img_view_description">Dislikes</string>
    <string name="comments_tab_description">Comments</string>
    <string name="related_items_tab_description">Related items</string>
    <string name="description_tab_description">Description</string>
    <string name="search_no_results">No results</string>
    <string name="empty_view_no_videos" translatable="false">@string/no_videos</string>
    <string name="empty_view_no_comments" translatable="false">@string/no_comments</string>
    <string name="empty_subscription_feed_subtitle">Nothing here but crickets</string>
    <string name="detail_drag_description">Drag to reorder</string>
    <string name="video">Video</string>
    <string name="audio">Audio</string>
    <string name="retry">Retry</string>
    <string name="short_thousand">k</string>
    <string name="short_million">M</string>
    <string name="short_billion">B</string>
    <string name="drawer_header_description">Toggle service, currently selected:</string>
    <!--Zero don't get selected (in some languages) as it is not a "special case" for android-->
    <string name="no_subscribers">No subscribers</string>
    <plurals name="subscribers">
        <item quantity="one">%s subscriber</item>
        <item quantity="other">%s subscribers</item>
    </plurals>
    <string name="subscribers_count_not_available">Subscriber count unavailable</string>
    <string name="no_views">No views</string>
    <plurals name="views">
        <item quantity="one">%s view</item>
        <item quantity="other">%s views</item>
    </plurals>
    <string name="no_one_watching">No one is watching</string>
    <plurals name="watching">
        <item quantity="one">%s watching</item>
        <item quantity="other">%s watching</item>
    </plurals>
    <string name="no_one_listening">No one is listening</string>
    <plurals name="listening">
        <item quantity="one">%s listener</item>
        <item quantity="other">%s listeners</item>
    </plurals>
    <string name="no_videos">No videos</string>
    <string name="more_than_100_videos">100+ videos</string>
    <string name="infinite_videos">∞ videos</string>
    <string name="more_than_100_videos_mini" translatable="false">100+</string>
    <string name="infinite_videos_mini" translatable="false">∞</string>
    <plurals name="videos">
        <item quantity="one">%s video</item>
        <item quantity="other">%s videos</item>
    </plurals>
    <string name="no_comments">No comments</string>
    <string name="comments_are_disabled">Comments are disabled</string>
    <plurals name="new_streams">
        <item quantity="one">%s new stream</item>
        <item quantity="other">%s new streams</item>
    </plurals>
    <!-- Missions -->
    <string name="start">Start</string>
    <string name="pause">Pause</string>
    <string name="create">Create</string>
    <string name="delete">Delete</string>
    <string name="checksum">Checksum</string>
    <string name="dismiss">Dismiss</string>
    <string name="rename">Rename</string>
    <!-- Msg -->
    <string name="msg_name">Filename</string>
    <string name="msg_threads">Threads</string>
    <string name="msg_error">Error</string>
    <string name="msg_running">NewPipe Downloading</string>
    <string name="msg_running_detail">Tap for details</string>
    <string name="msg_calculating_hash">Calculating hash</string>
    <string name="msg_wait">Please wait…</string>
    <string name="msg_copied">Copied to clipboard</string>
    <string name="no_available_dir">Please define a download folder later in settings</string>
    <string name="no_dir_yet">No download folder set yet, choose the default download folder now</string>
    <string name="msg_popup_permission">This permission is needed to\nopen in popup mode</string>
    <string name="one_item_deleted">1 item deleted.</string>
    <!-- Checksum types -->
    <string name="md5" translatable="false">MD5</string>
    <string name="sha1" translatable="false">SHA-1</string>
    <!-- reCAPTCHA -->
    <string name="recaptcha" translatable="false">reCAPTCHA</string>
    <string name="title_activity_recaptcha">reCAPTCHA challenge</string>
    <string name="subtitle_activity_recaptcha">Press \"Done\" when solved</string>
    <string name="recaptcha_request_toast">reCAPTCHA challenge requested</string>
    <string name="recaptcha_solve">Solve</string>
    <string name="recaptcha_done_button">Done</string>
    <!-- Downloads -->
    <string name="settings_category_downloads_title">Download</string>
    <string name="settings_file_charset_title">Allowed characters in filenames</string>
    <string name="settings_file_replacement_character_summary">Invalid characters are replaced with this value</string>
    <string name="settings_file_replacement_character_title">Replacement character</string>
    <string name="charset_letters_and_digits">Letters and digits</string>
    <string name="charset_most_special_characters">Most special characters</string>
    <string name="toast_no_player">No app installed to play this file</string>
    <!-- About -->
    <string name="title_activity_about">About NewPipe</string>
    <string name="title_licenses">Third-party Licenses</string>
    <string name="copyright">© %1$s by %2$s under %3$s</string>
    <string name="tab_about">About</string>
    <string name="tab_licenses">Licenses</string>
    <string name="app_description">Libre lightweight streaming on Android.</string>
    <string name="contribution_title">Contribute</string>
    <string name="contribution_encouragement">Whether you have ideas of; translation, design changes, code cleaning, or real heavy code changes—help is always welcome. The more is done the better it gets!</string>
    <string name="github_url" translatable="false">https://github.com/TeamNewPipe/NewPipe</string>
    <string name="view_on_github">View on GitHub</string>
    <string name="donation_title">Donate</string>
    <string name="donation_encouragement">NewPipe is developed by volunteers spending their free time bringing you the best user experience. Give back to help developers make NewPipe even better while they enjoy a cup of coffee.</string>
    <string name="donation_url" translatable="false">https://newpipe.net/donate</string>
    <string name="give_back">Give back</string>
    <string name="website_title">Website</string>
    <string name="website_encouragement">Visit the NewPipe Website for more info and news.</string>
    <string name="website_url" translatable="false">https://newpipe.net/</string>
    <string name="privacy_policy_title">NewPipe\'s Privacy Policy</string>
    <string name="privacy_policy_encouragement">The NewPipe project takes your privacy very seriously. Therefore, the app does not collect any data without your consent.\nNewPipe\'s privacy policy explains in detail what data is sent and stored when you send a crash report.</string>
    <string name="privacy_policy_url" translatable="false">https://newpipe.net/legal/privacy/</string>
    <string name="read_privacy_policy">Read privacy policy</string>
    <string name="app_license_title">NewPipe\'s License</string>
    <string name="app_license">NewPipe is copyleft libre software: You can use, study share and improve it at will. Specifically you can redistribute and/or modify it under the terms of the GNU General Public License as published by the Free Software Foundation, either version 3 of the License, or (at your option) any later version.</string>
    <string name="read_full_license">Read license</string>
    <!-- History -->
    <string name="title_activity_history">History</string>
    <string name="action_history">History</string>
    <string name="delete_item_search_history">Do you want to delete this item from search history?</string>
    <string name="title_last_played">Last Played</string>
    <string name="title_most_played">Most Played</string>
    <!-- Content -->
    <string name="main_page_content">Content of main page</string>
    <string name="main_page_content_summary">What tabs are shown on the main page</string>
    <string name="main_page_content_swipe_remove">Swipe items to remove them</string>
    <string name="blank_page_summary">Blank Page</string>
    <string name="kiosk_page_summary">Kiosk Page</string>
    <string name="default_kiosk_page_summary">Default Kiosk</string>
    <string name="channel_page_summary">Channel Page</string>
    <string name="select_a_channel">Select a channel</string>
    <string name="no_channel_subscribed_yet">No channel subscriptions yet</string>
    <string name="select_a_playlist">Select a playlist</string>
    <string name="no_playlist_bookmarked_yet">No playlist bookmarks yet</string>
    <string name="select_a_kiosk">Select a kiosk</string>
    <string name="export_complete_toast">Exported</string>
    <string name="import_complete_toast">Imported</string>
    <string name="no_valid_zip_file">No valid ZIP file</string>
    <string name="could_not_import_all_files">Warning: Could not import all files.</string>
    <string name="override_current_data">This will override your current setup.</string>
    <string name="import_settings">Do you want to also import settings?</string>
    <string name="error_unable_to_load_comments">Could not load comments</string>
    <string name="localization_changes_requires_app_restart">The language will change once the app is restarted</string>
    <!-- Kiosk Names -->
    <string name="trending">Trending</string>
    <string name="top_50">Top 50</string>
    <string name="new_and_hot">New and hot</string>
    <string name="local">Local</string>
    <string name="recently_added">Recently added</string>
    <string name="most_liked">Most liked</string>
    <string name="conferences">Conferences</string>
    <string name="service_kiosk_string" translatable="false">%1$s/%2$s</string>
    <!-- Play Queue -->
    <string name="title_activity_play_queue">Play queue</string>
    <string name="play_queue_remove">Remove</string>
    <string name="play_queue_stream_detail">Details</string>
    <string name="play_queue_audio_settings">Audio Settings</string>
    <string name="hold_to_append">Hold to enqueue</string>
    <string name="show_channel_details">Show channel details</string>
    <string name="enqueue_stream">Enqueue</string>
    <string name="enqueued">Enqueued</string>
    <string name="enqueue_next_stream">Enqueue next</string>
    <string name="enqueued_next">Enqueued next</string>
    <string name="start_here_on_background">Start playing in the background</string>
    <string name="start_here_on_popup">Start playing in a popup</string>
    <!-- Drawer -->
    <string name="drawer_open">Open Drawer</string>
    <string name="drawer_close">Close Drawer</string>
    <string name="youtube" translatable="false">YouTube</string>
    <string name="soundcloud" translatable="false">SoundCloud</string>
    <!-- Preferred player -->
    <string name="preferred_open_action_share_menu_title" translatable="false">@string/app_name</string>
    <string name="preferred_open_action_settings_title">Preferred \'open\' action</string>
    <string name="preferred_open_action_settings_summary">Default action when opening content — %s</string>
    <string name="video_player">Video player</string>
    <string name="background_player">Background player</string>
    <string name="popup_player">Popup player</string>
    <string name="always_ask_open_action">Always ask</string>
    <string name="preferred_player_fetcher_notification_title">Getting info…</string>
    <string name="preferred_player_fetcher_notification_message">"Loading requested content"</string>
    <!-- Local Playlist -->
    <string name="create_playlist">New Playlist</string>
    <string name="rename_playlist">Rename</string>
    <string name="name">Name</string>
    <string name="append_playlist">Add to playlist</string>
    <string name="mute">Mute</string>
    <string name="unmute">Unmute</string>
    <string name="set_as_playlist_thumbnail">Set as playlist thumbnail</string>
    <string name="bookmark_playlist">Bookmark Playlist</string>
    <string name="unbookmark_playlist">Remove Bookmark</string>
    <string name="delete_playlist_prompt">Delete this playlist\?</string>
    <string name="playlist_creation_success">Playlist created</string>
    <string name="playlist_add_stream_success">Playlisted</string>
    <string name="playlist_thumbnail_change_success">Playlist thumbnail changed.</string>
    <string name="playlist_no_uploader">Auto-generated (no uploader found)</string>
    <!-- Players -->
    <string name="caption_none">No Captions</string>
    <string name="resize_fit">Fit</string>
    <string name="resize_fill">Fill</string>
    <string name="resize_zoom">Zoom</string>
    <string name="caption_auto_generated">Auto-generated</string>
    <!-- Caption Settings -->
    <string name="caption_setting_title">Captions</string>
    <string name="caption_setting_description">Modify player caption text scale and background styles. Requires app restart to take effect</string>
    <!-- Debug Settings -->
    <string name="leakcanary" translatable="false">LeakCanary</string>
    <string name="enable_leak_canary_summary">Memory leak monitoring may cause the app to become unresponsive when heap dumping</string>
    <string name="show_memory_leaks">Show memory leaks</string>
    <string name="enable_disposed_exceptions_title">Report out-of-lifecycle errors</string>
    <string name="enable_disposed_exceptions_summary">Force reporting of undeliverable Rx exceptions outside of fragment or activity lifecycle after disposal</string>
    <string name="show_original_time_ago_title">Show original time ago on items</string>
    <string name="show_original_time_ago_summary">Original texts from services will be visible in stream items</string>
    <string name="disable_media_tunneling_title">Disable media tunneling</string>
    <string name="disable_media_tunneling_summary">Disable media tunneling if you experience a black screen or stuttering on video playback</string>
    <string name="show_image_indicators_title">Show image indicators</string>
    <string name="show_image_indicators_summary">Show Picasso colored ribbons on top of images indicating their source: red for network, blue for disk and green for memory</string>
    <string name="crash_the_app">Crash the app</string>
    <string name="check_new_streams">Run check for new streams</string>
    <!-- Subscriptions import/export -->
    <string name="import_title">Import</string>
    <string name="import_from">Import from</string>
    <string name="export_to">Export to</string>
    <string name="import_ongoing">Importing…</string>
    <string name="export_ongoing">Exporting…</string>
    <string name="import_file_title">Import file</string>
    <string name="previous_export">Previous export</string>
    <string name="subscriptions_import_unsuccessful">Could not import subscriptions</string>
    <string name="subscriptions_export_unsuccessful">Could not export subscriptions</string>
    <string name="import_youtube_instructions">Import YouTube subscriptions from Google takeout:\n\n1. Go to this URL: %1$s\n2. Log in when asked\n3. Click on \"All data included\", then on \"Deselect all\", then select only \"subscriptions\" and click \"OK\"\n4. Click on \"Next step\" and then on \"Create export\"\n5. Click on the \"Download\" button after it appears\n6. Click on IMPORT FILE below and select the downloaded zip file\n7. [If the zip import fails] Extract the .csv file (usually under \"YouTube and YouTube Music/subscriptions/subscriptions.csv\"), click on IMPORT FILE below and select the extracted csv file</string>
    <string name="import_soundcloud_instructions">Import a SoundCloud profile by typing either the URL or your ID:\n\n1. Enable \"desktop mode\" in a web-browser (the site is not available for mobile devices)\n2. Go to this URL: %1$s\n3. Log in when asked\n4. Copy the profile URL you were redirected to.</string>
    <string name="import_soundcloud_instructions_hint">yourID, soundcloud.com/yourid</string>
    <string name="import_network_expensive_warning">Keep in mind this operation can be network expensive.\n\nDo you want to continue?</string>
    <!-- Playback Parameters -->
    <string name="playback_speed_control">Playback Speed Controls</string>
    <string name="playback_tempo">Tempo</string>
    <string name="playback_pitch">Pitch</string>
    <string name="unhook_checkbox">Unhook (may cause distortion)</string>
    <string name="skip_silence_checkbox">Fast-forward during silence</string>
    <string name="playback_step">Step</string>
    <string name="playback_reset">Reset</string>
    <!-- GDPR dialog -->
    <string name="start_accept_privacy_policy">In order to comply with the European General Data Protection Regulation (GDPR), we herby draw your attention to NewPipe\'s privacy policy. Please read it carefully.\nYou must accept it to send us the bug report.</string>
    <string name="accept">Accept</string>
    <string name="decline">Decline</string>
    <!-- Limit mobile data usage  -->
    <string name="limit_data_usage_none_description">No limit</string>
    <string name="limit_mobile_data_usage_title">Limit resolution when using mobile data</string>
    <string name="limit_mobile_data_usage_value" translatable="false">@string/limit_data_usage_none_key</string>
    <string-array name="limit_data_usage_description_list">
        <item>@string/limit_data_usage_none_description</item>
        <item>1080p60</item>
        <item>1080p</item>
        <item>720p60</item>
        <item>720p</item>
        <item>480p</item>
        <item>360p</item>
        <item>240p</item>
        <item>144p</item>
    </string-array>
    <!-- Notifications settings -->
    <string name="enable_streams_notifications_title">New streams notifications</string>
    <string name="enable_streams_notifications_summary">Notify about new streams from subscriptions</string>
    <string name="streams_notifications_interval_title">Checking frequency</string>
    <string name="every_hour">Every hour</string>
    <string name="every_two_hours">Every 2 hours</string>
    <string name="every_three_hours">Every 3 hours</string>
    <string name="twice_per_day">Twice per day</string>
    <string name="every_day">Every day</string>
    <string name="streams_notifications_network_title">Required network connection</string>
    <string name="any_network">Any network</string>
    <!-- Updates Settings -->
    <string name="updates_setting_title">Updates</string>
    <string name="updates_setting_description">Show a notification to prompt app update when a new version is available</string>
    <!-- Minimize to exit action -->
    <string name="minimize_on_exit_title">Minimize on app switch</string>
    <string name="minimize_on_exit_summary">Action when switching to other app from main video player — %s</string>
    <string name="minimize_on_exit_none_description">None</string>
    <string name="minimize_on_exit_background_description">Minimize to background player</string>
    <string name="minimize_on_exit_popup_description">Minimize to popup player</string>
    <!-- Autoplay behavior -->
    <string name="autoplay_summary">Start playback automatically — %s</string>
    <string name="wifi_only">Only on Wi-Fi</string>
    <string name="never">Never</string>
    <string name="list_view_mode">List view mode</string>
    <string name="list">List</string>
    <string name="grid">Grid</string>
    <string name="auto">Auto</string>
    <!-- Seekbar Preview Thumbnail-->
    <string name="seekbar_preview_thumbnail_title">Seekbar thumbnail preview</string>
    <string name="high_quality_larger">High quality (larger)</string>
    <string name="low_quality_smaller">Low quality (smaller)</string>
    <string name="dont_show">Don\'t show</string>
    <!-- App update notification -->
    <string name="app_update_notification_content_title">NewPipe update is available!</string>
    <string name="app_update_notification_content_text">Tap to download</string>
    <string name="missions_header_finished">Finished</string>
    <string name="missions_header_pending">Pending</string>
    <string name="paused">paused</string>
    <string name="queued">queued</string>
    <string name="post_processing">post-processing</string>
    <string name="recovering">recovering</string>
    <string name="enqueue">Queue</string>
    <string name="permission_denied">Action denied by the system</string>
    <!-- download notifications -->
    <string name="download_failed">Download failed</string>
    <plurals name="download_finished_notification">
        <item quantity="one">Download finished</item>
        <item quantity="other">%s downloads finished</item>
    </plurals>
    <!-- dialog about existing downloads -->
    <string name="generate_unique_name">Generate unique name</string>
    <string name="overwrite">Overwrite</string>
    <string name="overwrite_unrelated_warning">A file with this name already exists</string>
    <string name="overwrite_finished_warning">A downloaded file with this name already exists</string>
    <string name="overwrite_failed">cannot overwrite the file</string>
    <string name="download_already_running">There is a download in progress with this name</string>
    <string name="download_already_pending">There is a pending download with this name</string>
    <!-- message dialog about download error -->
    <string name="show_error">Show error</string>
    <string name="error_file_creation">The file can not be created</string>
    <string name="error_path_creation">The destination folder can not be created</string>
    <string name="error_ssl_exception">Could not establish a secure connection</string>
    <string name="error_unknown_host">Could not find the server</string>
    <string name="error_connect_host">Can not connect to the server</string>
    <string name="error_http_no_content">The server does not send data</string>
    <string name="error_http_unsupported_range">The server does not accept multi-threaded downloads, retry with @string/msg_threads = 1</string>
    <string name="error_http_not_found">Not found</string>
    <string name="error_postprocessing_failed">Post-processing failed</string>
    <string name="error_postprocessing_stopped">NewPipe was closed while working on the file</string>
    <string name="error_insufficient_storage">No space left on device</string>
    <string name="error_progress_lost">Progress lost, because the file was deleted</string>
    <string name="error_timeout">Connection timeout</string>
    <string name="error_download_resource_gone">Cannot recover this download</string>
    <string name="clear_download_history">Clear download history</string>
    <string name="confirm_prompt">Do you want to clear your download history or delete all downloaded files?</string>
    <string name="delete_downloaded_files">Delete downloaded files</string>
    <plurals name="deleted_downloads_toast">
        <item quantity="one">Deleted %1$s download</item>
        <item quantity="other">Deleted %1$s downloads</item>
    </plurals>
    <string name="stop">Stop</string>
    <string name="max_retry_msg">Maximum retries</string>
    <string name="max_retry_desc">Maximum number of attempts before canceling the download</string>
    <string name="pause_downloads_on_mobile">Interrupt on metered networks</string>
    <string name="pause_downloads_on_mobile_desc">Useful when switching to mobile data, although some downloads cannot be suspended</string>
    <string name="close">Close</string>
    <string name="enable_queue_limit">Limit download queue</string>
    <string name="enable_queue_limit_desc">One download will run at the same time</string>
    <string name="start_downloads">Start downloads</string>
    <string name="pause_downloads">Pause downloads</string>
    <string name="downloads_storage_ask_title">Ask where to download</string>
    <string name="downloads_storage_ask_summary">You will be asked where to save each download.\nEnable the system folder picker (SAF) if you want to download to an external SD card</string>
    <string name="downloads_storage_ask_summary_no_saf_notice">You will be asked where to save each download</string>
    <string name="downloads_storage_use_saf_title">Use system folder picker (SAF)</string>
    <string name="downloads_storage_use_saf_summary">The \'Storage Access Framework\' allows downloads to an external SD card</string>
    <string name="downloads_storage_use_saf_summary_api_19">The \'Storage Access Framework\' is not supported on Android KitKat and below</string>
    <string name="downloads_storage_use_saf_summary_api_29">Starting from Android 10 only \'Storage Access Framework\' is supported</string>
    <string name="choose_instance_prompt">Choose an instance</string>
    <string name="app_language_title">App language</string>
    <string name="systems_language">System default</string>
    <string name="remove_watched">Remove watched</string>
    <string name="remove_watched_popup_title">Remove watched videos?</string>
    <string name="remove_watched_popup_warning">Videos that have been watched before and after being added to the playlist will be removed.\nAre you sure? This cannot be undone!</string>
    <string name="remove_watched_popup_yes_and_partially_watched_videos">Yes, and partially watched videos</string>
    <string name="new_seek_duration_toast">Due to ExoPlayer constraints the seek duration was set to %d seconds</string>
    <!-- Time duration plurals -->
    <plurals name="seconds">
        <item quantity="one">%d second</item>
        <item quantity="other">%d seconds</item>
    </plurals>
    <plurals name="minutes">
        <item quantity="one">%d minute</item>
        <item quantity="other">%d minutes</item>
    </plurals>
    <plurals name="hours">
        <item quantity="one">%d hour</item>
        <item quantity="other">%d hours</item>
    </plurals>
    <plurals name="days">
        <item quantity="one">%d day</item>
        <item quantity="other">%d days</item>
    </plurals>
    <!-- Feed -->
    <string name="fragment_feed_title">What\'s New</string>
    <string name="feed_groups_header_title">Channel groups</string>
    <string name="feed_oldest_subscription_update">Feed last updated: %s</string>
    <string name="feed_subscription_not_loaded_count">Not loaded: %d</string>
    <string name="feed_notification_loading">Loading feed…</string>
    <string name="feed_processing_message">Processing feed…</string>
    <string name="feed_group_dialog_select_subscriptions">Select subscriptions</string>
    <string name="feed_group_dialog_empty_selection">No subscription selected</string>
    <plurals name="feed_group_dialog_selection_count">
        <item quantity="one">%d selected</item>
        <item quantity="other">%d selected</item>
    </plurals>
    <string name="feed_group_dialog_empty_name">Empty group name</string>
    <string name="feed_group_dialog_delete_message">Do you want to delete this group?</string>
    <string name="feed_create_new_group_button_title">New</string>
    <string name="feed_group_show_only_ungrouped_subscriptions">Show only ungrouped subscriptions</string>
    <string name="settings_category_feed_title">Feed</string>
    <string name="feed_update_threshold_title">Feed update threshold</string>
    <string name="feed_update_threshold_summary">Time after last update before a subscription is considered outdated — %s</string>
    <string name="feed_update_threshold_option_always_update">Always update</string>
    <string name="feed_load_error">Error loading feed</string>
    <string name="feed_load_error_account_info">Could not load feed for \'%s\'.</string>
    <string name="feed_load_error_terminated">The author\'s account has been terminated.\nNewPipe will not be able to load this feed in the future.\nDo you want to unsubscribe from this channel?</string>
    <string name="feed_load_error_fast_unknown">The fast feed mode does not provide more info on this.</string>
    <string name="feed_use_dedicated_fetch_method_title">Fetch from dedicated feed when available</string>
    <string name="feed_use_dedicated_fetch_method_summary">Available in some services, it is usually much faster but may return a limited amount of items and often incomplete information (e.g. no duration, item type, no live status)</string>
    <string name="feed_use_dedicated_fetch_method_enable_button">Enable fast mode</string>
    <string name="feed_use_dedicated_fetch_method_disable_button">Disable fast mode</string>
    <string name="feed_use_dedicated_fetch_method_help_text">Do you think feed loading is too slow? If so, try enabling fast loading (you can change it in settings or by pressing the button below).\n\nNewPipe offers two feed loading strategies:\n• Fetching the whole subscription channel, which is slow but complete.\n• Using a dedicated service endpoint, which is fast but usually not complete.\n\nThe difference between the two is that the fast one usually lacks some information, like the item\'s duration or type (can\'t distinguish between live videos and normal ones) and it may return less items.\n\nYouTube is an example of a service that offers this fast method with its RSS feed.\n\nSo the choice boils down to what you prefer: speed or precise information.</string>
    <string name="feed_toggle_show_played_items">Show watched items</string>
    <string name="content_not_supported">This content is not yet supported by NewPipe.\n\nIt will hopefully be supported in a future version.</string>
    <string name="detail_sub_channel_thumbnail_view_description">Channel\'s avatar thumbnail</string>
    <string name="channel_created_by">Created by %s</string>
    <string name="video_detail_by">By %s</string>
    <string name="playlist_page_summary">Playlist page</string>
    <string name="show_thumbnail_title">Show thumbnail</string>
    <string name="show_thumbnail_summary">Use thumbnail for both lock screen background and notifications</string>
    <string name="recent">Recent</string>
    <string name="chapters">Chapters</string>
    <string name="no_app_to_open_intent">No app on your device can open this</string>
    <string name="georestricted_content">This content is not available in your country.</string>
    <string name="soundcloud_go_plus_content">This is a SoundCloud Go+ track, at least in your country, so it cannot be streamed or downloaded by NewPipe.</string>
    <string name="private_content">This content is private, so it cannot be streamed or downloaded by NewPipe.</string>
    <string name="youtube_music_premium_content">This video is available only to YouTube Music Premium members, so it cannot be streamed or downloaded by NewPipe.</string>
    <string name="account_terminated">Account terminated</string>
    <string name="service_provides_reason">%s provides this reason:</string>
    <string name="paid_content">This content is only available to users who have paid, so it cannot be streamed or downloaded by NewPipe.</string>
    <string name="featured">Featured</string>
    <string name="radio">Radio</string>
    <string name="auto_device_theme_title">Automatic (device theme)</string>
    <string name="night_theme_summary">Select your favorite night theme — %s</string>
    <string name="select_night_theme_toast">You can select your favorite night theme below</string>
    <string name="download_has_started">Download has started</string>
    <string name="description_select_note">You can now select text inside the description. Note that the page may flicker and links may not be clickable while in selection mode.</string>
    <string name="description_select_enable">Enable selecting text in the description</string>
    <string name="description_select_disable">Disable selecting text in the description</string>
    <string name="metadata_category">Category</string>
    <string name="metadata_tags">Tags</string>
    <string name="metadata_licence">Licence</string>
    <string name="metadata_privacy">Privacy</string>
    <string name="metadata_age_limit">Age limit</string>
    <string name="metadata_language">Language</string>
    <string name="metadata_support">Support</string>
    <string name="metadata_host">Host</string>
    <string name="metadata_thumbnail_url">Thumbnail URL</string>
    <string name="metadata_privacy_public">Public</string>
    <string name="metadata_privacy_unlisted">Unlisted</string>
    <string name="metadata_privacy_private">Private</string>
    <string name="metadata_privacy_internal">Internal</string>
    <string name="detail_heart_img_view_description">Hearted by creator</string>
    <string name="open_website_license">Open website</string>
    <string name="tablet_mode_title">Tablet mode</string>
    <string name="on">On</string>
    <string name="off">Off</string>
    <!-- Show Channel Details -->
    <string name="error_show_channel_details">Error at Show Channel Details</string>
    <string name="loading_channel_details">Loading Channel Details…</string>
    <string name="notifications_disabled">Notifications are disabled</string>
    <string name="get_notified">Get notified</string>
    <string name="you_successfully_subscribed">You now subscribed to this channel</string>
    <string name="enumeration_comma">,</string>
    <string name="notification_title_pattern" translatable="false">%s • %s</string>
    <string name="streams_notifications_channels_summary" translatable="false">%d/%d</string>
    <string name="toggle_all">Toggle all</string>
</resources><|MERGE_RESOLUTION|>--- conflicted
+++ resolved
@@ -1,12 +1,5 @@
-<<<<<<< HEAD
-﻿<?xml version="1.0" encoding="utf-8"?>
-<resources xmlns:tools="http://schemas.android.com/tools"
-        tools:ignore="MissingTranslation">
-
-=======
 <?xml version="1.0" encoding="utf-8"?>
 <resources xmlns:tools="http://schemas.android.com/tools" tools:ignore="MissingTranslation">
->>>>>>> 7e26748d
     <string name="main_bg_subtitle">Tap the magnifying glass to get started.</string>
     <string name="upload_date_text">Published on %1$s</string>
     <string name="no_player_found">No stream player found. Install VLC?</string>
