--- conflicted
+++ resolved
@@ -518,13 +518,9 @@
     <string name="minimize_on_exit_none_description">None</string>
     <string name="minimize_on_exit_background_description">Minimize to background player</string>
     <string name="minimize_on_exit_popup_description">Minimize to popup player</string>
-<<<<<<< HEAD
-	<string name="list_view_mode">List view mode</string>
+	  <string name="list_view_mode">List view mode</string>
     <string name="list">List</string>
     <string name="grid">Grid</string>
-	<string name="auto">Auto</string>
-=======
+	  <string name="auto">Auto</string>
     <string name="switch_view">Switch View</string>
->>>>>>> 6f52f9b4
-
 </resources>