<?xml version="1.0" encoding="utf-8"?>
<resources>
    <!-- YouTube -->
    <style name="LightTheme.YouTube" parent="LightTheme.Switchable">
    </style>

    <style name="DarkTheme.YouTube" parent="DarkTheme.Switchable">
    </style>

    <style name="BlackTheme.YouTube" parent="BlackTheme.Switchable">
    </style>

    <!-- SoundCloud -->
    <style name="LightTheme.SoundCloud" parent="LightTheme.Switchable">
        <item name="colorPrimary">@color/light_soundcloud_primary_color</item>
        <item name="colorPrimaryDark">@color/light_soundcloud_dark_color</item>
        <item name="colorAccent">@color/light_soundcloud_accent_color</item>
    </style>

    <style name="DarkTheme.SoundCloud" parent="DarkTheme.Switchable">
        <item name="colorPrimary">@color/dark_soundcloud_primary_color</item>
        <item name="colorPrimaryDark">@color/dark_soundcloud_dark_color</item>
        <item name="colorAccent">@color/dark_soundcloud_accent_color</item>
    </style>

    <style name="BlackTheme.SoundCloud" parent="BlackTheme.Switchable">
        <item name="colorPrimary">@color/dark_soundcloud_primary_color</item>
        <item name="colorPrimaryDark">@color/dark_soundcloud_dark_color</item>
        <item name="colorAccent">@color/dark_soundcloud_accent_color</item>
    </style>

<<<<<<< HEAD
    <!-- PeerTube -->
    <style name="LightTheme.PeerTube" parent="LightTheme.Switchable">
        <item name="colorPrimary">@color/light_peertube_primary_color</item>
        <item name="colorPrimaryDark">@color/light_peertube_dark_color</item>
        <item name="colorAccent">@color/light_peertube_accent_color</item>
    </style>

    <style name="DarkTheme.PeerTube" parent="DarkTheme.Switchable">
        <item name="colorPrimary">@color/dark_peertube_primary_color</item>
        <item name="colorPrimaryDark">@color/dark_peertube_dark_color</item>
        <item name="colorAccent">@color/dark_peertube_accent_color</item>
    </style>

    <style name="BlackTheme.PeerTube" parent="BlackTheme.Switchable">
        <item name="colorPrimary">@color/dark_peertube_primary_color</item>
        <item name="colorPrimaryDark">@color/dark_peertube_dark_color</item>
        <item name="colorAccent">@color/dark_peertube_accent_color</item>
=======
    <!-- Media.ccc -->
    <style name="LightTheme.MediaCCC" parent="LightTheme.Switchable">
        <item name="colorPrimary">@color/light_media_ccc_primary_color</item>
        <item name="colorPrimaryDark">@color/light_media_ccc_statusbar_color</item>
        <item name="colorAccent">@color/light_media_ccc_accent_color</item>
    </style>

    <style name="DarkTheme.MediaCCC" parent="DarkTheme.Switchable">
        <item name="colorPrimary">@color/dark_media_ccc_primary_color</item>
        <item name="colorPrimaryDark">@color/dark_media_ccc_statusbar_color</item>
        <item name="colorAccent">@color/dark_media_ccc_accent_color</item>
    </style>

    <style name="BlackTheme.MediaCCC" parent="BlackTheme.Switchable">
        <item name="colorPrimary">@color/dark_media_ccc_primary_color</item>
        <item name="colorPrimaryDark">@color/dark_media_ccc_statusbar_color</item>
        <item name="colorAccent">@color/dark_media_ccc_accent_color</item>
>>>>>>> c4c2fe2a
    </style>

</resources><|MERGE_RESOLUTION|>--- conflicted
+++ resolved
@@ -29,7 +29,6 @@
         <item name="colorAccent">@color/dark_soundcloud_accent_color</item>
     </style>
 
-<<<<<<< HEAD
     <!-- PeerTube -->
     <style name="LightTheme.PeerTube" parent="LightTheme.Switchable">
         <item name="colorPrimary">@color/light_peertube_primary_color</item>
@@ -47,7 +46,8 @@
         <item name="colorPrimary">@color/dark_peertube_primary_color</item>
         <item name="colorPrimaryDark">@color/dark_peertube_dark_color</item>
         <item name="colorAccent">@color/dark_peertube_accent_color</item>
-=======
+    </style>
+
     <!-- Media.ccc -->
     <style name="LightTheme.MediaCCC" parent="LightTheme.Switchable">
         <item name="colorPrimary">@color/light_media_ccc_primary_color</item>
@@ -65,7 +65,6 @@
         <item name="colorPrimary">@color/dark_media_ccc_primary_color</item>
         <item name="colorPrimaryDark">@color/dark_media_ccc_statusbar_color</item>
         <item name="colorAccent">@color/dark_media_ccc_accent_color</item>
->>>>>>> c4c2fe2a
     </style>
 
 </resources>