<?xml version="1.0" encoding="utf-8"?>
<RelativeLayout xmlns:android="http://schemas.android.com/apk/res/android"
    xmlns:app="http://schemas.android.com/apk/res-auto"
    xmlns:tools="http://schemas.android.com/tools"
    android:layout_width="match_parent"
    android:layout_height="match_parent"
    android:background="@color/black"
    android:gravity="center"
    android:theme="@style/WhiteTintTheme">

    <org.schabi.newpipe.views.ExpandableSurfaceView
        android:id="@+id/surfaceView"
        android:layout_width="match_parent"
        android:layout_height="match_parent"
        android:layout_centerInParent="true" />

    <View
        android:id="@+id/surfaceForeground"
        android:layout_width="match_parent"
        android:layout_height="match_parent"
        android:layout_alignBottom="@+id/surfaceView"
        android:background="@android:color/black" />

    <com.google.android.exoplayer2.ui.SubtitleView
        android:id="@+id/subtitleView"
        android:layout_width="match_parent"
        android:layout_height="match_parent"
        android:layout_centerInParent="true"
        android:layout_gravity="center" />

    <View
        android:id="@+id/playerTopShadow"
        android:layout_width="match_parent"
        android:layout_height="30dp"
        android:layout_alignParentTop="true"
        android:background="@drawable/player_controls_top_background"
        android:visibility="gone" />

    <View
        android:id="@+id/playerBottomShadow"
        android:layout_width="match_parent"
        android:layout_height="30dp"
        android:layout_alignParentBottom="true"
        android:background="@drawable/player_controls_background"
        android:visibility="gone" />

    <ImageView
        android:id="@+id/endScreen"
        android:layout_width="match_parent"
        android:layout_height="match_parent"
        android:layout_gravity="center"
        android:visibility="gone"
        tools:background="@android:color/white"
        tools:ignore="ContentDescription"
        tools:visibility="visible" />

    <RelativeLayout
        android:id="@+id/playbackControlRoot"
        android:layout_width="match_parent"
        android:layout_height="match_parent"
        android:background="@color/video_overlay_color"
        android:fitsSystemWindows="true"
        android:visibility="gone"
        tools:visibility="visible">

        <!-- All top controls in this layout -->
        <RelativeLayout
            android:id="@+id/playbackWindowRoot"
            android:layout_width="match_parent"
            android:layout_height="match_parent">

            <LinearLayout
                android:id="@+id/topControls"
                android:layout_width="match_parent"
                android:layout_height="wrap_content"
                android:layout_alignParentTop="true"
                android:baselineAligned="false"
                android:descendantFocusability="afterDescendants"
                android:gravity="top"
                android:orientation="vertical"
                android:paddingStart="@dimen/player_main_controls_padding"
                android:paddingTop="@dimen/player_main_top_padding"
                android:paddingEnd="@dimen/player_main_controls_padding">

                <LinearLayout
                    android:id="@+id/primaryControls"
                    android:layout_width="match_parent"
                    android:layout_height="wrap_content"
                    android:baselineAligned="false"
                    android:descendantFocusability="afterDescendants"
                    android:gravity="top"
                    android:minHeight="45dp"
                    tools:ignore="RtlHardcoded">

                    <androidx.appcompat.widget.AppCompatImageButton
                        android:id="@+id/playerCloseButton"
                        android:layout_width="36dp"
                        android:layout_height="36dp"
                        android:layout_marginEnd="8dp"
                        android:background="?attr/selectableItemBackgroundBorderless"
                        android:clickable="true"
                        android:focusable="true"
                        android:padding="@dimen/player_main_buttons_padding"
                        android:scaleType="fitXY"
                        android:visibility="gone"
                        app:srcCompat="@drawable/ic_close"
                        app:tint="@color/white"
                        tools:ignore="ContentDescription,RtlHardcoded" />

                    <LinearLayout
                        android:id="@+id/metadataView"
                        android:layout_width="0dp"
                        android:layout_height="wrap_content"
                        android:layout_marginTop="6dp"
                        android:layout_marginRight="8dp"
                        android:layout_weight="1"
                        android:gravity="top"
                        android:orientation="vertical"
                        tools:ignore="RtlHardcoded">

                        <TextView
                            android:id="@+id/titleTextView"
                            android:layout_width="match_parent"
                            android:layout_height="wrap_content"
                            android:ellipsize="marquee"
                            android:fadingEdge="horizontal"
                            android:marqueeRepeatLimit="marquee_forever"
                            android:scrollHorizontally="true"
                            android:singleLine="true"
                            android:textColor="@android:color/white"
                            android:textSize="15sp"
                            android:textStyle="bold"
                            tools:ignore="RtlHardcoded"
                            tools:text="The Video Title LONG very LONG" />

                        <TextView
                            android:id="@+id/channelTextView"
                            android:layout_width="match_parent"
                            android:layout_height="wrap_content"
                            android:ellipsize="marquee"
                            android:fadingEdge="horizontal"
                            android:marqueeRepeatLimit="marquee_forever"
                            android:scrollHorizontally="true"
                            android:singleLine="true"
                            android:textColor="@android:color/white"
                            android:textSize="12sp"
                            tools:text="The Video Artist  LONG very LONG very Long" />
                    </LinearLayout>

                    <TextView
                        android:id="@+id/qualityTextView"
                        android:layout_width="wrap_content"
                        android:layout_height="35dp"
                        android:layout_marginEnd="8dp"
                        android:background="?attr/selectableItemBackground"
                        android:gravity="center"
                        android:minWidth="0dp"
                        android:padding="@dimen/player_main_buttons_padding"
                        android:textColor="@android:color/white"
                        android:textStyle="bold"
                        tools:ignore="HardcodedText,RtlHardcoded"
                        tools:text="720p" />

                    <TextView
                        android:id="@+id/playbackSpeed"
                        android:layout_width="wrap_content"
                        android:layout_height="35dp"
                        android:layout_marginEnd="8dp"
                        android:background="?attr/selectableItemBackgroundBorderless"
                        android:gravity="center"
                        android:minWidth="0dp"
                        android:padding="@dimen/player_main_buttons_padding"
                        android:textColor="@android:color/white"
                        android:textStyle="bold"
                        tools:ignore="RtlHardcoded,RtlSymmetry"
                        tools:text="1x" />

                    <androidx.appcompat.widget.AppCompatImageButton
                        android:id="@+id/queueButton"
                        android:layout_width="35dp"
                        android:layout_height="35dp"
                        android:layout_marginEnd="8dp"
                        android:background="?attr/selectableItemBackgroundBorderless"
                        android:clickable="true"
                        android:focusable="true"
                        android:paddingStart="3dp"
                        android:paddingTop="5dp"
                        android:paddingEnd="3dp"
                        android:paddingBottom="3dp"
                        android:scaleType="fitCenter"
                        android:visibility="gone"
                        app:srcCompat="@drawable/ic_list"
                        app:tint="@color/white"
                        tools:ignore="ContentDescription,RtlHardcoded"
                        tools:visibility="visible" />

                    <androidx.appcompat.widget.AppCompatImageButton
                        android:id="@+id/segmentsButton"
                        android:layout_width="35dp"
                        android:layout_height="35dp"
                        android:layout_marginEnd="8dp"
                        android:background="?attr/selectableItemBackgroundBorderless"
                        android:clickable="true"
                        android:focusable="true"
                        android:paddingStart="3dp"
                        android:paddingTop="5dp"
                        android:paddingEnd="3dp"
                        android:paddingBottom="3dp"
                        android:scaleType="fitCenter"
                        android:visibility="gone"
                        app:srcCompat="@drawable/ic_format_list_numbered"
                        app:tint="@color/white"
                        tools:ignore="ContentDescription,RtlHardcoded"
                        tools:visibility="visible" />

                    <androidx.appcompat.widget.AppCompatImageButton
                        android:id="@+id/moreOptionsButton"
                        android:layout_width="wrap_content"
                        android:layout_height="wrap_content"
                        android:background="?attr/selectableItemBackgroundBorderless"
                        android:clickable="true"
                        android:focusable="true"
                        android:padding="@dimen/player_main_buttons_padding"
                        android:scaleType="fitXY"
                        app:srcCompat="@drawable/ic_expand_more"
                        app:tint="@color/white"
                        tools:ignore="ContentDescription,RtlHardcoded" />

                </LinearLayout>

                <LinearLayout
                    android:id="@+id/secondaryControls"
                    android:layout_width="match_parent"
                    android:layout_height="wrap_content"
                    android:gravity="top"
                    android:visibility="invisible"
                    tools:ignore="RtlHardcoded"
                    tools:visibility="visible">

                    <TextView
                        android:id="@+id/resizeTextView"
                        android:layout_width="wrap_content"
                        android:layout_height="35dp"
                        android:layout_marginEnd="8dp"
                        android:background="?attr/selectableItemBackground"
                        android:gravity="center"
                        android:minWidth="50dp"
                        android:padding="@dimen/player_main_buttons_padding"
                        android:textAllCaps="false"
                        android:textColor="@android:color/white"
                        android:textStyle="bold"
                        tools:ignore="HardcodedText,RtlHardcoded"
                        tools:text="FIT" />

                    <FrameLayout
                        android:layout_width="0dp"
                        android:layout_height="wrap_content"
                        android:layout_weight="3">

                        <TextView
                            android:id="@+id/captionTextView"
                            android:layout_width="wrap_content"
                            android:layout_height="wrap_content"
                            android:layout_marginEnd="8dp"
                            android:background="?attr/selectableItemBackground"
                            android:ellipsize="end"
                            android:gravity="center|left"
                            android:lines="1"
                            android:minWidth="50dp"
                            android:minHeight="35dp"
                            android:padding="@dimen/player_main_buttons_padding"
                            android:textColor="@android:color/white"
                            android:textStyle="bold"
                            tools:ignore="RelativeOverlap,RtlHardcoded"
                            tools:text="English" />

                    </FrameLayout>

                    <androidx.appcompat.widget.AppCompatImageButton
                        android:id="@+id/playWithKodi"
                        android:layout_width="wrap_content"
                        android:layout_height="35dp"
                        android:layout_marginEnd="8dp"
                        android:background="?attr/selectableItemBackgroundBorderless"
                        android:clickable="true"
                        android:contentDescription="@string/play_with_kodi_title"
                        android:focusable="true"
                        android:padding="@dimen/player_main_buttons_padding"
                        android:scaleType="fitXY"
                        app:srcCompat="@drawable/ic_cast"
                        app:tint="@color/white"
                        tools:ignore="RtlHardcoded" />

                    <androidx.appcompat.widget.AppCompatImageButton
                        android:id="@+id/openInBrowser"
                        android:layout_width="wrap_content"
                        android:layout_height="35dp"
                        android:layout_marginEnd="8dp"
                        android:background="?attr/selectableItemBackgroundBorderless"
                        android:clickable="true"
                        android:contentDescription="@string/open_in_browser"
                        android:focusable="true"
                        android:padding="@dimen/player_main_buttons_padding"
                        android:scaleType="fitXY"
                        app:srcCompat="@drawable/ic_language"
                        app:tint="@color/white"
                        tools:ignore="RtlHardcoded" />

                    <androidx.appcompat.widget.AppCompatImageButton
                        android:id="@+id/share"
                        android:layout_width="wrap_content"
                        android:layout_height="35dp"
                        android:layout_marginEnd="8dp"
                        android:background="?attr/selectableItemBackgroundBorderless"
                        android:clickable="true"
                        android:contentDescription="@string/share"
                        android:focusable="true"
                        android:padding="@dimen/player_main_buttons_padding"
                        android:scaleType="fitXY"
                        app:srcCompat="@drawable/ic_share"
                        app:tint="@color/white"
                        tools:ignore="RtlHardcoded" />

                    <androidx.appcompat.widget.AppCompatImageButton
                        android:id="@+id/switchMute"
                        android:layout_width="wrap_content"
                        android:layout_height="37dp"
<<<<<<< HEAD
                        android:layout_marginEnd="8dp"
                        android:background="?attr/selectableItemBackground"
=======
                        android:background="?attr/selectableItemBackgroundBorderless"
>>>>>>> 7eb13a9b
                        android:clickable="true"
                        android:contentDescription="@string/mute"
                        android:focusable="true"
                        android:padding="@dimen/player_main_buttons_padding"
                        android:scaleType="fitXY"
                        app:srcCompat="@drawable/ic_volume_off"
                        app:tint="@color/white"
                        tools:ignore="RtlHardcoded" />

                    <androidx.appcompat.widget.AppCompatImageButton
                        android:id="@+id/switchSponsorBlocking"
                        android:layout_width="wrap_content"
                        android:layout_height="35dp"
                        android:background="?attr/selectableItemBackground"
                        android:clickable="true"
                        android:contentDescription="@string/sponsor_block_toggle_skipping"
                        android:focusable="true"
                        android:padding="@dimen/player_main_buttons_padding"
                        android:scaleType="fitXY"
                        app:tint="@color/white"
                        app:srcCompat="@drawable/ic_sponsor_block_disable"
                        tools:ignore="RtlHardcoded" />

                    <androidx.appcompat.widget.AppCompatImageButton
                        android:id="@+id/fullScreenButton"
                        android:layout_width="40dp"
                        android:layout_height="40dp"
                        android:background="?attr/selectableItemBackgroundBorderless"
                        android:clickable="true"
                        android:focusable="true"
                        android:padding="@dimen/player_main_buttons_padding"
                        android:scaleType="fitCenter"
                        android:visibility="gone"
                        app:srcCompat="@drawable/ic_fullscreen"
                        app:tint="@color/white"
                        tools:ignore="ContentDescription,RtlHardcoded"
                        tools:visibility="visible" />

                </LinearLayout>

            </LinearLayout>

            <LinearLayout
                android:id="@+id/bottomSeekbarPreviewLayout"
                android:layout_width="match_parent"
                android:layout_height="wrap_content"
                android:layout_above="@id/bottomControls"
                android:orientation="horizontal">

                <LinearLayout
                    android:id="@+id/seekbarPreviewContainer"
                    android:layout_width="wrap_content"
                    android:layout_height="wrap_content"
                    android:gravity="center"
                    android:orientation="vertical"
                    android:paddingBottom="12dp">

                    <TextView
                        android:id="@+id/currentDisplaySeek"
                        android:layout_width="wrap_content"
                        android:layout_height="wrap_content"
                        android:background="#60000000"
                        android:paddingLeft="5dp"
                        android:paddingRight="5dp"
                        android:paddingBottom="2dp"
                        android:textColor="@android:color/white"
                        android:textSize="18sp"
                        android:textStyle="bold"
                        android:visibility="gone"
                        tools:ignore="RtlHardcoded"
                        tools:text="1:06:29"
                        tools:visibility="visible" />

                    <ImageView
                        android:id="@+id/currentSeekbarPreviewThumbnail"
                        android:layout_width="wrap_content"
                        android:layout_height="wrap_content"
                        android:paddingTop="2dp"
                        android:visibility="gone"
                        app:srcCompat="@drawable/dummy_thumbnail"
                        tools:visibility="visible" />

                </LinearLayout>

            </LinearLayout>

            <LinearLayout
                android:id="@+id/bottomControls"
                android:layout_width="match_parent"
                android:layout_height="wrap_content"
                android:layout_alignParentBottom="true"
                android:gravity="center"
                android:minHeight="40dp"
                android:orientation="horizontal"
                android:paddingLeft="@dimen/player_main_controls_padding"
                android:paddingRight="@dimen/player_main_controls_padding">

                <TextView
                    android:id="@+id/playbackCurrentTime"
                    android:layout_width="wrap_content"
                    android:layout_height="match_parent"
                    android:gravity="center"
                    android:minHeight="30dp"
                    android:text="-:--:--"
                    android:textColor="@android:color/white"
                    tools:ignore="HardcodedText"
                    tools:text="1:06:29" />


                <org.schabi.newpipe.views.FocusAwareSeekBar
                    android:id="@+id/playbackSeekBar"
                    style="@style/Widget.AppCompat.SeekBar"
                    android:layout_width="0dp"
                    android:layout_height="wrap_content"
                    android:layout_gravity="center"
                    android:layout_marginTop="2dp"
                    android:layout_weight="1"
                    android:nextFocusDown="@id/screenRotationButton"
                    tools:progress="25"
                    tools:secondaryProgress="50" />

                <TextView
                    android:id="@+id/playbackEndTime"
                    android:layout_width="wrap_content"
                    android:layout_height="match_parent"
                    android:gravity="center"
                    android:text="-:--:--"
                    android:textColor="@android:color/white"
                    tools:ignore="HardcodedText"
                    tools:text="1:23:49" />

                <TextView
                    android:id="@+id/playbackLiveSync"
                    android:layout_width="wrap_content"
                    android:layout_height="match_parent"
                    android:background="?attr/selectableItemBackgroundBorderless"
                    android:gravity="center"
                    android:paddingLeft="4dp"
                    android:paddingRight="4dp"
                    android:text="@string/duration_live"
                    android:textAllCaps="true"
                    android:textColor="@android:color/white"
                    android:visibility="gone"
                    tools:ignore="HardcodedText,RtlHardcoded,RtlSymmetry" />

                <androidx.appcompat.widget.AppCompatImageButton
                    android:id="@+id/screenRotationButton"
                    android:layout_width="40dp"
                    android:layout_height="40dp"
                    android:layout_marginStart="4dp"
                    android:background="?attr/selectableItemBackgroundBorderless"
                    android:clickable="true"
                    android:focusable="true"
                    android:nextFocusUp="@id/playbackSeekBar"
                    android:padding="@dimen/player_main_buttons_padding"
                    android:scaleType="fitCenter"
                    android:visibility="gone"
                    app:tint="@color/white"
                    app:srcCompat="@drawable/ic_fullscreen"
                    tools:ignore="ContentDescription,RtlHardcoded"
                    tools:visibility="visible" />
            </LinearLayout>
        </RelativeLayout>

        <LinearLayout
            android:layout_width="match_parent"
            android:layout_height="match_parent"
            android:gravity="center"
            android:orientation="horizontal"
            android:weightSum="5.5">

            <androidx.appcompat.widget.AppCompatImageButton
                android:id="@+id/playPreviousButton"
                android:layout_width="0dp"
                android:layout_height="50dp"
                android:layout_marginEnd="10dp"
                android:layout_weight="1"
                android:background="?attr/selectableItemBackgroundBorderless"
                android:clickable="true"
                android:focusable="true"
                android:scaleType="fitCenter"
                app:tint="@color/white"
                app:srcCompat="@drawable/ic_previous"
                tools:ignore="ContentDescription" />


            <androidx.appcompat.widget.AppCompatImageButton
                android:id="@+id/playPauseButton"
                android:layout_width="0dp"
                android:layout_height="70dp"
                android:layout_weight="1"
                android:background="?attr/selectableItemBackgroundBorderless"
                android:scaleType="fitCenter"
                app:tint="@color/white"
                app:srcCompat="@drawable/ic_pause"
                tools:ignore="ContentDescription" />

            <androidx.appcompat.widget.AppCompatImageButton
                android:id="@+id/playNextButton"
                android:layout_width="0dp"
                android:layout_height="50dp"
                android:layout_marginStart="10dp"
                android:layout_weight="1"
                android:background="?attr/selectableItemBackgroundBorderless"
                android:clickable="true"
                android:focusable="true"
                android:scaleType="fitCenter"
                app:tint="@color/white"
                app:srcCompat="@drawable/ic_next"
                tools:ignore="ContentDescription" />

        </LinearLayout>

    </RelativeLayout>

    <RelativeLayout
        android:id="@+id/itemsListPanel"
        android:layout_width="380dp"
        android:layout_height="match_parent"
        android:layout_alignParentEnd="true"
        android:background="@color/queue_background_color"
        android:visibility="gone"
        tools:visibility="visible">

        <RelativeLayout
            android:id="@+id/itemsListControl"
            android:layout_width="match_parent"
            android:layout_height="60dp"
            android:clickable="true"
            android:focusable="true">

            <androidx.appcompat.widget.AppCompatTextView
                android:id="@+id/itemsListHeaderTitle"
                style="@style/TextAppearance.AppCompat.Medium"
                android:layout_width="wrap_content"
                android:layout_height="wrap_content"
                android:layout_alignEnd="@id/itemsListClose"
                android:layout_alignParentStart="true"
                android:layout_centerVertical="true"
                android:layout_marginStart="16dp"
                android:layout_marginEnd="56dp"
                android:ellipsize="end"
                android:maxLines="2"
                android:text="@string/chapters"
                android:textColor="@android:color/white"
                android:visibility="gone" />

            <androidx.appcompat.widget.AppCompatImageButton
                android:id="@+id/itemsListClose"
                android:layout_width="50dp"
                android:layout_height="50dp"
                android:layout_alignParentEnd="true"
                android:layout_centerVertical="true"
                android:layout_marginEnd="40dp"
                android:background="?attr/selectableItemBackgroundBorderless"
                android:clickable="true"
                android:contentDescription="@string/close"
                android:focusable="true"
                android:padding="10dp"
                android:scaleType="fitXY"
                app:tint="@color/white"
                app:srcCompat="@drawable/ic_close" />

            <androidx.appcompat.widget.AppCompatImageButton
                android:id="@+id/repeatButton"
                android:layout_width="50dp"
                android:layout_height="50dp"
                android:layout_alignParentStart="true"
                android:layout_alignParentLeft="true"
                android:layout_centerVertical="true"
                android:layout_marginStart="40dp"
                android:layout_marginLeft="40dp"
                android:background="?attr/selectableItemBackgroundBorderless"
                android:clickable="true"
                android:focusable="true"
                android:padding="10dp"
                android:scaleType="fitXY"
                android:src="@drawable/exo_controls_repeat_off"
                android:tint="?attr/colorAccent"
                tools:ignore="ContentDescription,RtlHardcoded" />

            <androidx.appcompat.widget.AppCompatImageButton
                android:id="@+id/shuffleButton"
                android:layout_width="50dp"
                android:layout_height="50dp"
                android:layout_centerVertical="true"
                android:layout_toRightOf="@id/repeatButton"
                android:background="?attr/selectableItemBackgroundBorderless"
                android:clickable="true"
                android:focusable="true"
                android:padding="10dp"
                android:scaleType="fitXY"
                android:tint="?attr/colorAccent"
                app:srcCompat="@drawable/ic_shuffle"
                tools:ignore="ContentDescription,RtlHardcoded" />

            <androidx.appcompat.widget.AppCompatTextView
                android:id="@+id/itemsListHeaderDuration"
                style="@style/TextAppearance.AppCompat.Medium"
                android:layout_width="wrap_content"
                android:layout_height="wrap_content"
                android:layout_centerVertical="true"
                android:layout_toStartOf="@id/itemsListClose"
                android:layout_toEndOf="@id/shuffleButton"
                android:gravity="center"
                android:textColor="@android:color/white" />
        </RelativeLayout>

        <androidx.recyclerview.widget.RecyclerView
            android:id="@+id/itemsList"
            android:layout_width="match_parent"
            android:layout_height="match_parent"
            android:layout_below="@id/itemsListControl"
            android:scrollbars="vertical"
            android:theme="@style/PlayQueueItemTextTheme"
            app:layoutManager="androidx.recyclerview.widget.LinearLayoutManager"
            tools:listitem="@layout/play_queue_item" />

    </RelativeLayout>

    <RelativeLayout
        android:id="@+id/player_overlays"
        android:layout_width="match_parent"
        android:layout_height="match_parent">

        <LinearLayout
            android:layout_width="match_parent"
            android:layout_height="match_parent"
            android:gravity="center"
            android:orientation="vertical">

            <ImageView
                android:id="@+id/controlAnimationView"
                android:layout_width="100dp"
                android:layout_height="100dp"
                android:background="@drawable/background_oval_black_transparent"
                android:padding="15dp"
                android:visibility="gone"
                tools:ignore="ContentDescription"
                tools:src="@drawable/ic_fast_rewind"
                tools:visibility="visible" />
        </LinearLayout>

        <RelativeLayout
            android:id="@+id/loading_panel"
            android:layout_width="match_parent"
            android:layout_height="match_parent"
            android:background="@android:color/black"
            tools:visibility="gone">

            <ProgressBar
                android:id="@+id/progressBarLoadingPanel"
                style="?android:attr/progressBarStyleLargeInverse"
                android:layout_width="wrap_content"
                android:layout_height="wrap_content"
                android:layout_centerInParent="true"
                android:indeterminate="true" />
        </RelativeLayout>

        <RelativeLayout
            android:layout_width="match_parent"
            android:layout_height="match_parent"
            android:layout_gravity="center"
            tools:ignore="RtlHardcoded">

            <RelativeLayout
                android:id="@+id/volumeRelativeLayout"
                android:layout_width="wrap_content"
                android:layout_height="wrap_content"
                android:layout_centerInParent="true"
                android:background="@drawable/background_oval_black_transparent"
                android:visibility="gone"
                tools:visibility="visible">

                <ProgressBar
                    android:id="@+id/volumeProgressBar"
                    style="?android:progressBarStyleHorizontal"
                    android:layout_width="128dp"
                    android:layout_height="128dp"
                    android:indeterminate="false"
                    android:progressDrawable="@drawable/progress_circular_white" />

                <ImageView
                    android:id="@+id/volumeImageView"
                    android:layout_width="70dp"
                    android:layout_height="70dp"
                    android:layout_centerInParent="true"
                    tools:ignore="ContentDescription"
                    tools:src="@drawable/ic_volume_up" />
            </RelativeLayout>

            <RelativeLayout
                android:id="@+id/brightnessRelativeLayout"
                android:layout_width="wrap_content"
                android:layout_height="wrap_content"
                android:layout_centerInParent="true"
                android:background="@drawable/background_oval_black_transparent"
                android:visibility="gone"
                tools:visibility="visible">

                <ProgressBar
                    android:id="@+id/brightnessProgressBar"
                    style="?android:progressBarStyleHorizontal"
                    android:layout_width="128dp"
                    android:layout_height="128dp"
                    android:indeterminate="false"
                    android:progressDrawable="@drawable/progress_circular_white" />

                <ImageView
                    android:id="@+id/brightnessImageView"
                    android:layout_width="70dp"
                    android:layout_height="70dp"
                    android:layout_centerInParent="true"
                    tools:ignore="ContentDescription"
                    tools:src="@drawable/ic_brightness_high" />
            </RelativeLayout>

        </RelativeLayout>

    </RelativeLayout>

    <View
        android:id="@+id/closingOverlay"
        android:layout_width="match_parent"
        android:layout_height="match_parent"
        android:background="#AAFF0000"
        android:visibility="gone" />

    <Button
        android:id="@+id/closeButton"
        android:layout_width="wrap_content"
        android:layout_height="wrap_content"
        android:layout_centerInParent="true"
        android:layout_marginTop="10dp"
        android:background="?attr/selectableItemBackgroundBorderless"
        android:clickable="true"
        android:focusable="true"
        android:text="@string/close"
        android:textAllCaps="true"
        android:textColor="@color/white"
        android:visibility="gone" />

</RelativeLayout><|MERGE_RESOLUTION|>--- conflicted
+++ resolved
@@ -325,12 +325,8 @@
                         android:id="@+id/switchMute"
                         android:layout_width="wrap_content"
                         android:layout_height="37dp"
-<<<<<<< HEAD
-                        android:layout_marginEnd="8dp"
-                        android:background="?attr/selectableItemBackground"
-=======
-                        android:background="?attr/selectableItemBackgroundBorderless"
->>>>>>> 7eb13a9b
+                        android:layout_marginEnd="8dp"
+                        android:background="?attr/selectableItemBackgroundBorderless"
                         android:clickable="true"
                         android:contentDescription="@string/mute"
                         android:focusable="true"
