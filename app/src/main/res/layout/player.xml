--- conflicted
+++ resolved
@@ -257,7 +257,6 @@
                             tools:ignore="HardcodedText,RtlHardcoded"
                             tools:text="FIT" />
 
-<<<<<<< HEAD
                         <FrameLayout
                             android:layout_width="0dp"
                             android:layout_height="wrap_content"
@@ -283,41 +282,9 @@
                         </FrameLayout>
 
                     </LinearLayout>
-=======
-                    <androidx.appcompat.widget.AppCompatImageButton
-                        android:id="@+id/playWithKodi"
-                        android:layout_width="wrap_content"
-                        android:layout_height="35dp"
-                        android:layout_marginEnd="8dp"
-                        android:background="?attr/selectableItemBackground"
-                        android:clickable="true"
-                        android:contentDescription="@string/play_with_kodi_title"
-                        android:focusable="true"
-                        android:padding="@dimen/player_main_buttons_padding"
-                        android:scaleType="fitXY"
-                        app:tint="@color/white"
-                        app:srcCompat="@drawable/ic_cast"
-                        tools:ignore="RtlHardcoded" />
-
-                    <androidx.appcompat.widget.AppCompatImageButton
-                        android:id="@+id/openInBrowser"
-                        android:layout_width="wrap_content"
-                        android:layout_height="35dp"
-                        android:layout_marginEnd="8dp"
-                        android:background="?attr/selectableItemBackground"
-                        android:clickable="true"
-                        android:contentDescription="@string/open_in_browser"
-                        android:focusable="true"
-                        android:padding="@dimen/player_main_buttons_padding"
-                        android:scaleType="fitXY"
-                        app:tint="@color/white"
-                        app:srcCompat="@drawable/ic_language"
-                        tools:ignore="RtlHardcoded" />
->>>>>>> 91ca6809
 
                     <LinearLayout
                         android:layout_width="wrap_content"
-<<<<<<< HEAD
                         android:layout_height="wrap_content"
                         android:gravity="right">
 
@@ -332,7 +299,8 @@
                             android:focusable="true"
                             android:padding="@dimen/player_main_buttons_padding"
                             android:scaleType="center"
-                            app:srcCompat="@drawable/ic_cast_white_24dp"
+                            app:tint="@color/white"
+                        app:srcCompat="@drawable/ic_cast"
                             tools:ignore="RtlHardcoded" />
 
                         <androidx.appcompat.widget.AppCompatImageButton
@@ -346,7 +314,8 @@
                             android:focusable="true"
                             android:padding="@dimen/player_main_buttons_padding"
                             android:scaleType="center"
-                            app:srcCompat="@drawable/ic_language_white_24dp"
+                            app:tint="@color/white"
+                        app:srcCompat="@drawable/ic_language"
                             tools:ignore="RtlHardcoded" />
 
                         <androidx.appcompat.widget.AppCompatImageButton
@@ -360,7 +329,8 @@
                             android:focusable="true"
                             android:padding="@dimen/player_main_buttons_padding"
                             android:scaleType="center"
-                            app:srcCompat="@drawable/ic_share_white_24dp"
+                            app:tint="@color/white"
+                        app:srcCompat="@drawable/ic_share"
                             tools:ignore="RtlHardcoded" />
 
                         <androidx.appcompat.widget.AppCompatImageButton
@@ -374,7 +344,8 @@
                             android:focusable="true"
                             android:padding="@dimen/player_main_buttons_padding"
                             android:scaleType="center"
-                            app:srcCompat="@drawable/ic_volume_off_white_24dp"
+                            app:tint="@color/white"
+                        app:srcCompat="@drawable/ic_volume_off"
                             tools:ignore="RtlHardcoded" />
 
                         <androidx.appcompat.widget.AppCompatImageButton
@@ -388,7 +359,8 @@
                             android:focusable="true"
                             android:padding="@dimen/player_main_buttons_padding"
                             android:scaleType="center"
-                            app:srcCompat="@drawable/ic_sponsor_block_disable_white_24dp"
+                            app:tint="@color/white"
+                            app:srcCompat="@drawable/ic_sponsor_block_disable"
                             tools:ignore="RtlHardcoded" />
 
                         <androidx.appcompat.widget.AppCompatImageButton
@@ -401,53 +373,12 @@
                             android:padding="@dimen/player_main_buttons_padding"
                             android:scaleType="fitCenter"
                             android:visibility="gone"
-                            app:srcCompat="@drawable/ic_fullscreen_white_24dp"
+                            app:tint="@color/white"
+                        app:srcCompat="@drawable/ic_fullscreen"
                             tools:ignore="ContentDescription,RtlHardcoded"
                             tools:visibility="visible" />
 
                     </LinearLayout>
-=======
-                        android:layout_height="35dp"
-                        android:layout_marginEnd="8dp"
-                        android:background="?attr/selectableItemBackground"
-                        android:clickable="true"
-                        android:contentDescription="@string/share"
-                        android:focusable="true"
-                        android:padding="@dimen/player_main_buttons_padding"
-                        android:scaleType="fitXY"
-                        app:tint="@color/white"
-                        app:srcCompat="@drawable/ic_share"
-                        tools:ignore="RtlHardcoded" />
-
-                    <androidx.appcompat.widget.AppCompatImageButton
-                        android:id="@+id/switchMute"
-                        android:layout_width="wrap_content"
-                        android:layout_height="37dp"
-                        android:background="?attr/selectableItemBackground"
-                        android:clickable="true"
-                        android:contentDescription="@string/mute"
-                        android:focusable="true"
-                        android:padding="@dimen/player_main_buttons_padding"
-                        android:scaleType="fitXY"
-                        app:tint="@color/white"
-                        app:srcCompat="@drawable/ic_volume_off"
-                        tools:ignore="RtlHardcoded" />
-
-                    <androidx.appcompat.widget.AppCompatImageButton
-                        android:id="@+id/fullScreenButton"
-                        android:layout_width="40dp"
-                        android:layout_height="40dp"
-                        android:background="?attr/selectableItemBackground"
-                        android:clickable="true"
-                        android:focusable="true"
-                        android:padding="@dimen/player_main_buttons_padding"
-                        android:scaleType="fitCenter"
-                        android:visibility="gone"
-                        app:tint="@color/white"
-                        app:srcCompat="@drawable/ic_fullscreen"
-                        tools:ignore="ContentDescription,RtlHardcoded"
-                        tools:visibility="visible" />
->>>>>>> 91ca6809
 
                 </LinearLayout>
 
