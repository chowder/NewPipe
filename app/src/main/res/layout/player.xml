<?xml version="1.0" encoding="utf-8"?>
<RelativeLayout xmlns:android="http://schemas.android.com/apk/res/android"
    xmlns:app="http://schemas.android.com/apk/res-auto"
    xmlns:tools="http://schemas.android.com/tools"
    android:layout_width="match_parent"
    android:layout_height="match_parent"
    android:background="@color/black"
    android:gravity="center"
    android:theme="@style/WhiteTintTheme">

    <org.schabi.newpipe.views.ExpandableSurfaceView
        android:id="@+id/surfaceView"
        android:layout_width="match_parent"
        android:layout_height="match_parent"
        android:layout_centerInParent="true" />

    <View
        android:id="@+id/surfaceForeground"
        android:layout_width="match_parent"
        android:layout_height="match_parent"
        android:layout_alignBottom="@+id/surfaceView"
        android:background="@android:color/black" />

    <com.google.android.exoplayer2.ui.SubtitleView
        android:id="@+id/subtitleView"
        android:layout_width="match_parent"
        android:layout_height="match_parent"
        android:layout_centerInParent="true"
        android:layout_gravity="center" />

    <View
        android:id="@+id/playerTopShadow"
        android:layout_width="match_parent"
        android:layout_height="30dp"
        android:layout_alignParentTop="true"
        android:background="@drawable/player_controls_top_background"
        android:visibility="gone" />

    <View
        android:id="@+id/playerBottomShadow"
        android:layout_width="match_parent"
        android:layout_height="30dp"
        android:layout_alignParentBottom="true"
        android:background="@drawable/player_controls_background"
        android:visibility="gone" />

    <ImageView
        android:id="@+id/endScreen"
        android:layout_width="match_parent"
        android:layout_height="match_parent"
        android:layout_gravity="center"
        android:visibility="gone"
        tools:background="@android:color/white"
        tools:ignore="ContentDescription"
        tools:visibility="visible" />

    <RelativeLayout
        android:id="@+id/playbackControlRoot"
        android:layout_width="match_parent"
        android:layout_height="match_parent"
        android:background="@color/video_overlay_color"
        android:fitsSystemWindows="true"
        android:visibility="gone"
        tools:visibility="visible">

        <!-- All top controls in this layout -->
        <RelativeLayout
            android:id="@+id/playbackWindowRoot"
            android:layout_width="match_parent"
            android:layout_height="match_parent">

            <LinearLayout
                android:id="@+id/topControls"
                android:layout_width="match_parent"
                android:layout_height="wrap_content"
                android:layout_alignParentTop="true"
                android:baselineAligned="false"
                android:gravity="top"
                android:orientation="vertical"
                android:paddingStart="@dimen/player_main_controls_padding"
                android:paddingTop="@dimen/player_main_top_padding"
                android:paddingEnd="@dimen/player_main_controls_padding">

                <LinearLayout
                    android:id="@+id/primaryControls"
                    android:layout_width="match_parent"
                    android:layout_height="wrap_content"
                    android:baselineAligned="false"
                    android:gravity="top"
                    android:minHeight="45dp"
                    tools:ignore="RtlHardcoded">

                    <androidx.appcompat.widget.AppCompatImageButton
                        android:id="@+id/playerCloseButton"
                        android:layout_width="36dp"
                        android:layout_height="36dp"
                        android:layout_marginEnd="8dp"
                        android:background="?attr/selectableItemBackgroundBorderless"
                        android:clickable="true"
                        android:focusable="true"
                        android:padding="@dimen/player_main_buttons_padding"
                        android:scaleType="fitXY"
                        android:visibility="gone"
                        app:srcCompat="@drawable/ic_close"
                        app:tint="@color/white"
                        tools:ignore="ContentDescription,RtlHardcoded" />

                    <LinearLayout
                        android:id="@+id/metadataView"
                        android:layout_width="0dp"
                        android:layout_height="wrap_content"
                        android:layout_marginTop="6dp"
                        android:layout_marginRight="8dp"
                        android:layout_weight="1"
                        android:gravity="top"
                        android:orientation="vertical"
                        tools:ignore="RtlHardcoded">

                        <org.schabi.newpipe.views.NewPipeTextView
                            android:id="@+id/titleTextView"
                            android:layout_width="match_parent"
                            android:layout_height="wrap_content"
                            android:clickable="true"
                            android:ellipsize="marquee"
                            android:fadingEdge="horizontal"
                            android:focusable="true"
                            android:marqueeRepeatLimit="marquee_forever"
                            android:scrollHorizontally="true"
                            android:singleLine="true"
                            android:textColor="@android:color/white"
                            android:textSize="15sp"
                            android:textStyle="bold"
                            tools:ignore="RtlHardcoded"
                            tools:text="The Video Title LONG very LONG" />

                        <org.schabi.newpipe.views.NewPipeTextView
                            android:id="@+id/channelTextView"
                            android:layout_width="match_parent"
                            android:layout_height="wrap_content"
                            android:clickable="true"
                            android:ellipsize="marquee"
                            android:fadingEdge="horizontal"
                            android:focusable="true"
                            android:marqueeRepeatLimit="marquee_forever"
                            android:scrollHorizontally="true"
                            android:singleLine="true"
                            android:textColor="@android:color/white"
                            android:textSize="12sp"
                            tools:text="The Video Artist  LONG very LONG very Long" />
                    </LinearLayout>

                    <org.schabi.newpipe.views.NewPipeTextView
                        android:id="@+id/qualityTextView"
                        android:layout_width="wrap_content"
                        android:layout_height="35dp"
                        android:layout_marginEnd="8dp"
                        android:background="?attr/selectableItemBackground"
                        android:gravity="center"
                        android:minWidth="0dp"
                        android:padding="@dimen/player_main_buttons_padding"
                        android:textColor="@android:color/white"
                        android:textStyle="bold"
                        tools:ignore="HardcodedText,RtlHardcoded"
                        tools:text="720p" />

                    <org.schabi.newpipe.views.NewPipeTextView
                        android:id="@+id/playbackSpeed"
                        android:layout_width="wrap_content"
                        android:layout_height="35dp"
                        android:layout_marginEnd="8dp"
                        android:background="?attr/selectableItemBackgroundBorderless"
                        android:gravity="center"
                        android:minWidth="0dp"
                        android:padding="@dimen/player_main_buttons_padding"
                        android:textColor="@android:color/white"
                        android:textStyle="bold"
                        tools:ignore="RtlHardcoded,RtlSymmetry"
                        tools:text="1x" />

                    <androidx.appcompat.widget.AppCompatImageButton
                        android:id="@+id/queueButton"
                        android:layout_width="35dp"
                        android:layout_height="35dp"
                        android:layout_marginEnd="8dp"
                        android:background="?attr/selectableItemBackgroundBorderless"
                        android:clickable="true"
                        android:focusable="true"
                        android:paddingStart="3dp"
                        android:paddingTop="5dp"
                        android:paddingEnd="3dp"
                        android:paddingBottom="3dp"
                        android:scaleType="fitCenter"
                        android:visibility="gone"
                        app:srcCompat="@drawable/ic_list"
                        app:tint="@color/white"
                        tools:ignore="ContentDescription,RtlHardcoded" />

                    <androidx.appcompat.widget.AppCompatImageButton
                        android:id="@+id/segmentsButton"
                        android:layout_width="35dp"
                        android:layout_height="35dp"
                        android:layout_marginEnd="8dp"
                        android:background="?attr/selectableItemBackgroundBorderless"
                        android:clickable="true"
                        android:focusable="true"
                        android:paddingStart="6dp"
                        android:paddingTop="5dp"
                        android:paddingEnd="6dp"
                        android:paddingBottom="3dp"
                        android:scaleType="fitCenter"
                        android:visibility="gone"
                        app:srcCompat="@drawable/ic_format_list_numbered"
                        app:tint="@color/white"
                        tools:ignore="ContentDescription,RtlHardcoded" />

                    <androidx.appcompat.widget.AppCompatImageButton
                        android:id="@+id/moreOptionsButton"
                        android:layout_width="wrap_content"
                        android:layout_height="wrap_content"
                        android:background="?attr/selectableItemBackgroundBorderless"
                        android:clickable="true"
                        android:focusable="true"
                        android:padding="@dimen/player_main_buttons_padding"
                        android:scaleType="fitXY"
                        app:srcCompat="@drawable/ic_expand_more"
                        app:tint="@color/white"
                        tools:ignore="ContentDescription,RtlHardcoded" />

                </LinearLayout>

                <LinearLayout
                    android:id="@+id/secondaryControls"
                    android:layout_width="match_parent"
                    android:layout_height="wrap_content"
                    android:baselineAligned="false"
                    android:gravity="top"
                    android:visibility="invisible"
                    tools:ignore="RtlHardcoded"
                    tools:visibility="visible">

<<<<<<< HEAD
                    <LinearLayout
=======
                    <org.schabi.newpipe.views.NewPipeTextView
                        android:id="@+id/resizeTextView"
                        android:layout_width="wrap_content"
                        android:layout_height="35dp"
                        android:layout_marginEnd="8dp"
                        android:background="?attr/selectableItemBackground"
                        android:gravity="center"
                        android:minWidth="50dp"
                        android:padding="@dimen/player_main_buttons_padding"
                        android:textColor="@android:color/white"
                        android:textStyle="bold"
                        tools:ignore="HardcodedText,RtlHardcoded"
                        tools:text="FIT" />

                    <FrameLayout
>>>>>>> 3750561b
                        android:layout_width="0dp"
                        android:layout_height="match_parent"
                        android:layout_weight="1">

<<<<<<< HEAD
                        <TextView
                            android:id="@+id/resizeTextView"
=======
                        <org.schabi.newpipe.views.NewPipeTextView
                            android:id="@+id/captionTextView"
>>>>>>> 3750561b
                            android:layout_width="wrap_content"
                            android:layout_height="35dp"
                            android:layout_marginEnd="8dp"
                            android:background="?attr/selectableItemBackground"
                            android:gravity="center"
                            android:minWidth="50dp"
                            android:padding="@dimen/player_main_buttons_padding"
                            android:textColor="@android:color/white"
                            android:textStyle="bold"
                            tools:ignore="HardcodedText,RtlHardcoded"
                            tools:text="FIT" />

                        <FrameLayout
                            android:layout_width="0dp"
                            android:layout_height="wrap_content"
                            android:layout_weight="3">

                            <TextView
                                android:id="@+id/captionTextView"
                                android:layout_width="wrap_content"
                                android:layout_height="wrap_content"
                                android:layout_marginEnd="8dp"
                                android:background="?attr/selectableItemBackground"
                                android:ellipsize="end"
                                android:gravity="center|left"
                                android:lines="1"
                                android:minWidth="50dp"
                                android:minHeight="35dp"
                                android:padding="@dimen/player_main_buttons_padding"
                                android:textColor="@android:color/white"
                                android:textStyle="bold"
                                tools:ignore="RelativeOverlap,RtlHardcoded"
                                tools:text="English" />

                        </FrameLayout>

                    </LinearLayout>

                    <LinearLayout
                        android:layout_width="wrap_content"
                        android:layout_height="wrap_content"
                        android:gravity="right">

                        <androidx.appcompat.widget.AppCompatImageButton
                            android:id="@+id/playWithKodi"
                            android:layout_width="0dp"
                            android:layout_height="35dp"
                            android:layout_weight="1"
                            android:background="?attr/selectableItemBackgroundBorderless"
                            android:clickable="true"
                            android:contentDescription="@string/play_with_kodi_title"
                            android:focusable="true"
                            android:padding="@dimen/player_main_buttons_padding"
                            android:scaleType="center"
                        app:srcCompat="@drawable/ic_cast"
                            app:tint="@color/white"
                        tools:ignore="RtlHardcoded" />

                        <androidx.appcompat.widget.AppCompatImageButton
                            android:id="@+id/openInBrowser"
                            android:layout_width="0dp"
                            android:layout_height="35dp"
                            android:layout_weight="1"
                            android:background="?attr/selectableItemBackgroundBorderless"
                            android:clickable="true"
                            android:contentDescription="@string/open_in_browser"
                            android:focusable="true"
                            android:padding="@dimen/player_main_buttons_padding"
                            android:scaleType="center"
                            app:srcCompat="@drawable/ic_language"
                        app:tint="@color/white"
                            tools:ignore="RtlHardcoded" />

                        <androidx.appcompat.widget.AppCompatImageButton
                            android:id="@+id/share"
                            android:layout_width="0dp"
                            android:layout_height="35dp"
                            android:layout_weight="1"
                            android:background="?attr/selectableItemBackgroundBorderless"
                            android:clickable="true"
                            android:contentDescription="@string/share"
                            android:focusable="true"
                            android:padding="@dimen/player_main_buttons_padding"
                            android:scaleType="center"
                            app:srcCompat="@drawable/ic_share"
                        app:tint="@color/white"
                            tools:ignore="RtlHardcoded" />

                        <androidx.appcompat.widget.AppCompatImageButton
                            android:id="@+id/switchMute"
                            android:layout_width="0dp"
                            android:layout_height="35dp"
                            android:layout_weight="1"
                            android:background="?attr/selectableItemBackgroundBorderless"
                            android:clickable="true"
                            android:contentDescription="@string/mute"
                            android:focusable="true"
                            android:padding="@dimen/player_main_buttons_padding"
                            android:scaleType="center"
                        app:srcCompat="@drawable/ic_volume_off"
                            app:tint="@color/white"
                            tools:ignore="RtlHardcoded" />

                        <androidx.appcompat.widget.AppCompatImageButton
                            android:id="@+id/switchSponsorBlocking"
                            android:layout_width="0dp"
                            android:layout_height="35dp"
                            android:layout_weight="1"
                            android:background="?attr/selectableItemBackground"
                            android:clickable="true"
                            android:contentDescription="@string/sponsor_block_toggle_skipping"
                            android:focusable="true"
                            android:padding="@dimen/player_main_buttons_padding"
                            android:scaleType="center"
                            app:tint="@color/white"
                            app:srcCompat="@drawable/ic_sponsor_block_disable"
                            tools:ignore="RtlHardcoded" />

                        <androidx.appcompat.widget.AppCompatImageButton
                            android:id="@+id/fullScreenButton"
                            android:layout_width="40dp"
                            android:layout_height="40dp"
                            android:background="?attr/selectableItemBackgroundBorderless"
                            android:clickable="true"
                            android:focusable="true"
                            android:padding="@dimen/player_main_buttons_padding"
                            android:scaleType="fitCenter"
                            android:visibility="gone"
                        app:srcCompat="@drawable/ic_fullscreen"
                            app:tint="@color/white"
                            tools:ignore="ContentDescription,RtlHardcoded"
                            tools:visibility="visible" />

                </LinearLayout>

            </LinearLayout>

            <LinearLayout
                android:id="@+id/bottomSeekbarPreviewLayout"
                android:layout_width="match_parent"
                android:layout_height="wrap_content"
                android:layout_above="@id/bottomControls"
                android:orientation="horizontal">

                <LinearLayout
                    android:id="@+id/seekbarPreviewContainer"
                    android:layout_width="wrap_content"
                    android:layout_height="wrap_content"
                    android:gravity="center"
                    android:orientation="vertical"
                    android:paddingBottom="12dp">

                    <org.schabi.newpipe.views.NewPipeTextView
                        android:id="@+id/currentDisplaySeek"
                        android:layout_width="wrap_content"
                        android:layout_height="wrap_content"
                        android:background="#60000000"
                        android:paddingLeft="5dp"
                        android:paddingRight="5dp"
                        android:paddingBottom="2dp"
                        android:textColor="@android:color/white"
                        android:textSize="18sp"
                        android:textStyle="bold"
                        android:visibility="gone"
                        tools:ignore="RtlHardcoded"
                        tools:text="1:06:29"
                        tools:visibility="visible" />

                    <ImageView
                        android:id="@+id/currentSeekbarPreviewThumbnail"
                        android:layout_width="wrap_content"
                        android:layout_height="wrap_content"
                        android:paddingTop="2dp"
                        android:visibility="gone"
                        app:srcCompat="@drawable/dummy_thumbnail"
                        tools:visibility="visible" />

                    </LinearLayout>

                </LinearLayout>

            </LinearLayout>

            <LinearLayout
                android:id="@+id/bottomControls"
                android:layout_width="match_parent"
                android:layout_height="wrap_content"
                android:layout_alignParentBottom="true"
                android:gravity="center"
                android:minHeight="40dp"
                android:orientation="horizontal"
                android:paddingLeft="@dimen/player_main_controls_padding"
                android:paddingRight="@dimen/player_main_controls_padding">

                <org.schabi.newpipe.views.NewPipeTextView
                    android:id="@+id/playbackCurrentTime"
                    android:layout_width="wrap_content"
                    android:layout_height="match_parent"
                    android:gravity="center"
                    android:minHeight="30dp"
                    android:text="-:--:--"
                    android:textColor="@android:color/white"
                    tools:ignore="HardcodedText"
                    tools:text="1:06:29" />

                <org.schabi.newpipe.views.FocusAwareSeekBar
                    android:id="@+id/playbackSeekBar"
                    style="@style/Widget.AppCompat.SeekBar"
                    android:layout_width="0dp"
                    android:layout_height="wrap_content"
                    android:layout_gravity="center"
                    android:layout_marginTop="2dp"
                    android:layout_weight="1"
                    tools:progress="25"
                    tools:secondaryProgress="50" />

                <org.schabi.newpipe.views.NewPipeTextView
                    android:id="@+id/playbackEndTime"
                    android:layout_width="wrap_content"
                    android:layout_height="match_parent"
                    android:gravity="center"
                    android:text="-:--:--"
                    android:textColor="@android:color/white"
                    tools:ignore="HardcodedText"
                    tools:text="1:23:49" />

                <org.schabi.newpipe.views.NewPipeTextView
                    android:id="@+id/playbackLiveSync"
                    android:layout_width="wrap_content"
                    android:layout_height="match_parent"
                    android:background="?attr/selectableItemBackgroundBorderless"
                    android:gravity="center"
                    android:paddingLeft="4dp"
                    android:paddingRight="4dp"
                    android:text="@string/duration_live"
                    android:textAllCaps="true"
                    android:textColor="@android:color/white"
                    android:visibility="gone"
                    tools:ignore="HardcodedText,RtlHardcoded,RtlSymmetry" />

                <androidx.appcompat.widget.AppCompatImageButton
                    android:id="@+id/screenRotationButton"
                    android:layout_width="40dp"
                    android:layout_height="40dp"
                    android:layout_marginStart="4dp"
                    android:background="?attr/selectableItemBackgroundBorderless"
                    android:clickable="true"
                    android:focusable="true"
                    android:padding="@dimen/player_main_buttons_padding"
                    android:scaleType="fitCenter"
                    android:visibility="gone"
                    app:tint="@color/white"
                    app:srcCompat="@drawable/ic_fullscreen"
                    tools:ignore="ContentDescription,RtlHardcoded"
                    tools:visibility="visible" />
            </LinearLayout>
        </RelativeLayout>

        <LinearLayout
            android:layout_width="match_parent"
            android:layout_height="match_parent"
            android:gravity="center"
            android:orientation="horizontal"
            android:weightSum="5.5">

            <androidx.appcompat.widget.AppCompatImageButton
                android:id="@+id/playPreviousButton"
                android:layout_width="0dp"
                android:layout_height="40dp"
                android:layout_marginEnd="10dp"
                android:layout_weight="1"
                android:background="?attr/selectableItemBackgroundBorderless"
                android:clickable="true"
                android:focusable="true"
                android:scaleType="fitCenter"
                app:tint="@color/white"
                app:srcCompat="@drawable/ic_previous"
                tools:ignore="ContentDescription" />


            <androidx.appcompat.widget.AppCompatImageButton
                android:id="@+id/playPauseButton"
                android:layout_width="0dp"
                android:layout_height="60dp"
                android:layout_weight="1"
                android:background="?attr/selectableItemBackgroundBorderless"
                android:scaleType="fitCenter"
                app:tint="@color/white"
                app:srcCompat="@drawable/ic_pause"
                tools:ignore="ContentDescription" />

            <androidx.appcompat.widget.AppCompatImageButton
                android:id="@+id/playNextButton"
                android:layout_width="0dp"
                android:layout_height="40dp"
                android:layout_marginStart="10dp"
                android:layout_weight="1"
                android:background="?attr/selectableItemBackgroundBorderless"
                android:clickable="true"
                android:focusable="true"
                android:scaleType="fitCenter"
                app:tint="@color/white"
                app:srcCompat="@drawable/ic_next"
                tools:ignore="ContentDescription" />

        </LinearLayout>

    </RelativeLayout>

    <RelativeLayout
        android:id="@+id/itemsListPanel"
        android:layout_width="match_parent"
        android:layout_height="match_parent"
        android:background="@color/queue_background_color"
        android:visibility="gone"
        tools:visibility="visible">

        <RelativeLayout
            android:id="@+id/itemsListControl"
            android:layout_width="match_parent"
            android:layout_height="60dp"
            android:clickable="true"
            android:focusable="true">

            <androidx.appcompat.widget.AppCompatTextView
                android:id="@+id/itemsListHeaderTitle"
                style="@style/TextAppearance.AppCompat.Medium"
                android:layout_width="wrap_content"
                android:layout_height="wrap_content"
                android:layout_alignEnd="@id/itemsListClose"
                android:layout_alignParentStart="true"
                android:layout_centerVertical="true"
                android:layout_marginStart="16dp"
                android:layout_marginEnd="56dp"
                android:ellipsize="end"
                android:maxLines="2"
                android:text="@string/chapters"
                android:textColor="@android:color/white"
                android:visibility="gone" />

            <androidx.appcompat.widget.AppCompatImageButton
                android:id="@+id/itemsListClose"
                android:layout_width="50dp"
                android:layout_height="50dp"
                android:layout_alignParentEnd="true"
                android:layout_centerVertical="true"
                android:layout_marginEnd="40dp"
                android:background="?attr/selectableItemBackgroundBorderless"
                android:clickable="true"
                android:contentDescription="@string/close"
                android:focusable="true"
                android:padding="10dp"
                android:scaleType="fitXY"
                app:tint="@color/white"
                app:srcCompat="@drawable/ic_close" />

            <androidx.appcompat.widget.AppCompatImageButton
                android:id="@+id/repeatButton"
                android:layout_width="50dp"
                android:layout_height="50dp"
                android:layout_alignParentStart="true"
                android:layout_alignParentLeft="true"
                android:layout_centerVertical="true"
                android:layout_marginStart="40dp"
                android:layout_marginLeft="40dp"
                android:background="?attr/selectableItemBackgroundBorderless"
                android:clickable="true"
                android:focusable="true"
                android:padding="10dp"
                android:scaleType="fitXY"
                android:tint="?attr/colorAccent"
                app:srcCompat="@drawable/exo_controls_repeat_off"
                tools:ignore="ContentDescription,RtlHardcoded" />

            <androidx.appcompat.widget.AppCompatImageButton
                android:id="@+id/shuffleButton"
                android:layout_width="50dp"
                android:layout_height="50dp"
                android:layout_centerVertical="true"
                android:layout_toRightOf="@id/repeatButton"
                android:background="?attr/selectableItemBackgroundBorderless"
                android:clickable="true"
                android:focusable="true"
                android:padding="10dp"
                android:scaleType="fitXY"
                android:tint="?attr/colorAccent"
                app:srcCompat="@drawable/ic_shuffle"
                tools:ignore="ContentDescription,RtlHardcoded" />

            <androidx.appcompat.widget.AppCompatTextView
                android:id="@+id/itemsListHeaderDuration"
                style="@style/TextAppearance.AppCompat.Medium"
                android:gravity="center"
                android:layout_width="wrap_content"
                android:layout_height="wrap_content"
                android:layout_centerVertical="true"
                android:layout_toEndOf="@id/shuffleButton"
                android:layout_toStartOf="@id/itemsListClose"
                android:textColor="@android:color/white" />
        </RelativeLayout>

        <androidx.recyclerview.widget.RecyclerView
            android:id="@+id/itemsList"
            android:layout_width="match_parent"
            android:layout_height="match_parent"
            android:layout_below="@id/itemsListControl"
            android:scrollbars="vertical"
            android:theme="@style/PlayQueueItemTextTheme"
            app:layoutManager="androidx.recyclerview.widget.LinearLayoutManager"
            tools:listitem="@layout/play_queue_item" />

    </RelativeLayout>

    <RelativeLayout
        android:id="@+id/player_overlays"
        android:layout_width="match_parent"
        android:layout_height="match_parent">

        <LinearLayout
            android:layout_width="match_parent"
            android:layout_height="match_parent"
            android:gravity="center"
            android:orientation="vertical">

            <ImageView
                android:id="@+id/controlAnimationView"
                android:layout_width="100dp"
                android:layout_height="100dp"
                android:background="@drawable/background_oval_black_transparent"
                android:padding="15dp"
                android:visibility="gone"
                tools:ignore="ContentDescription"
                tools:src="@drawable/ic_fast_rewind"
                tools:visibility="visible" />
        </LinearLayout>

        <RelativeLayout
            android:id="@+id/loading_panel"
            android:layout_width="match_parent"
            android:layout_height="match_parent"
            android:background="@android:color/black"
            tools:visibility="gone">

            <ProgressBar
                android:id="@+id/progressBarLoadingPanel"
                style="?android:attr/progressBarStyleLargeInverse"
                android:layout_width="wrap_content"
                android:layout_height="wrap_content"
                android:layout_centerInParent="true"
                android:indeterminate="true" />
        </RelativeLayout>

        <RelativeLayout
            android:layout_width="match_parent"
            android:layout_height="match_parent"
            android:layout_gravity="center"
            tools:ignore="RtlHardcoded">

            <RelativeLayout
                android:id="@+id/volumeRelativeLayout"
                android:layout_width="wrap_content"
                android:layout_height="wrap_content"
                android:layout_centerInParent="true"
                android:background="@drawable/background_oval_black_transparent"
                android:visibility="gone"
                tools:visibility="visible">

                <ProgressBar
                    android:id="@+id/volumeProgressBar"
                    style="?android:progressBarStyleHorizontal"
                    android:layout_width="128dp"
                    android:layout_height="128dp"
                    android:indeterminate="false"
                    android:progressDrawable="@drawable/progress_circular_white" />

                <ImageView
                    android:id="@+id/volumeImageView"
                    android:layout_width="70dp"
                    android:layout_height="70dp"
                    android:layout_centerInParent="true"
                    tools:ignore="ContentDescription"
                    tools:src="@drawable/ic_volume_up" />
            </RelativeLayout>

            <RelativeLayout
                android:id="@+id/brightnessRelativeLayout"
                android:layout_width="wrap_content"
                android:layout_height="wrap_content"
                android:layout_centerInParent="true"
                android:background="@drawable/background_oval_black_transparent"
                android:visibility="gone"
                tools:visibility="visible">

                <ProgressBar
                    android:id="@+id/brightnessProgressBar"
                    style="?android:progressBarStyleHorizontal"
                    android:layout_width="128dp"
                    android:layout_height="128dp"
                    android:indeterminate="false"
                    android:progressDrawable="@drawable/progress_circular_white" />

                <ImageView
                    android:id="@+id/brightnessImageView"
                    android:layout_width="70dp"
                    android:layout_height="70dp"
                    android:layout_centerInParent="true"
                    tools:ignore="ContentDescription"
                    tools:src="@drawable/ic_brightness_high" />
            </RelativeLayout>

        </RelativeLayout>
    </RelativeLayout>

    <View
        android:id="@+id/closingOverlay"
        android:layout_width="match_parent"
        android:layout_height="match_parent"
        android:background="#AAFF0000"
        android:visibility="gone" />

    <Button
        android:id="@+id/closeButton"
        style="@style/Widget.AppCompat.Button.Borderless"
        android:layout_width="wrap_content"
        android:layout_height="wrap_content"
        android:layout_centerInParent="true"
        android:layout_marginTop="10dp"
        android:background="?attr/selectableItemBackgroundBorderless"
        android:clickable="true"
        android:focusable="true"
        android:text="@string/close"
        android:textAllCaps="true"
        android:textColor="@color/white"
        android:visibility="gone" />

</RelativeLayout><|MERGE_RESOLUTION|>--- conflicted
+++ resolved
@@ -238,36 +238,13 @@
                     tools:ignore="RtlHardcoded"
                     tools:visibility="visible">
 
-<<<<<<< HEAD
                     <LinearLayout
-=======
-                    <org.schabi.newpipe.views.NewPipeTextView
-                        android:id="@+id/resizeTextView"
-                        android:layout_width="wrap_content"
-                        android:layout_height="35dp"
-                        android:layout_marginEnd="8dp"
-                        android:background="?attr/selectableItemBackground"
-                        android:gravity="center"
-                        android:minWidth="50dp"
-                        android:padding="@dimen/player_main_buttons_padding"
-                        android:textColor="@android:color/white"
-                        android:textStyle="bold"
-                        tools:ignore="HardcodedText,RtlHardcoded"
-                        tools:text="FIT" />
-
-                    <FrameLayout
->>>>>>> 3750561b
                         android:layout_width="0dp"
                         android:layout_height="match_parent"
                         android:layout_weight="1">
 
-<<<<<<< HEAD
-                        <TextView
+                        <org.schabi.newpipe.views.NewPipeTextView
                             android:id="@+id/resizeTextView"
-=======
-                        <org.schabi.newpipe.views.NewPipeTextView
-                            android:id="@+id/captionTextView"
->>>>>>> 3750561b
                             android:layout_width="wrap_content"
                             android:layout_height="35dp"
                             android:layout_marginEnd="8dp"
@@ -285,7 +262,7 @@
                             android:layout_height="wrap_content"
                             android:layout_weight="3">
 
-                            <TextView
+                            <org.schabi.newpipe.views.NewPipeTextView
                                 android:id="@+id/captionTextView"
                                 android:layout_width="wrap_content"
                                 android:layout_height="wrap_content"
