<?xml version="1.0" encoding="utf-8"?>
<RelativeLayout
    xmlns:android="http://schemas.android.com/apk/res/android"
    xmlns:app="http://schemas.android.com/apk/res-auto"
    xmlns:tools="http://schemas.android.com/tools"
    android:layout_width="match_parent"
    android:layout_height="match_parent"
    android:background="@color/black"
    android:gravity="center">

    <org.schabi.newpipe.views.ExpandableSurfaceView
        android:id="@+id/surfaceView"
        android:layout_width="match_parent"
        android:layout_height="match_parent"
        android:layout_centerInParent="true" />

    <View
        android:id="@+id/surfaceForeground"
        android:layout_width="match_parent"
        android:layout_height="match_parent"
        android:layout_alignBottom="@+id/surfaceView"
        android:background="@android:color/black" />

    <com.google.android.exoplayer2.ui.SubtitleView
        android:id="@+id/subtitleView"
        android:layout_width="match_parent"
        android:layout_height="match_parent"
        android:layout_centerInParent="true"
        android:layout_gravity="center" />

    <View
        android:id="@+id/playerTopShadow"
        android:layout_width="match_parent"
        android:layout_height="30dp"
        android:layout_alignParentTop="true"
        android:background="@drawable/player_controls_top_background"
        android:visibility="gone" />

    <View
        android:id="@+id/playerBottomShadow"
        android:layout_width="match_parent"
        android:layout_height="30dp"
        android:layout_alignParentBottom="true"
        android:background="@drawable/player_controls_background"
        android:visibility="gone" />

    <ImageView
        android:id="@+id/endScreen"
        android:layout_width="match_parent"
        android:layout_height="match_parent"
        android:layout_gravity="center"
        android:visibility="gone"
        tools:background="@android:color/white"
        tools:ignore="ContentDescription"
        tools:visibility="visible" />

    <RelativeLayout
        android:id="@+id/playbackControlRoot"
        android:layout_width="match_parent"
        android:layout_height="match_parent"
        android:background="@color/video_overlay_color"
        android:fitsSystemWindows="true"
        android:visibility="gone"
        tools:visibility="visible">

        <!-- All top controls in this layout -->
        <RelativeLayout
            android:id="@+id/playbackWindowRoot"
            android:layout_width="match_parent"
            android:layout_height="match_parent">

            <LinearLayout
                android:id="@+id/topControls"
                android:layout_width="match_parent"
                android:layout_height="wrap_content"
                android:layout_alignParentTop="true"
                android:baselineAligned="false"
                android:gravity="top"
                android:orientation="vertical"
                android:paddingStart="@dimen/player_main_controls_padding"
                android:paddingTop="@dimen/player_main_top_padding"
                android:paddingEnd="@dimen/player_main_controls_padding">

                <LinearLayout
                    android:id="@+id/primaryControls"
                    android:layout_width="match_parent"
                    android:layout_height="wrap_content"
                    android:baselineAligned="false"
                    android:gravity="top"
                    android:minHeight="45dp"
                    tools:ignore="RtlHardcoded">

                    <androidx.appcompat.widget.AppCompatImageButton
                        android:id="@+id/playerCloseButton"
                        android:layout_width="36dp"
                        android:layout_height="36dp"
                        android:layout_marginEnd="8dp"
                        android:background="?attr/selectableItemBackgroundBorderless"
                        android:clickable="true"
                        android:focusable="true"
                        android:padding="@dimen/player_main_buttons_padding"
                        android:scaleType="fitXY"
<<<<<<< HEAD
                        android:visibility="gone"
                        app:srcCompat="?attr/ic_close"
                        tools:ignore="ContentDescription,RtlHardcoded" />
=======
                        app:srcCompat="@drawable/ic_close_white_24dp"
                        android:background="?attr/selectableItemBackgroundBorderless"
                        tools:ignore="ContentDescription,RtlHardcoded"
                        android:visibility="gone" />
>>>>>>> 4dcca9d5

                    <LinearLayout
                        android:id="@+id/metadataView"
                        android:layout_width="0dp"
                        android:layout_height="wrap_content"
                        android:layout_marginTop="6dp"
                        android:layout_marginRight="8dp"
                        android:layout_weight="1"
                        android:gravity="top"
                        android:orientation="vertical"
                        tools:ignore="RtlHardcoded">

                        <TextView
                            android:id="@+id/titleTextView"
                            android:layout_width="match_parent"
                            android:layout_height="wrap_content"
                            android:clickable="true"
                            android:ellipsize="marquee"
                            android:fadingEdge="horizontal"
                            android:focusable="true"
                            android:marqueeRepeatLimit="marquee_forever"
                            android:scrollHorizontally="true"
                            android:singleLine="true"
                            android:textColor="@android:color/white"
                            android:textSize="15sp"
                            android:textStyle="bold"
                            tools:ignore="RtlHardcoded"
                            tools:text="The Video Title LONG very LONG" />

                        <TextView
                            android:id="@+id/channelTextView"
                            android:layout_width="match_parent"
                            android:layout_height="wrap_content"
                            android:clickable="true"
                            android:ellipsize="marquee"
                            android:fadingEdge="horizontal"
                            android:focusable="true"
                            android:marqueeRepeatLimit="marquee_forever"
                            android:scrollHorizontally="true"
                            android:singleLine="true"
                            android:textColor="@android:color/white"
                            android:textSize="12sp"
                            tools:text="The Video Artist  LONG very LONG very Long" />
                    </LinearLayout>

                    <TextView
                        android:id="@+id/qualityTextView"
                        android:layout_width="wrap_content"
                        android:layout_height="35dp"
                        android:layout_marginEnd="8dp"
                        android:background="?attr/selectableItemBackground"
                        android:gravity="center"
                        android:minWidth="0dp"
                        android:padding="@dimen/player_main_buttons_padding"
                        android:text="720p"
                        android:textColor="@android:color/white"
                        android:textStyle="bold"
                        android:visibility="visible"
                        tools:ignore="HardcodedText,RtlHardcoded" />

                    <TextView
                        android:id="@+id/playbackSpeed"
                        android:layout_width="wrap_content"
                        android:layout_height="35dp"
                        android:layout_marginEnd="8dp"
                        android:background="?attr/selectableItemBackground"
                        android:gravity="center"
                        android:minWidth="0dp"
                        android:padding="@dimen/player_main_buttons_padding"
                        android:textColor="@android:color/white"
                        android:textStyle="bold"
                        tools:ignore="RtlHardcoded,RtlSymmetry"
                        tools:text="1x" />

                    <androidx.appcompat.widget.AppCompatImageButton
                        android:id="@+id/queueButton"
                        android:layout_width="35dp"
                        android:layout_height="35dp"
                        android:layout_marginEnd="8dp"
                        android:background="?attr/selectableItemBackground"
                        android:clickable="true"
                        android:focusable="true"
                        android:paddingStart="3dp"
                        android:paddingTop="5dp"
                        android:paddingEnd="3dp"
                        android:paddingBottom="3dp"
                        android:scaleType="fitCenter"
                        android:visibility="gone"
                        app:srcCompat="@drawable/ic_list_white_24dp"
                        tools:ignore="ContentDescription,RtlHardcoded" />

                    <androidx.appcompat.widget.AppCompatImageButton
                        android:id="@+id/moreOptionsButton"
                        android:layout_width="wrap_content"
                        android:layout_height="wrap_content"
                        android:background="?attr/selectableItemBackgroundBorderless"
                        android:clickable="true"
                        android:focusable="true"
                        android:padding="@dimen/player_main_buttons_padding"
                        android:scaleType="fitXY"
                        app:srcCompat="@drawable/ic_expand_more_white_24dp"
                        tools:ignore="ContentDescription,RtlHardcoded" />

                </LinearLayout>

                <LinearLayout
                    android:id="@+id/secondaryControls"
                    android:layout_width="match_parent"
                    android:layout_height="wrap_content"
                    android:gravity="top"
                    android:visibility="invisible"
                    tools:ignore="RtlHardcoded"
                    tools:visibility="visible"
                    android:baselineAligned="false">

                    <LinearLayout
                        android:layout_width="0dp"
                        android:layout_height="match_parent"
                        android:layout_weight="1">

                        <TextView
                            android:id="@+id/resizeTextView"
                            android:layout_width="wrap_content"
                            android:layout_height="35dp"
                            android:layout_marginEnd="8dp"
                            android:background="?attr/selectableItemBackground"
                            android:gravity="center"
                            android:minWidth="50dp"
                            android:padding="@dimen/player_main_buttons_padding"
                            android:textColor="@android:color/white"
                            android:textStyle="bold"
                            tools:ignore="HardcodedText,RtlHardcoded"
                            tools:text="FIT" />

                        <FrameLayout
                            android:layout_width="0dp"
                            android:layout_height="wrap_content"
                            android:layout_weight="3">

                            <TextView
                                android:id="@+id/captionTextView"
                                android:layout_width="wrap_content"
                                android:layout_height="wrap_content"
                                android:layout_marginEnd="8dp"
                                android:background="?attr/selectableItemBackground"
                                android:ellipsize="end"
                                android:gravity="center|left"
                                android:lines="1"
                                android:minWidth="50dp"
                                android:minHeight="35dp"
                                android:padding="@dimen/player_main_buttons_padding"
                                android:textColor="@android:color/white"
                                android:textStyle="bold"
                                tools:ignore="RelativeOverlap,RtlHardcoded"
                                tools:text="English" />

                        </FrameLayout>

                    </LinearLayout>

                    <LinearLayout
                        android:layout_width="wrap_content"
                        android:layout_height="wrap_content"
                        android:gravity="right">

                        <androidx.appcompat.widget.AppCompatImageButton
                            android:id="@+id/playWithKodi"
                            android:layout_width="0dp"
                            android:layout_height="35dp"
                            android:layout_weight="1"
                            android:background="?attr/selectableItemBackground"
                            android:clickable="true"
                            android:contentDescription="@string/play_with_kodi_title"
                            android:focusable="true"
                            android:padding="@dimen/player_main_buttons_padding"
                            android:scaleType="center"
                            app:srcCompat="@drawable/ic_cast_white_24dp"
                            tools:ignore="RtlHardcoded" />

                        <androidx.appcompat.widget.AppCompatImageButton
                            android:id="@+id/openInBrowser"
                            android:layout_width="0dp"
                            android:layout_height="35dp"
                            android:layout_weight="1"
                            android:background="?attr/selectableItemBackground"
                            android:clickable="true"
                            android:contentDescription="@string/open_in_browser"
                            android:focusable="true"
                            android:padding="@dimen/player_main_buttons_padding"
                            android:scaleType="center"
                            app:srcCompat="@drawable/ic_language_white_24dp"
                            tools:ignore="RtlHardcoded" />

                        <androidx.appcompat.widget.AppCompatImageButton
                            android:id="@+id/share"
                            android:layout_width="0dp"
                            android:layout_height="35dp"
                            android:layout_weight="1"
                            android:background="?attr/selectableItemBackground"
                            android:clickable="true"
                            android:contentDescription="@string/share"
                            android:focusable="true"
                            android:padding="@dimen/player_main_buttons_padding"
                            android:scaleType="center"
                            app:srcCompat="@drawable/ic_share_white_24dp"
                            tools:ignore="RtlHardcoded" />

                        <androidx.appcompat.widget.AppCompatImageButton
                            android:id="@+id/switchMute"
                            android:layout_width="0dp"
                            android:layout_height="35dp"
                            android:layout_weight="1"
                            android:background="?attr/selectableItemBackground"
                            android:clickable="true"
                            android:contentDescription="@string/mute"
                            android:focusable="true"
                            android:padding="@dimen/player_main_buttons_padding"
                            android:scaleType="center"
                            app:srcCompat="@drawable/ic_volume_off_white_24dp"
                            tools:ignore="RtlHardcoded" />

                        <androidx.appcompat.widget.AppCompatImageButton
                            android:id="@+id/switchSponsorBlocking"
                            android:layout_width="0dp"
                            android:layout_height="35dp"
                            android:layout_weight="1"
                            android:background="?attr/selectableItemBackground"
                            android:clickable="true"
                            android:contentDescription="@string/sponsor_block_toggle_skipping"
                            android:focusable="true"
                            android:padding="@dimen/player_main_buttons_padding"
                            android:scaleType="center"
                            app:srcCompat="@drawable/ic_sponsor_block_disable_white_24dp"
                            tools:ignore="RtlHardcoded" />

                        <androidx.appcompat.widget.AppCompatImageButton
                            android:id="@+id/fullScreenButton"
                            android:layout_width="40dp"
                            android:layout_height="40dp"
                            android:background="?attr/selectableItemBackground"
                            android:clickable="true"
                            android:focusable="true"
                            android:padding="@dimen/player_main_buttons_padding"
                            android:scaleType="fitCenter"
                            android:visibility="gone"
                            app:srcCompat="@drawable/ic_fullscreen_white_24dp"
                            tools:ignore="ContentDescription,RtlHardcoded"
                            tools:visibility="visible" />

                    </LinearLayout>

                </LinearLayout>

            </LinearLayout>

            <LinearLayout
                android:id="@+id/bottomControls"
                android:layout_width="match_parent"
                android:layout_height="wrap_content"
                android:layout_alignParentBottom="true"
                android:gravity="center"
                android:minHeight="40dp"
                android:orientation="horizontal"
                android:paddingLeft="@dimen/player_main_controls_padding"
                android:paddingRight="@dimen/player_main_controls_padding">

                <TextView
                    android:id="@+id/playbackCurrentTime"
                    android:layout_width="wrap_content"
                    android:layout_height="match_parent"
                    android:gravity="center"
                    android:minHeight="30dp"
                    android:text="-:--:--"
                    android:textColor="@android:color/white"
                    tools:ignore="HardcodedText"
                    tools:text="1:06:29" />

                <org.schabi.newpipe.views.MarkableSeekBar
                    android:id="@+id/playbackSeekBar"
                    style="@style/Widget.AppCompat.SeekBar"
                    android:layout_width="0dp"
                    android:layout_height="wrap_content"
                    android:layout_gravity="center"
                    android:layout_marginTop="2dp"
                    android:layout_weight="1"
                    tools:progress="25"
                    tools:secondaryProgress="50" />

                <TextView
                    android:id="@+id/playbackEndTime"
                    android:layout_width="wrap_content"
                    android:layout_height="match_parent"
                    android:gravity="center"
                    android:text="-:--:--"
                    android:textColor="@android:color/white"
                    tools:ignore="HardcodedText"
                    tools:text="1:23:49" />

                <TextView
                    android:id="@+id/playbackLiveSync"
                    android:layout_width="wrap_content"
                    android:layout_height="match_parent"
                    android:background="?attr/selectableItemBackground"
                    android:gravity="center"
                    android:paddingLeft="4dp"
                    android:paddingRight="4dp"
                    android:text="@string/duration_live"
                    android:textAllCaps="true"
                    android:textColor="@android:color/white"
                    android:visibility="gone"
                    tools:ignore="HardcodedText,RtlHardcoded,RtlSymmetry" />

                <androidx.appcompat.widget.AppCompatImageButton
                    android:id="@+id/screenRotationButton"
                    android:layout_width="40dp"
                    android:layout_height="40dp"
                    android:layout_marginStart="4dp"
                    android:background="?attr/selectableItemBackground"
                    android:clickable="true"
                    android:focusable="true"
                    android:padding="@dimen/player_main_buttons_padding"
                    android:scaleType="fitCenter"
                    android:visibility="gone"
                    app:srcCompat="@drawable/ic_fullscreen_white_24dp"
                    tools:ignore="ContentDescription,RtlHardcoded"
                    tools:visibility="visible" />
            </LinearLayout>
        </RelativeLayout>

        <LinearLayout
            android:layout_width="match_parent"
            android:layout_height="match_parent"
            android:gravity="center"
            android:orientation="horizontal"
            android:weightSum="5.5">

            <androidx.appcompat.widget.AppCompatImageButton
                android:id="@+id/playPreviousButton"
                android:layout_width="0dp"
                android:layout_height="40dp"
                android:layout_marginEnd="10dp"
                android:layout_weight="1"
                android:background="?attr/selectableItemBackgroundBorderless"
                android:clickable="true"
                android:focusable="true"
                android:scaleType="fitCenter"
                app:srcCompat="@drawable/ic_previous_white_24dp"
                tools:ignore="ContentDescription" />


            <androidx.appcompat.widget.AppCompatImageButton
                android:id="@+id/playPauseButton"
                android:layout_width="0dp"
                android:layout_height="60dp"
                android:layout_weight="1"
                android:background="?attr/selectableItemBackgroundBorderless"
                android:scaleType="fitCenter"
                app:srcCompat="@drawable/ic_pause_white_24dp"
                tools:ignore="ContentDescription" />

            <androidx.appcompat.widget.AppCompatImageButton
                android:id="@+id/playNextButton"
                android:layout_width="0dp"
                android:layout_height="40dp"
                android:layout_marginStart="10dp"
                android:layout_weight="1"
                android:background="?attr/selectableItemBackgroundBorderless"
                android:clickable="true"
                android:focusable="true"
                android:scaleType="fitCenter"
                app:srcCompat="@drawable/ic_next_white_24dp"
                tools:ignore="ContentDescription" />

        </LinearLayout>

    </RelativeLayout>

    <RelativeLayout
        android:id="@+id/playQueuePanel"
        android:layout_width="match_parent"
        android:layout_height="match_parent"
        android:background="?attr/queue_background_color"
        android:visibility="gone"
        tools:visibility="visible">

        <RelativeLayout
            android:id="@+id/playQueueControl"
            android:layout_width="match_parent"
<<<<<<< HEAD
            android:layout_height="60dp">
=======
            android:layout_height="60dp"
            android:clickable="true"
            android:focusable="true"
            android:id="@+id/playQueueControl">
>>>>>>> 4dcca9d5

            <androidx.appcompat.widget.AppCompatImageButton
                android:id="@+id/playQueueClose"
                android:layout_width="50dp"
                android:layout_height="50dp"
                android:layout_alignParentEnd="true"
                android:layout_centerVertical="true"
                android:layout_marginEnd="40dp"
                android:background="?android:selectableItemBackground"
                android:clickable="true"
                android:contentDescription="@string/close"
                android:focusable="true"
                android:padding="10dp"
                android:scaleType="fitXY"
                app:srcCompat="?attr/ic_close" />

            <ImageButton
                android:id="@+id/repeatButton"
                android:layout_width="50dp"
                android:layout_height="50dp"
                android:layout_alignParentStart="true"
                android:layout_alignParentLeft="true"
                android:layout_centerVertical="true"
                android:layout_marginStart="40dp"
                android:layout_marginLeft="40dp"
                android:background="?android:selectableItemBackground"
                android:clickable="true"
                android:focusable="true"
                android:padding="10dp"
                android:scaleType="fitXY"
                android:src="@drawable/exo_controls_repeat_off"
                android:tint="?attr/colorAccent"
                tools:ignore="ContentDescription,RtlHardcoded" />

            <androidx.appcompat.widget.AppCompatImageButton
                android:id="@+id/shuffleButton"
                android:layout_width="50dp"
                android:layout_height="50dp"
                android:layout_centerVertical="true"
                android:layout_toRightOf="@id/repeatButton"
                android:background="?android:selectableItemBackground"
                android:clickable="true"
                android:focusable="true"
                android:padding="10dp"
                android:scaleType="fitXY"
                android:tint="?attr/colorAccent"
                app:srcCompat="@drawable/ic_shuffle_white_24dp"
                tools:ignore="ContentDescription,RtlHardcoded" />
        </RelativeLayout>

        <androidx.recyclerview.widget.RecyclerView
            android:id="@+id/playQueue"
            android:layout_width="match_parent"
            android:layout_height="match_parent"
            android:layout_below="@id/playQueueControl"
            android:scrollbars="vertical"
            app:layoutManager="androidx.recyclerview.widget.LinearLayoutManager"
            tools:listitem="@layout/play_queue_item" />

    </RelativeLayout>

<<<<<<< HEAD
    <LinearLayout
        android:layout_width="match_parent"
        android:layout_height="match_parent"
        android:gravity="center"
        android:orientation="vertical">

        <ImageView
            android:id="@+id/controlAnimationView"
            android:layout_width="100dp"
            android:layout_height="100dp"
            android:background="@drawable/background_oval_black_transparent"
            android:padding="15dp"
            android:visibility="gone"
            tools:ignore="ContentDescription"
            tools:src="@drawable/ic_fast_rewind_white_24dp"
            tools:visibility="visible" />
    </LinearLayout>


=======
>>>>>>> 4dcca9d5
    <RelativeLayout
        android:id="@+id/player_overlays"
        android:layout_width="match_parent"
<<<<<<< HEAD
        android:layout_height="match_parent"
        android:background="@android:color/black"
        tools:visibility="gone">

        <ProgressBar
            android:id="@+id/progressBarLoadingPanel"
            style="?android:attr/progressBarStyleLargeInverse"
            android:layout_width="wrap_content"
            android:layout_height="wrap_content"
            android:layout_centerInParent="true"
            android:indeterminate="true" />
    </RelativeLayout>
=======
        android:layout_height="match_parent">
>>>>>>> 4dcca9d5

        <LinearLayout
            android:layout_width="match_parent"
            android:layout_height="match_parent"
            android:gravity="center"
            android:orientation="vertical">

            <ImageView
                android:id="@+id/controlAnimationView"
                android:layout_width="100dp"
                android:layout_height="100dp"
                android:padding="15dp"
                android:background="@drawable/background_oval_black_transparent"
                android:visibility="gone"
                tools:ignore="ContentDescription"
                tools:src="@drawable/ic_fast_rewind_white_24dp"
                tools:visibility="visible" />
        </LinearLayout>

        <RelativeLayout
            android:id="@+id/loading_panel"
            android:layout_width="match_parent"
            android:layout_height="match_parent"
            android:background="@android:color/black"
            tools:visibility="gone">

            <ProgressBar
                android:id="@+id/progressBarLoadingPanel"
                style="?android:attr/progressBarStyleLargeInverse"
                android:layout_width="wrap_content"
                android:layout_height="wrap_content"
                android:layout_centerInParent="true"
                android:indeterminate="true" />
        </RelativeLayout>

        <RelativeLayout
            android:layout_width="match_parent"
            android:layout_height="match_parent"
            android:layout_gravity="center"
            tools:ignore="RtlHardcoded">

            <RelativeLayout
                android:id="@+id/volumeRelativeLayout"
                android:layout_width="wrap_content"
                android:layout_height="wrap_content"
                android:layout_centerInParent="true"
                android:background="@drawable/background_oval_black_transparent"
                android:visibility="gone"
                tools:visibility="visible">

                <ProgressBar
                    android:id="@+id/volumeProgressBar"
                    style="?android:progressBarStyleHorizontal"
                    android:layout_width="128dp"
                    android:layout_height="128dp"
                    android:indeterminate="false"
                    android:progressDrawable="@drawable/progress_circular_white" />

                <ImageView
                    android:id="@+id/volumeImageView"
                    android:layout_width="70dp"
                    android:layout_height="70dp"
                    android:layout_centerInParent="true"
                    tools:ignore="ContentDescription"
                    tools:src="@drawable/ic_volume_up_white_24dp" />
            </RelativeLayout>

            <RelativeLayout
                android:id="@+id/brightnessRelativeLayout"
                android:layout_width="wrap_content"
                android:layout_height="wrap_content"
                android:layout_centerInParent="true"
                android:background="@drawable/background_oval_black_transparent"
                android:visibility="gone"
                tools:visibility="visible">

                <ProgressBar
                    android:id="@+id/brightnessProgressBar"
                    style="?android:progressBarStyleHorizontal"
                    android:layout_width="128dp"
                    android:layout_height="128dp"
                    android:indeterminate="false"
                    android:progressDrawable="@drawable/progress_circular_white" />

                <ImageView
                    android:id="@+id/brightnessImageView"
                    android:layout_width="70dp"
                    android:layout_height="70dp"
                    android:layout_centerInParent="true"
                    tools:ignore="ContentDescription"
                    tools:src="@drawable/ic_brightness_high_white_24dp" />
            </RelativeLayout>

            <TextView
                android:id="@+id/currentDisplaySeek"
                android:layout_width="wrap_content"
                android:layout_height="wrap_content"
                android:layout_centerInParent="true"
                android:layout_marginBottom="58dp"
                android:background="#64000000"
                android:paddingBottom="10dp"
                android:paddingLeft="30dp"
                android:paddingRight="30dp"
                android:paddingTop="10dp"
                android:textColor="@android:color/white"
                android:textSize="26sp"
                android:textStyle="bold"
                android:visibility="gone"
                tools:ignore="RtlHardcoded"
                tools:text="1:06:29"
                tools:visibility="visible" />
        </RelativeLayout>

<<<<<<< HEAD
        <TextView
            android:id="@+id/currentDisplaySeek"
            android:layout_width="wrap_content"
            android:layout_height="wrap_content"
            android:layout_centerInParent="true"
            android:layout_marginBottom="58dp"
            android:background="#64000000"
            android:paddingLeft="30dp"
            android:paddingTop="10dp"
            android:paddingRight="30dp"
            android:paddingBottom="10dp"
            android:textColor="@android:color/white"
            android:textSize="26sp"
            android:textStyle="bold"
            android:visibility="gone"
            tools:ignore="RtlHardcoded"
            tools:text="1:06:29"
            tools:visibility="visible" />
=======
>>>>>>> 4dcca9d5
    </RelativeLayout>

    <TextView
        android:id="@+id/resizing_indicator"
        android:layout_width="wrap_content"
        android:layout_height="wrap_content"
        android:layout_gravity="left|top"
        android:background="#6e000000"
        android:gravity="center"
        android:padding="5dp"
        android:text="@string/popup_resizing_indicator_title"
        android:textColor="@android:color/white"
        android:textSize="18sp"
        android:textStyle="bold"
        android:visibility="gone"
        tools:ignore="RtlHardcoded"
        tools:visibility="gone" />

    <View
        android:id="@+id/closingOverlay"
        android:layout_width="match_parent"
        android:layout_height="match_parent"
        android:background="#AAFF0000"
        android:visibility="gone" />

    <Button
        android:id="@+id/closeButton"
        style="@style/Widget.AppCompat.Button.Borderless"
        android:layout_width="wrap_content"
        android:layout_height="wrap_content"
        android:layout_centerInParent="true"
        android:layout_marginTop="10dp"
        android:background="?attr/selectableItemBackgroundBorderless"
        android:clickable="true"
        android:focusable="true"
        android:text="@string/close"
        android:textAllCaps="true"
        android:textColor="@color/white"
        android:visibility="gone" />

</RelativeLayout><|MERGE_RESOLUTION|>--- conflicted
+++ resolved
@@ -100,16 +100,9 @@
                         android:focusable="true"
                         android:padding="@dimen/player_main_buttons_padding"
                         android:scaleType="fitXY"
-<<<<<<< HEAD
                         android:visibility="gone"
-                        app:srcCompat="?attr/ic_close"
+                        app:srcCompat="@drawable/ic_close_white_24dp"
                         tools:ignore="ContentDescription,RtlHardcoded" />
-=======
-                        app:srcCompat="@drawable/ic_close_white_24dp"
-                        android:background="?attr/selectableItemBackgroundBorderless"
-                        tools:ignore="ContentDescription,RtlHardcoded"
-                        android:visibility="gone" />
->>>>>>> 4dcca9d5
 
                     <LinearLayout
                         android:id="@+id/metadataView"
@@ -219,11 +212,11 @@
                     android:id="@+id/secondaryControls"
                     android:layout_width="match_parent"
                     android:layout_height="wrap_content"
+                    android:baselineAligned="false"
                     android:gravity="top"
                     android:visibility="invisible"
                     tools:ignore="RtlHardcoded"
-                    tools:visibility="visible"
-                    android:baselineAligned="false">
+                    tools:visibility="visible">
 
                     <LinearLayout
                         android:layout_width="0dp"
@@ -498,14 +491,9 @@
         <RelativeLayout
             android:id="@+id/playQueueControl"
             android:layout_width="match_parent"
-<<<<<<< HEAD
-            android:layout_height="60dp">
-=======
             android:layout_height="60dp"
             android:clickable="true"
-            android:focusable="true"
-            android:id="@+id/playQueueControl">
->>>>>>> 4dcca9d5
+            android:focusable="true">
 
             <androidx.appcompat.widget.AppCompatImageButton
                 android:id="@+id/playQueueClose"
@@ -567,47 +555,10 @@
 
     </RelativeLayout>
 
-<<<<<<< HEAD
-    <LinearLayout
-        android:layout_width="match_parent"
-        android:layout_height="match_parent"
-        android:gravity="center"
-        android:orientation="vertical">
-
-        <ImageView
-            android:id="@+id/controlAnimationView"
-            android:layout_width="100dp"
-            android:layout_height="100dp"
-            android:background="@drawable/background_oval_black_transparent"
-            android:padding="15dp"
-            android:visibility="gone"
-            tools:ignore="ContentDescription"
-            tools:src="@drawable/ic_fast_rewind_white_24dp"
-            tools:visibility="visible" />
-    </LinearLayout>
-
-
-=======
->>>>>>> 4dcca9d5
     <RelativeLayout
         android:id="@+id/player_overlays"
         android:layout_width="match_parent"
-<<<<<<< HEAD
-        android:layout_height="match_parent"
-        android:background="@android:color/black"
-        tools:visibility="gone">
-
-        <ProgressBar
-            android:id="@+id/progressBarLoadingPanel"
-            style="?android:attr/progressBarStyleLargeInverse"
-            android:layout_width="wrap_content"
-            android:layout_height="wrap_content"
-            android:layout_centerInParent="true"
-            android:indeterminate="true" />
-    </RelativeLayout>
-=======
         android:layout_height="match_parent">
->>>>>>> 4dcca9d5
 
         <LinearLayout
             android:layout_width="match_parent"
@@ -619,8 +570,8 @@
                 android:id="@+id/controlAnimationView"
                 android:layout_width="100dp"
                 android:layout_height="100dp"
+                android:background="@drawable/background_oval_black_transparent"
                 android:padding="15dp"
-                android:background="@drawable/background_oval_black_transparent"
                 android:visibility="gone"
                 tools:ignore="ContentDescription"
                 tools:src="@drawable/ic_fast_rewind_white_24dp"
@@ -708,10 +659,10 @@
                 android:layout_centerInParent="true"
                 android:layout_marginBottom="58dp"
                 android:background="#64000000"
+                android:paddingLeft="30dp"
+                android:paddingTop="10dp"
+                android:paddingRight="30dp"
                 android:paddingBottom="10dp"
-                android:paddingLeft="30dp"
-                android:paddingRight="30dp"
-                android:paddingTop="10dp"
                 android:textColor="@android:color/white"
                 android:textSize="26sp"
                 android:textStyle="bold"
@@ -720,28 +671,6 @@
                 tools:text="1:06:29"
                 tools:visibility="visible" />
         </RelativeLayout>
-
-<<<<<<< HEAD
-        <TextView
-            android:id="@+id/currentDisplaySeek"
-            android:layout_width="wrap_content"
-            android:layout_height="wrap_content"
-            android:layout_centerInParent="true"
-            android:layout_marginBottom="58dp"
-            android:background="#64000000"
-            android:paddingLeft="30dp"
-            android:paddingTop="10dp"
-            android:paddingRight="30dp"
-            android:paddingBottom="10dp"
-            android:textColor="@android:color/white"
-            android:textSize="26sp"
-            android:textStyle="bold"
-            android:visibility="gone"
-            tools:ignore="RtlHardcoded"
-            tools:text="1:06:29"
-            tools:visibility="visible" />
-=======
->>>>>>> 4dcca9d5
     </RelativeLayout>
 
     <TextView
