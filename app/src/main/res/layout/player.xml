<?xml version="1.0" encoding="utf-8"?>
<<<<<<< HEAD
<RelativeLayout
    xmlns:android="http://schemas.android.com/apk/res/android"
=======
<RelativeLayout xmlns:android="http://schemas.android.com/apk/res/android"
>>>>>>> 863ce65b
    xmlns:app="http://schemas.android.com/apk/res-auto"
    xmlns:tools="http://schemas.android.com/tools"
    android:layout_width="match_parent"
    android:layout_height="match_parent"
    android:background="@color/black"
    android:gravity="center">

    <org.schabi.newpipe.views.ExpandableSurfaceView
        android:id="@+id/surfaceView"
        android:layout_width="match_parent"
        android:layout_height="match_parent"
        android:layout_centerInParent="true" />

    <View
        android:id="@+id/surfaceForeground"
        android:layout_width="match_parent"
        android:layout_height="match_parent"
        android:layout_alignBottom="@+id/surfaceView"
        android:background="@android:color/black" />

    <com.google.android.exoplayer2.ui.SubtitleView
        android:id="@+id/subtitleView"
        android:layout_width="match_parent"
        android:layout_height="match_parent"
        android:layout_centerInParent="true"
        android:layout_gravity="center" />

    <View
        android:id="@+id/playerTopShadow"
        android:layout_width="match_parent"
        android:layout_height="30dp"
        android:layout_alignParentTop="true"
        android:background="@drawable/player_controls_top_background"
        android:visibility="gone" />

    <View
        android:id="@+id/playerBottomShadow"
        android:layout_width="match_parent"
        android:layout_height="30dp"
        android:layout_alignParentBottom="true"
        android:background="@drawable/player_controls_background"
        android:visibility="gone" />

    <ImageView
        android:id="@+id/endScreen"
        android:layout_width="match_parent"
        android:layout_height="match_parent"
        android:layout_gravity="center"
        android:visibility="gone"
        tools:background="@android:color/white"
        tools:ignore="ContentDescription"
        tools:visibility="visible" />

    <RelativeLayout
        android:id="@+id/playbackControlRoot"
        android:layout_width="match_parent"
        android:layout_height="match_parent"
        android:background="@color/video_overlay_color"
        android:fitsSystemWindows="true"
        android:visibility="gone"
        tools:visibility="visible">

        <!-- All top controls in this layout -->
        <RelativeLayout
            android:id="@+id/playbackWindowRoot"
            android:layout_width="match_parent"
            android:layout_height="match_parent">

            <LinearLayout
                android:id="@+id/topControls"
                android:layout_width="match_parent"
                android:layout_height="wrap_content"
                android:layout_alignParentTop="true"
                android:baselineAligned="false"
                android:gravity="top"
                android:orientation="vertical"
                android:paddingStart="@dimen/player_main_controls_padding"
                android:paddingTop="@dimen/player_main_top_padding"
                android:paddingEnd="@dimen/player_main_controls_padding">

                <LinearLayout
                    android:id="@+id/primaryControls"
                    android:layout_width="match_parent"
                    android:layout_height="wrap_content"
                    android:baselineAligned="false"
                    android:gravity="top"
                    android:minHeight="45dp"
                    tools:ignore="RtlHardcoded">

                    <androidx.appcompat.widget.AppCompatImageButton
                        android:id="@+id/playerCloseButton"
                        android:layout_width="36dp"
                        android:layout_height="36dp"
                        android:layout_marginEnd="8dp"
                        android:background="?attr/selectableItemBackgroundBorderless"
                        android:clickable="true"
                        android:focusable="true"
                        android:padding="@dimen/player_main_buttons_padding"
                        android:scaleType="fitXY"
                        android:visibility="gone"
                        app:srcCompat="@drawable/ic_close_white_24dp"
                        tools:ignore="ContentDescription,RtlHardcoded" />

                    <LinearLayout
                        android:id="@+id/metadataView"
                        android:layout_width="0dp"
                        android:layout_height="wrap_content"
                        android:layout_marginTop="6dp"
                        android:layout_marginRight="8dp"
                        android:layout_weight="1"
                        android:gravity="top"
                        android:orientation="vertical"
                        tools:ignore="RtlHardcoded">

                        <TextView
                            android:id="@+id/titleTextView"
                            android:layout_width="match_parent"
                            android:layout_height="wrap_content"
                            android:clickable="true"
                            android:ellipsize="marquee"
                            android:fadingEdge="horizontal"
                            android:focusable="true"
                            android:marqueeRepeatLimit="marquee_forever"
                            android:scrollHorizontally="true"
                            android:singleLine="true"
                            android:textColor="@android:color/white"
                            android:textSize="15sp"
                            android:textStyle="bold"
                            tools:ignore="RtlHardcoded"
                            tools:text="The Video Title LONG very LONG" />

                        <TextView
                            android:id="@+id/channelTextView"
                            android:layout_width="match_parent"
                            android:layout_height="wrap_content"
                            android:clickable="true"
                            android:ellipsize="marquee"
                            android:fadingEdge="horizontal"
                            android:focusable="true"
                            android:marqueeRepeatLimit="marquee_forever"
                            android:scrollHorizontally="true"
                            android:singleLine="true"
                            android:textColor="@android:color/white"
                            android:textSize="12sp"
                            tools:text="The Video Artist  LONG very LONG very Long" />
                    </LinearLayout>

                    <TextView
                        android:id="@+id/qualityTextView"
                        android:layout_width="wrap_content"
                        android:layout_height="35dp"
                        android:layout_marginEnd="8dp"
                        android:background="?attr/selectableItemBackground"
                        android:gravity="center"
                        android:minWidth="0dp"
                        android:padding="@dimen/player_main_buttons_padding"
                        android:text="720p"
                        android:textColor="@android:color/white"
                        android:textStyle="bold"
                        android:visibility="visible"
                        tools:ignore="HardcodedText,RtlHardcoded" />

                    <TextView
                        android:id="@+id/playbackSpeed"
                        android:layout_width="wrap_content"
                        android:layout_height="35dp"
                        android:layout_marginEnd="8dp"
                        android:background="?attr/selectableItemBackground"
                        android:gravity="center"
                        android:minWidth="0dp"
                        android:padding="@dimen/player_main_buttons_padding"
                        android:textColor="@android:color/white"
                        android:textStyle="bold"
                        tools:ignore="RtlHardcoded,RtlSymmetry"
                        tools:text="1x" />

                    <androidx.appcompat.widget.AppCompatImageButton
                        android:id="@+id/queueButton"
                        android:layout_width="35dp"
                        android:layout_height="35dp"
                        android:layout_marginEnd="8dp"
                        android:background="?attr/selectableItemBackground"
                        android:clickable="true"
                        android:focusable="true"
                        android:paddingStart="3dp"
                        android:paddingTop="5dp"
                        android:paddingEnd="3dp"
                        android:paddingBottom="3dp"
                        android:scaleType="fitCenter"
                        android:visibility="gone"
                        app:srcCompat="@drawable/ic_list_white_24dp"
                        tools:ignore="ContentDescription,RtlHardcoded" />

                    <androidx.appcompat.widget.AppCompatImageButton
                        android:id="@+id/moreOptionsButton"
                        android:layout_width="wrap_content"
                        android:layout_height="wrap_content"
                        android:background="?attr/selectableItemBackgroundBorderless"
                        android:clickable="true"
                        android:focusable="true"
                        android:padding="@dimen/player_main_buttons_padding"
                        android:scaleType="fitXY"
                        app:srcCompat="@drawable/ic_expand_more_white_24dp"
                        tools:ignore="ContentDescription,RtlHardcoded" />

                </LinearLayout>

                <LinearLayout
                    android:id="@+id/secondaryControls"
                    android:layout_width="match_parent"
                    android:layout_height="wrap_content"
                    android:baselineAligned="false"
                    android:gravity="top"
                    android:visibility="invisible"
                    tools:ignore="RtlHardcoded"
                    tools:visibility="visible">

<<<<<<< HEAD
                    <LinearLayout
                        android:layout_width="0dp"
                        android:layout_height="match_parent"
                        android:layout_weight="1">

                        <TextView
                            android:id="@+id/resizeTextView"
                            android:layout_width="wrap_content"
                            android:layout_height="35dp"
                            android:layout_marginEnd="8dp"
                            android:background="?attr/selectableItemBackground"
                            android:gravity="center"
                            android:minWidth="50dp"
                            android:padding="@dimen/player_main_buttons_padding"
                            android:textColor="@android:color/white"
                            android:textStyle="bold"
                            tools:ignore="HardcodedText,RtlHardcoded"
                            tools:text="FIT" />

                        <FrameLayout
                            android:layout_width="0dp"
                            android:layout_height="wrap_content"
                            android:layout_weight="3">

                            <TextView
                                android:id="@+id/captionTextView"
                                android:layout_width="wrap_content"
                                android:layout_height="wrap_content"
                                android:layout_marginEnd="8dp"
                                android:background="?attr/selectableItemBackground"
                                android:ellipsize="end"
                                android:gravity="center|left"
                                android:lines="1"
                                android:minWidth="50dp"
                                android:minHeight="35dp"
                                android:padding="@dimen/player_main_buttons_padding"
                                android:textColor="@android:color/white"
                                android:textStyle="bold"
                                tools:ignore="RelativeOverlap,RtlHardcoded"
                                tools:text="English" />

                        </FrameLayout>

                    </LinearLayout>
=======
                    <TextView
                        android:id="@+id/resizeTextView"
                        android:layout_width="wrap_content"
                        android:layout_height="35dp"
                        android:layout_marginEnd="8dp"
                        android:background="?attr/selectableItemBackground"
                        android:gravity="center"
                        android:minWidth="50dp"
                        android:padding="@dimen/player_main_buttons_padding"
                        android:textColor="@android:color/white"
                        android:textStyle="bold"
                        tools:ignore="HardcodedText,RtlHardcoded"
                        tools:text="FIT" />

                    <FrameLayout
                        android:layout_width="0dp"
                        android:layout_height="wrap_content"
                        android:layout_weight="3">

                        <TextView
                            android:id="@+id/captionTextView"
                            android:layout_width="wrap_content"
                            android:layout_height="wrap_content"
                            android:layout_marginEnd="8dp"
                            android:background="?attr/selectableItemBackground"
                            android:ellipsize="end"
                            android:gravity="center|left"
                            android:lines="1"
                            android:minWidth="50dp"
                            android:minHeight="35dp"
                            android:padding="@dimen/player_main_buttons_padding"
                            android:textColor="@android:color/white"
                            android:textStyle="bold"
                            tools:ignore="RelativeOverlap,RtlHardcoded"
                            tools:text="English" />

                    </FrameLayout>

                    <androidx.appcompat.widget.AppCompatImageButton
                        android:id="@+id/playWithKodi"
                        android:layout_width="wrap_content"
                        android:layout_height="35dp"
                        android:layout_marginEnd="8dp"
                        android:background="?attr/selectableItemBackground"
                        android:clickable="true"
                        android:contentDescription="@string/play_with_kodi_title"
                        android:focusable="true"
                        android:padding="@dimen/player_main_buttons_padding"
                        android:scaleType="fitXY"
                        app:srcCompat="@drawable/ic_cast_white_24dp"
                        tools:ignore="RtlHardcoded" />

                    <androidx.appcompat.widget.AppCompatImageButton
                        android:id="@+id/openInBrowser"
                        android:layout_width="wrap_content"
                        android:layout_height="35dp"
                        android:layout_marginEnd="8dp"
                        android:background="?attr/selectableItemBackground"
                        android:clickable="true"
                        android:contentDescription="@string/open_in_browser"
                        android:focusable="true"
                        android:padding="@dimen/player_main_buttons_padding"
                        android:scaleType="fitXY"
                        app:srcCompat="@drawable/ic_language_white_24dp"
                        tools:ignore="RtlHardcoded" />

                    <androidx.appcompat.widget.AppCompatImageButton
                        android:id="@+id/share"
                        android:layout_width="wrap_content"
                        android:layout_height="35dp"
                        android:layout_marginEnd="8dp"
                        android:background="?attr/selectableItemBackground"
                        android:clickable="true"
                        android:contentDescription="@string/share"
                        android:focusable="true"
                        android:padding="@dimen/player_main_buttons_padding"
                        android:scaleType="fitXY"
                        app:srcCompat="@drawable/ic_share_white_24dp"
                        tools:ignore="RtlHardcoded" />
>>>>>>> 863ce65b

                    <LinearLayout
                        android:layout_width="wrap_content"
<<<<<<< HEAD
                        android:layout_height="wrap_content"
                        android:gravity="right">

                        <androidx.appcompat.widget.AppCompatImageButton
                            android:id="@+id/playWithKodi"
                            android:layout_width="0dp"
                            android:layout_height="35dp"
                            android:layout_weight="1"
                            android:background="?attr/selectableItemBackground"
                            android:clickable="true"
                            android:contentDescription="@string/play_with_kodi_title"
                            android:focusable="true"
                            android:padding="@dimen/player_main_buttons_padding"
                            android:scaleType="center"
                            app:srcCompat="@drawable/ic_cast_white_24dp"
                            tools:ignore="RtlHardcoded" />

                        <androidx.appcompat.widget.AppCompatImageButton
                            android:id="@+id/openInBrowser"
                            android:layout_width="0dp"
                            android:layout_height="35dp"
                            android:layout_weight="1"
                            android:background="?attr/selectableItemBackground"
                            android:clickable="true"
                            android:contentDescription="@string/open_in_browser"
                            android:focusable="true"
                            android:padding="@dimen/player_main_buttons_padding"
                            android:scaleType="center"
                            app:srcCompat="@drawable/ic_language_white_24dp"
                            tools:ignore="RtlHardcoded" />

                        <androidx.appcompat.widget.AppCompatImageButton
                            android:id="@+id/share"
                            android:layout_width="0dp"
                            android:layout_height="35dp"
                            android:layout_weight="1"
                            android:background="?attr/selectableItemBackground"
                            android:clickable="true"
                            android:contentDescription="@string/share"
                            android:focusable="true"
                            android:padding="@dimen/player_main_buttons_padding"
                            android:scaleType="center"
                            app:srcCompat="@drawable/ic_share_white_24dp"
                            tools:ignore="RtlHardcoded" />

                        <androidx.appcompat.widget.AppCompatImageButton
                            android:id="@+id/switchMute"
                            android:layout_width="0dp"
                            android:layout_height="35dp"
                            android:layout_weight="1"
                            android:background="?attr/selectableItemBackground"
                            android:clickable="true"
                            android:contentDescription="@string/mute"
                            android:focusable="true"
                            android:padding="@dimen/player_main_buttons_padding"
                            android:scaleType="center"
                            app:srcCompat="@drawable/ic_volume_off_white_24dp"
                            tools:ignore="RtlHardcoded" />

                        <androidx.appcompat.widget.AppCompatImageButton
                            android:id="@+id/switchSponsorBlocking"
                            android:layout_width="0dp"
                            android:layout_height="35dp"
                            android:layout_weight="1"
                            android:background="?attr/selectableItemBackground"
                            android:clickable="true"
                            android:contentDescription="@string/sponsor_block_toggle_skipping"
                            android:focusable="true"
                            android:padding="@dimen/player_main_buttons_padding"
                            android:scaleType="center"
                            app:srcCompat="@drawable/ic_sponsor_block_disable_white_24dp"
                            tools:ignore="RtlHardcoded" />

                        <androidx.appcompat.widget.AppCompatImageButton
                            android:id="@+id/fullScreenButton"
                            android:layout_width="40dp"
                            android:layout_height="40dp"
                            android:background="?attr/selectableItemBackground"
                            android:clickable="true"
                            android:focusable="true"
                            android:padding="@dimen/player_main_buttons_padding"
                            android:scaleType="fitCenter"
                            android:visibility="gone"
                            app:srcCompat="@drawable/ic_fullscreen_white_24dp"
                            tools:ignore="ContentDescription,RtlHardcoded"
                            tools:visibility="visible" />

                    </LinearLayout>
=======
                        android:layout_height="37dp"
                        android:background="?attr/selectableItemBackground"
                        android:clickable="true"
                        android:contentDescription="@string/mute"
                        android:focusable="true"
                        android:padding="@dimen/player_main_buttons_padding"
                        android:scaleType="fitXY"
                        app:srcCompat="@drawable/ic_volume_off_white_24dp"
                        tools:ignore="RtlHardcoded" />

                    <androidx.appcompat.widget.AppCompatImageButton
                        android:id="@+id/fullScreenButton"
                        android:layout_width="40dp"
                        android:layout_height="40dp"
                        android:background="?attr/selectableItemBackground"
                        android:clickable="true"
                        android:focusable="true"
                        android:padding="@dimen/player_main_buttons_padding"
                        android:scaleType="fitCenter"
                        android:visibility="gone"
                        app:srcCompat="@drawable/ic_fullscreen_white_24dp"
                        tools:ignore="ContentDescription,RtlHardcoded"
                        tools:visibility="visible" />
>>>>>>> 863ce65b

                </LinearLayout>

            </LinearLayout>

            <LinearLayout
                android:id="@+id/bottomControls"
                android:layout_width="match_parent"
                android:layout_height="wrap_content"
                android:layout_alignParentBottom="true"
                android:gravity="center"
                android:minHeight="40dp"
                android:orientation="horizontal"
                android:paddingLeft="@dimen/player_main_controls_padding"
                android:paddingRight="@dimen/player_main_controls_padding">

                <TextView
                    android:id="@+id/playbackCurrentTime"
                    android:layout_width="wrap_content"
                    android:layout_height="match_parent"
                    android:gravity="center"
                    android:minHeight="30dp"
                    android:text="-:--:--"
                    android:textColor="@android:color/white"
                    tools:ignore="HardcodedText"
                    tools:text="1:06:29" />
<<<<<<< HEAD
=======

>>>>>>> 863ce65b

                <org.schabi.newpipe.views.MarkableSeekBar
                    android:id="@+id/playbackSeekBar"
                    style="@style/Widget.AppCompat.SeekBar"
                    android:layout_width="0dp"
                    android:layout_height="wrap_content"
                    android:layout_gravity="center"
                    android:layout_marginTop="2dp"
                    android:layout_weight="1"
                    tools:progress="25"
                    tools:secondaryProgress="50" />

                <TextView
                    android:id="@+id/playbackEndTime"
                    android:layout_width="wrap_content"
                    android:layout_height="match_parent"
                    android:gravity="center"
                    android:text="-:--:--"
                    android:textColor="@android:color/white"
                    tools:ignore="HardcodedText"
                    tools:text="1:23:49" />

                <TextView
                    android:id="@+id/playbackLiveSync"
                    android:layout_width="wrap_content"
                    android:layout_height="match_parent"
                    android:background="?attr/selectableItemBackground"
                    android:gravity="center"
                    android:paddingLeft="4dp"
                    android:paddingRight="4dp"
                    android:text="@string/duration_live"
                    android:textAllCaps="true"
                    android:textColor="@android:color/white"
                    android:visibility="gone"
                    tools:ignore="HardcodedText,RtlHardcoded,RtlSymmetry" />

                <androidx.appcompat.widget.AppCompatImageButton
                    android:id="@+id/screenRotationButton"
                    android:layout_width="40dp"
                    android:layout_height="40dp"
                    android:layout_marginStart="4dp"
                    android:background="?attr/selectableItemBackground"
                    android:clickable="true"
                    android:focusable="true"
                    android:padding="@dimen/player_main_buttons_padding"
                    android:scaleType="fitCenter"
                    android:visibility="gone"
                    app:srcCompat="@drawable/ic_fullscreen_white_24dp"
                    tools:ignore="ContentDescription,RtlHardcoded"
                    tools:visibility="visible" />
            </LinearLayout>
        </RelativeLayout>

        <LinearLayout
            android:layout_width="match_parent"
            android:layout_height="match_parent"
            android:gravity="center"
            android:orientation="horizontal"
            android:weightSum="5.5">

            <androidx.appcompat.widget.AppCompatImageButton
                android:id="@+id/playPreviousButton"
                android:layout_width="0dp"
                android:layout_height="40dp"
                android:layout_marginEnd="10dp"
                android:layout_weight="1"
                android:background="?attr/selectableItemBackgroundBorderless"
                android:clickable="true"
                android:focusable="true"
                android:scaleType="fitCenter"
                app:srcCompat="@drawable/ic_previous_white_24dp"
                tools:ignore="ContentDescription" />


            <androidx.appcompat.widget.AppCompatImageButton
                android:id="@+id/playPauseButton"
                android:layout_width="0dp"
                android:layout_height="60dp"
                android:layout_weight="1"
                android:background="?attr/selectableItemBackgroundBorderless"
                android:scaleType="fitCenter"
                app:srcCompat="@drawable/ic_pause_white_24dp"
                tools:ignore="ContentDescription" />

            <androidx.appcompat.widget.AppCompatImageButton
                android:id="@+id/playNextButton"
                android:layout_width="0dp"
                android:layout_height="40dp"
                android:layout_marginStart="10dp"
                android:layout_weight="1"
                android:background="?attr/selectableItemBackgroundBorderless"
                android:clickable="true"
                android:focusable="true"
                android:scaleType="fitCenter"
                app:srcCompat="@drawable/ic_next_white_24dp"
                tools:ignore="ContentDescription" />

        </LinearLayout>

    </RelativeLayout>

    <RelativeLayout
        android:id="@+id/playQueuePanel"
        android:layout_width="match_parent"
        android:layout_height="match_parent"
        android:background="?attr/queue_background_color"
        android:visibility="gone"
        tools:visibility="visible">

        <RelativeLayout
            android:id="@+id/playQueueControl"
            android:layout_width="match_parent"
            android:layout_height="60dp"
            android:clickable="true"
            android:focusable="true">

            <androidx.appcompat.widget.AppCompatImageButton
                android:id="@+id/playQueueClose"
                android:layout_width="50dp"
                android:layout_height="50dp"
                android:layout_alignParentEnd="true"
                android:layout_centerVertical="true"
                android:layout_marginEnd="40dp"
                android:background="?android:selectableItemBackground"
                android:clickable="true"
                android:contentDescription="@string/close"
                android:focusable="true"
                android:padding="10dp"
                android:scaleType="fitXY"
                app:srcCompat="?attr/ic_close" />

            <ImageButton
                android:id="@+id/repeatButton"
                android:layout_width="50dp"
                android:layout_height="50dp"
                android:layout_alignParentStart="true"
                android:layout_alignParentLeft="true"
                android:layout_centerVertical="true"
                android:layout_marginStart="40dp"
                android:layout_marginLeft="40dp"
                android:background="?android:selectableItemBackground"
                android:clickable="true"
                android:focusable="true"
                android:padding="10dp"
                android:scaleType="fitXY"
                android:src="@drawable/exo_controls_repeat_off"
                android:tint="?attr/colorAccent"
                tools:ignore="ContentDescription,RtlHardcoded" />

            <androidx.appcompat.widget.AppCompatImageButton
                android:id="@+id/shuffleButton"
                android:layout_width="50dp"
                android:layout_height="50dp"
                android:layout_centerVertical="true"
                android:layout_toRightOf="@id/repeatButton"
                android:background="?android:selectableItemBackground"
                android:clickable="true"
                android:focusable="true"
                android:padding="10dp"
                android:scaleType="fitXY"
                android:tint="?attr/colorAccent"
                app:srcCompat="@drawable/ic_shuffle_white_24dp"
                tools:ignore="ContentDescription,RtlHardcoded" />
        </RelativeLayout>

        <androidx.recyclerview.widget.RecyclerView
            android:id="@+id/playQueue"
            android:layout_width="match_parent"
            android:layout_height="match_parent"
            android:layout_below="@id/playQueueControl"
            android:scrollbars="vertical"
            app:layoutManager="androidx.recyclerview.widget.LinearLayoutManager"
            tools:listitem="@layout/play_queue_item" />

    </RelativeLayout>

    <RelativeLayout
        android:id="@+id/player_overlays"
        android:layout_width="match_parent"
        android:layout_height="match_parent">

        <LinearLayout
            android:layout_width="match_parent"
            android:layout_height="match_parent"
            android:gravity="center"
            android:orientation="vertical">

            <ImageView
                android:id="@+id/controlAnimationView"
                android:layout_width="100dp"
                android:layout_height="100dp"
                android:background="@drawable/background_oval_black_transparent"
                android:padding="15dp"
                android:visibility="gone"
                tools:ignore="ContentDescription"
                tools:src="@drawable/ic_fast_rewind_white_24dp"
                tools:visibility="visible" />
        </LinearLayout>

        <RelativeLayout
            android:id="@+id/loading_panel"
            android:layout_width="match_parent"
            android:layout_height="match_parent"
            android:background="@android:color/black"
            tools:visibility="gone">

            <ProgressBar
                android:id="@+id/progressBarLoadingPanel"
                style="?android:attr/progressBarStyleLargeInverse"
                android:layout_width="wrap_content"
                android:layout_height="wrap_content"
                android:layout_centerInParent="true"
                android:indeterminate="true" />
        </RelativeLayout>

        <RelativeLayout
            android:layout_width="match_parent"
            android:layout_height="match_parent"
            android:layout_gravity="center"
            tools:ignore="RtlHardcoded">

            <RelativeLayout
                android:id="@+id/volumeRelativeLayout"
                android:layout_width="wrap_content"
                android:layout_height="wrap_content"
                android:layout_centerInParent="true"
                android:background="@drawable/background_oval_black_transparent"
                android:visibility="gone"
                tools:visibility="visible">

                <ProgressBar
                    android:id="@+id/volumeProgressBar"
                    style="?android:progressBarStyleHorizontal"
                    android:layout_width="128dp"
                    android:layout_height="128dp"
                    android:indeterminate="false"
                    android:progressDrawable="@drawable/progress_circular_white" />

                <ImageView
                    android:id="@+id/volumeImageView"
                    android:layout_width="70dp"
                    android:layout_height="70dp"
                    android:layout_centerInParent="true"
                    tools:ignore="ContentDescription"
                    tools:src="@drawable/ic_volume_up_white_24dp" />
            </RelativeLayout>

            <RelativeLayout
                android:id="@+id/brightnessRelativeLayout"
                android:layout_width="wrap_content"
                android:layout_height="wrap_content"
                android:layout_centerInParent="true"
                android:background="@drawable/background_oval_black_transparent"
                android:visibility="gone"
                tools:visibility="visible">

                <ProgressBar
                    android:id="@+id/brightnessProgressBar"
                    style="?android:progressBarStyleHorizontal"
                    android:layout_width="128dp"
                    android:layout_height="128dp"
                    android:indeterminate="false"
                    android:progressDrawable="@drawable/progress_circular_white" />

                <ImageView
                    android:id="@+id/brightnessImageView"
                    android:layout_width="70dp"
                    android:layout_height="70dp"
                    android:layout_centerInParent="true"
                    tools:ignore="ContentDescription"
                    tools:src="@drawable/ic_brightness_high_white_24dp" />
            </RelativeLayout>

            <TextView
                android:id="@+id/currentDisplaySeek"
                android:layout_width="wrap_content"
                android:layout_height="wrap_content"
                android:layout_centerInParent="true"
                android:layout_marginBottom="58dp"
                android:background="#64000000"
                android:paddingLeft="30dp"
                android:paddingTop="10dp"
                android:paddingRight="30dp"
                android:paddingBottom="10dp"
                android:textColor="@android:color/white"
                android:textSize="26sp"
                android:textStyle="bold"
                android:visibility="gone"
                tools:ignore="RtlHardcoded"
                tools:text="1:06:29"
                tools:visibility="visible" />
        </RelativeLayout>
    </RelativeLayout>

    <TextView
        android:id="@+id/resizing_indicator"
        android:layout_width="wrap_content"
        android:layout_height="wrap_content"
        android:layout_gravity="left|top"
        android:background="#6e000000"
        android:gravity="center"
        android:padding="5dp"
        android:text="@string/popup_resizing_indicator_title"
        android:textColor="@android:color/white"
        android:textSize="18sp"
        android:textStyle="bold"
        android:visibility="gone"
        tools:ignore="RtlHardcoded"
        tools:visibility="gone" />

    <View
        android:id="@+id/closingOverlay"
        android:layout_width="match_parent"
        android:layout_height="match_parent"
        android:background="#AAFF0000"
        android:visibility="gone" />

    <Button
        android:id="@+id/closeButton"
        style="@style/Widget.AppCompat.Button.Borderless"
        android:layout_width="wrap_content"
        android:layout_height="wrap_content"
        android:layout_centerInParent="true"
        android:layout_marginTop="10dp"
        android:background="?attr/selectableItemBackgroundBorderless"
        android:clickable="true"
        android:focusable="true"
        android:text="@string/close"
        android:textAllCaps="true"
        android:textColor="@color/white"
        android:visibility="gone" />

</RelativeLayout><|MERGE_RESOLUTION|>--- conflicted
+++ resolved
@@ -1,10 +1,5 @@
 <?xml version="1.0" encoding="utf-8"?>
-<<<<<<< HEAD
-<RelativeLayout
-    xmlns:android="http://schemas.android.com/apk/res/android"
-=======
 <RelativeLayout xmlns:android="http://schemas.android.com/apk/res/android"
->>>>>>> 863ce65b
     xmlns:app="http://schemas.android.com/apk/res-auto"
     xmlns:tools="http://schemas.android.com/tools"
     android:layout_width="match_parent"
@@ -222,7 +217,6 @@
                     tools:ignore="RtlHardcoded"
                     tools:visibility="visible">
 
-<<<<<<< HEAD
                     <LinearLayout
                         android:layout_width="0dp"
                         android:layout_height="match_parent"
@@ -267,91 +261,9 @@
                         </FrameLayout>
 
                     </LinearLayout>
-=======
-                    <TextView
-                        android:id="@+id/resizeTextView"
-                        android:layout_width="wrap_content"
-                        android:layout_height="35dp"
-                        android:layout_marginEnd="8dp"
-                        android:background="?attr/selectableItemBackground"
-                        android:gravity="center"
-                        android:minWidth="50dp"
-                        android:padding="@dimen/player_main_buttons_padding"
-                        android:textColor="@android:color/white"
-                        android:textStyle="bold"
-                        tools:ignore="HardcodedText,RtlHardcoded"
-                        tools:text="FIT" />
-
-                    <FrameLayout
-                        android:layout_width="0dp"
-                        android:layout_height="wrap_content"
-                        android:layout_weight="3">
-
-                        <TextView
-                            android:id="@+id/captionTextView"
-                            android:layout_width="wrap_content"
-                            android:layout_height="wrap_content"
-                            android:layout_marginEnd="8dp"
-                            android:background="?attr/selectableItemBackground"
-                            android:ellipsize="end"
-                            android:gravity="center|left"
-                            android:lines="1"
-                            android:minWidth="50dp"
-                            android:minHeight="35dp"
-                            android:padding="@dimen/player_main_buttons_padding"
-                            android:textColor="@android:color/white"
-                            android:textStyle="bold"
-                            tools:ignore="RelativeOverlap,RtlHardcoded"
-                            tools:text="English" />
-
-                    </FrameLayout>
-
-                    <androidx.appcompat.widget.AppCompatImageButton
-                        android:id="@+id/playWithKodi"
-                        android:layout_width="wrap_content"
-                        android:layout_height="35dp"
-                        android:layout_marginEnd="8dp"
-                        android:background="?attr/selectableItemBackground"
-                        android:clickable="true"
-                        android:contentDescription="@string/play_with_kodi_title"
-                        android:focusable="true"
-                        android:padding="@dimen/player_main_buttons_padding"
-                        android:scaleType="fitXY"
-                        app:srcCompat="@drawable/ic_cast_white_24dp"
-                        tools:ignore="RtlHardcoded" />
-
-                    <androidx.appcompat.widget.AppCompatImageButton
-                        android:id="@+id/openInBrowser"
-                        android:layout_width="wrap_content"
-                        android:layout_height="35dp"
-                        android:layout_marginEnd="8dp"
-                        android:background="?attr/selectableItemBackground"
-                        android:clickable="true"
-                        android:contentDescription="@string/open_in_browser"
-                        android:focusable="true"
-                        android:padding="@dimen/player_main_buttons_padding"
-                        android:scaleType="fitXY"
-                        app:srcCompat="@drawable/ic_language_white_24dp"
-                        tools:ignore="RtlHardcoded" />
-
-                    <androidx.appcompat.widget.AppCompatImageButton
-                        android:id="@+id/share"
-                        android:layout_width="wrap_content"
-                        android:layout_height="35dp"
-                        android:layout_marginEnd="8dp"
-                        android:background="?attr/selectableItemBackground"
-                        android:clickable="true"
-                        android:contentDescription="@string/share"
-                        android:focusable="true"
-                        android:padding="@dimen/player_main_buttons_padding"
-                        android:scaleType="fitXY"
-                        app:srcCompat="@drawable/ic_share_white_24dp"
-                        tools:ignore="RtlHardcoded" />
->>>>>>> 863ce65b
 
                     <LinearLayout
                         android:layout_width="wrap_content"
-<<<<<<< HEAD
                         android:layout_height="wrap_content"
                         android:gravity="right">
 
@@ -440,31 +352,6 @@
                             tools:visibility="visible" />
 
                     </LinearLayout>
-=======
-                        android:layout_height="37dp"
-                        android:background="?attr/selectableItemBackground"
-                        android:clickable="true"
-                        android:contentDescription="@string/mute"
-                        android:focusable="true"
-                        android:padding="@dimen/player_main_buttons_padding"
-                        android:scaleType="fitXY"
-                        app:srcCompat="@drawable/ic_volume_off_white_24dp"
-                        tools:ignore="RtlHardcoded" />
-
-                    <androidx.appcompat.widget.AppCompatImageButton
-                        android:id="@+id/fullScreenButton"
-                        android:layout_width="40dp"
-                        android:layout_height="40dp"
-                        android:background="?attr/selectableItemBackground"
-                        android:clickable="true"
-                        android:focusable="true"
-                        android:padding="@dimen/player_main_buttons_padding"
-                        android:scaleType="fitCenter"
-                        android:visibility="gone"
-                        app:srcCompat="@drawable/ic_fullscreen_white_24dp"
-                        tools:ignore="ContentDescription,RtlHardcoded"
-                        tools:visibility="visible" />
->>>>>>> 863ce65b
 
                 </LinearLayout>
 
@@ -491,10 +378,6 @@
                     android:textColor="@android:color/white"
                     tools:ignore="HardcodedText"
                     tools:text="1:06:29" />
-<<<<<<< HEAD
-=======
-
->>>>>>> 863ce65b
 
                 <org.schabi.newpipe.views.MarkableSeekBar
                     android:id="@+id/playbackSeekBar"
