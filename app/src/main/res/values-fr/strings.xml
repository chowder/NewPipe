--- conflicted
+++ resolved
@@ -401,11 +401,8 @@
 
     <string name="controls_download_desc">Télécharger le fichier de flux</string>
     <string name="auto_queue_title">Vidéo suivante en file d\'attente</string>
-<<<<<<< HEAD
     <string name="auto_queue_summary">Ajout automatique d\'un morceau suggéré lors de la lecture du dernier morceau dans une file d\'attente non bouclée.</string>
-=======
-    <string name="auto_queue_summary">Ajout automatique d\'un morceau suggéré lors de la lecture du dernier morceau dans une file d\'attente non bouclée</string>
->>>>>>> cb24347b
+
     <string name="settings_category_debug_title">Débogage</string>
     <string name="resize_fill">Remplir</string>
     <string name="caption_auto_generated">Générés automatiquement</string>
