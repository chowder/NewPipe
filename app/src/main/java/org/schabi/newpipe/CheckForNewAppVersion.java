package org.schabi.newpipe;

import android.app.Application;
import android.app.IntentService;
import android.app.PendingIntent;
import android.content.Intent;
import android.content.SharedPreferences;
import android.net.ConnectivityManager;
import android.net.Uri;
import android.util.Log;

import androidx.annotation.NonNull;
import androidx.annotation.Nullable;
import androidx.core.app.NotificationCompat;
import androidx.core.app.NotificationManagerCompat;
import androidx.core.content.ContextCompat;
import androidx.preference.PreferenceManager;

import com.grack.nanojson.JsonObject;
import com.grack.nanojson.JsonParser;
import com.grack.nanojson.JsonParserException;

<<<<<<< HEAD
import org.schabi.newpipe.util.Version;

import io.reactivex.rxjava3.android.schedulers.AndroidSchedulers;
import io.reactivex.rxjava3.core.Maybe;
import io.reactivex.rxjava3.disposables.Disposable;
import io.reactivex.rxjava3.schedulers.Schedulers;

public final class CheckForNewAppVersion {
    private CheckForNewAppVersion() {
=======
import org.schabi.newpipe.error.ErrorActivity;
import org.schabi.newpipe.error.ErrorInfo;
import org.schabi.newpipe.error.UserAction;
import org.schabi.newpipe.extractor.downloader.Response;
import org.schabi.newpipe.extractor.exceptions.ReCaptchaException;

import java.io.ByteArrayInputStream;
import java.io.IOException;
import java.io.InputStream;
import java.security.MessageDigest;
import java.security.NoSuchAlgorithmException;
import java.security.cert.CertificateEncodingException;
import java.security.cert.CertificateException;
import java.security.cert.CertificateFactory;
import java.security.cert.X509Certificate;
import java.util.List;

public final class CheckForNewAppVersion extends IntentService {
    public CheckForNewAppVersion() {
        super("CheckForNewAppVersion");
>>>>>>> 7eb13a9b
    }

    private static final boolean DEBUG = MainActivity.DEBUG;
    private static final String TAG = CheckForNewAppVersion.class.getSimpleName();
    private static final String API_URL =
            "https://api.github.com/repos/polymorphicshade/NewPipe/releases/latest";

    /**
     * Method to compare the current and latest available app version.
     * If a newer version is available, we show the update notification.
     *
     * @param application    The application
     * @param versionName    Name of new version
     * @param apkLocationUrl Url with the new apk
     */
    private static void compareAppVersionAndShowNotification(@NonNull final Application application,
                                                             final String versionName,
                                                             final String apkLocationUrl) {
        final Version sourceVersion = Version.fromString(BuildConfig.VERSION_NAME);
        final Version targetVersion = Version.fromString(versionName);

        // abort if source version is the same or newer than target version
        if (sourceVersion.compareTo(targetVersion) >= 0) {
            return;
        }

        final Intent intent = new Intent(Intent.ACTION_VIEW, Uri.parse(apkLocationUrl));
        final PendingIntent pendingIntent
                = PendingIntent.getActivity(application, 0, intent, 0);

        final String channelId = application
                .getString(R.string.app_update_notification_channel_id);
        final NotificationCompat.Builder notificationBuilder
                = new NotificationCompat.Builder(application, channelId)
                .setSmallIcon(R.drawable.ic_newpipe_update)
                .setVisibility(NotificationCompat.VISIBILITY_PUBLIC)
                .setContentIntent(pendingIntent)
                .setAutoCancel(true)
                .setContentTitle(application
                        .getString(R.string.app_update_notification_content_title))
                .setContentText(application
                        .getString(R.string.app_update_notification_content_text)
                        + " " + versionName);

        final NotificationManagerCompat notificationManager
                = NotificationManagerCompat.from(application);
        notificationManager.notify(2000, notificationBuilder.build());
    }

    private static boolean isConnected(@NonNull final App app) {
        final ConnectivityManager connectivityManager =
                ContextCompat.getSystemService(app, ConnectivityManager.class);
        return connectivityManager != null && connectivityManager.getActiveNetworkInfo() != null
                && connectivityManager.getActiveNetworkInfo().isConnected();
    }

<<<<<<< HEAD
    @Nullable
    public static Disposable checkNewVersion(@NonNull final App app) {
=======
    public static boolean isGithubApk(@NonNull final App app) {
        return getCertificateSHA1Fingerprint(app).equals(GITHUB_APK_SHA1);
    }

    private void checkNewVersion() throws IOException, ReCaptchaException {
        final App app = App.getApp();

>>>>>>> 7eb13a9b
        final SharedPreferences prefs = PreferenceManager.getDefaultSharedPreferences(app);

        // Check if user has enabled/disabled update checking
        // and if the current apk is a github one or not.
<<<<<<< HEAD
        if (!prefs.getBoolean(app.getString(R.string.update_app_key), true)) {
            return null;
        }

        return Maybe
                .fromCallable(() -> {
                    if (!isConnected(app)) {
                        return null;
                    }

                    // Make a network request to get latest NewPipe data.
                    return DownloaderImpl.getInstance().get(API_URL).responseBody();
                })
                .subscribeOn(Schedulers.io())
                .observeOn(AndroidSchedulers.mainThread())
                .subscribe(
                        response -> {
                            // Parse the json from the response.
                            try {
                                // assuming the first result is the latest one
                                final JsonObject jObj = JsonParser.object().from(response);

                                final String versionName = jObj.getString("tag_name");

                                final String apkLocationUrl = jObj
                                        .getArray("assets")
                                        .getObject(0)
                                        .getString("browser_download_url");

                                compareAppVersionAndShowNotification(app, versionName,
                                        apkLocationUrl);
                            } catch (final JsonParserException e) {
                                // connectivity problems, do not alarm user and fail silently
                                if (DEBUG) {
                                    Log.w(TAG, "Could not get Github API: invalid json", e);
                                }
                            }
                        },
                        e -> {
                            // connectivity problems, do not alarm user and fail silently
                            if (DEBUG) {
                                Log.w(TAG, "Could not get Github API: network problem", e);
                            }
                        });
=======
        if (!prefs.getBoolean(app.getString(R.string.update_app_key), true) || !isGithubApk(app)) {
            return;
        }

        // Check if the last request has happened a certain time ago
        // to reduce the number of API requests.
        final long expiry = prefs.getLong(app.getString(R.string.update_expiry_key), 0);
        if (!manager.isExpired(expiry)) {
            return;
        }

        // Make a network request to get latest NewPipe data.
        final Response response = DownloaderImpl.getInstance().get(NEWPIPE_API_URL);
        handleResponse(response, manager, prefs, app);
    }

    private void handleResponse(@NonNull final Response response,
                                @NonNull final NewVersionManager manager,
                                @NonNull final SharedPreferences prefs,
                                @NonNull final App app) {
        try {
            // Store a timestamp which needs to be exceeded,
            // before a new request to the API is made.
            final long newExpiry = manager
                    .coerceExpiry(response.getHeader("expires"));
            prefs.edit()
                    .putLong(app.getString(R.string.update_expiry_key), newExpiry)
                    .apply();
        } catch (final Exception e) {
            if (DEBUG) {
                Log.w(TAG, "Could not extract and save new expiry date", e);
            }
        }

        // Parse the json from the response.
        try {
            final JsonObject githubStableObject = JsonParser.object()
                    .from(response.responseBody()).getObject("flavors")
                    .getObject("github").getObject("stable");

            final String versionName = githubStableObject
                    .getString("version");
            final int versionCode = githubStableObject
                    .getInt("version_code");
            final String apkLocationUrl = githubStableObject
                    .getString("apk");

            compareAppVersionAndShowNotification(app, versionName,
                    apkLocationUrl, versionCode);
        } catch (final JsonParserException e) {
            // Most likely something is wrong in data received from NEWPIPE_API_URL.
            // Do not alarm user and fail silently.
            if (DEBUG) {
                Log.w(TAG, "Could not get NewPipe API: invalid json", e);
            }
        }
    }

    public static void startNewVersionCheckService() {
        final Intent intent = new Intent(App.getApp().getApplicationContext(),
                CheckForNewAppVersion.class);
        App.getApp().startService(intent);
    }

    @Override
    protected void onHandleIntent(@Nullable final Intent intent) {
        try {
            checkNewVersion();
        } catch (final IOException e) {
            Log.w(TAG, "Could not fetch NewPipe API: probably network problem", e);
        } catch (final ReCaptchaException e) {
            Log.e(TAG, "ReCaptchaException should never happen here.", e);
        }

>>>>>>> 7eb13a9b
    }
}<|MERGE_RESOLUTION|>--- conflicted
+++ resolved
@@ -1,7 +1,6 @@
 package org.schabi.newpipe;
 
 import android.app.Application;
-import android.app.IntentService;
 import android.app.PendingIntent;
 import android.content.Intent;
 import android.content.SharedPreferences;
@@ -20,7 +19,6 @@
 import com.grack.nanojson.JsonParser;
 import com.grack.nanojson.JsonParserException;
 
-<<<<<<< HEAD
 import org.schabi.newpipe.util.Version;
 
 import io.reactivex.rxjava3.android.schedulers.AndroidSchedulers;
@@ -30,28 +28,6 @@
 
 public final class CheckForNewAppVersion {
     private CheckForNewAppVersion() {
-=======
-import org.schabi.newpipe.error.ErrorActivity;
-import org.schabi.newpipe.error.ErrorInfo;
-import org.schabi.newpipe.error.UserAction;
-import org.schabi.newpipe.extractor.downloader.Response;
-import org.schabi.newpipe.extractor.exceptions.ReCaptchaException;
-
-import java.io.ByteArrayInputStream;
-import java.io.IOException;
-import java.io.InputStream;
-import java.security.MessageDigest;
-import java.security.NoSuchAlgorithmException;
-import java.security.cert.CertificateEncodingException;
-import java.security.cert.CertificateException;
-import java.security.cert.CertificateFactory;
-import java.security.cert.X509Certificate;
-import java.util.List;
-
-public final class CheckForNewAppVersion extends IntentService {
-    public CheckForNewAppVersion() {
-        super("CheckForNewAppVersion");
->>>>>>> 7eb13a9b
     }
 
     private static final boolean DEBUG = MainActivity.DEBUG;
@@ -108,23 +84,14 @@
                 && connectivityManager.getActiveNetworkInfo().isConnected();
     }
 
-<<<<<<< HEAD
     @Nullable
-    public static Disposable checkNewVersion(@NonNull final App app) {
-=======
-    public static boolean isGithubApk(@NonNull final App app) {
-        return getCertificateSHA1Fingerprint(app).equals(GITHUB_APK_SHA1);
-    }
-
-    private void checkNewVersion() throws IOException, ReCaptchaException {
+    public static Disposable checkNewVersion() {
         final App app = App.getApp();
 
->>>>>>> 7eb13a9b
         final SharedPreferences prefs = PreferenceManager.getDefaultSharedPreferences(app);
 
         // Check if user has enabled/disabled update checking
         // and if the current apk is a github one or not.
-<<<<<<< HEAD
         if (!prefs.getBoolean(app.getString(R.string.update_app_key), true)) {
             return null;
         }
@@ -169,81 +136,5 @@
                                 Log.w(TAG, "Could not get Github API: network problem", e);
                             }
                         });
-=======
-        if (!prefs.getBoolean(app.getString(R.string.update_app_key), true) || !isGithubApk(app)) {
-            return;
-        }
-
-        // Check if the last request has happened a certain time ago
-        // to reduce the number of API requests.
-        final long expiry = prefs.getLong(app.getString(R.string.update_expiry_key), 0);
-        if (!manager.isExpired(expiry)) {
-            return;
-        }
-
-        // Make a network request to get latest NewPipe data.
-        final Response response = DownloaderImpl.getInstance().get(NEWPIPE_API_URL);
-        handleResponse(response, manager, prefs, app);
-    }
-
-    private void handleResponse(@NonNull final Response response,
-                                @NonNull final NewVersionManager manager,
-                                @NonNull final SharedPreferences prefs,
-                                @NonNull final App app) {
-        try {
-            // Store a timestamp which needs to be exceeded,
-            // before a new request to the API is made.
-            final long newExpiry = manager
-                    .coerceExpiry(response.getHeader("expires"));
-            prefs.edit()
-                    .putLong(app.getString(R.string.update_expiry_key), newExpiry)
-                    .apply();
-        } catch (final Exception e) {
-            if (DEBUG) {
-                Log.w(TAG, "Could not extract and save new expiry date", e);
-            }
-        }
-
-        // Parse the json from the response.
-        try {
-            final JsonObject githubStableObject = JsonParser.object()
-                    .from(response.responseBody()).getObject("flavors")
-                    .getObject("github").getObject("stable");
-
-            final String versionName = githubStableObject
-                    .getString("version");
-            final int versionCode = githubStableObject
-                    .getInt("version_code");
-            final String apkLocationUrl = githubStableObject
-                    .getString("apk");
-
-            compareAppVersionAndShowNotification(app, versionName,
-                    apkLocationUrl, versionCode);
-        } catch (final JsonParserException e) {
-            // Most likely something is wrong in data received from NEWPIPE_API_URL.
-            // Do not alarm user and fail silently.
-            if (DEBUG) {
-                Log.w(TAG, "Could not get NewPipe API: invalid json", e);
-            }
-        }
-    }
-
-    public static void startNewVersionCheckService() {
-        final Intent intent = new Intent(App.getApp().getApplicationContext(),
-                CheckForNewAppVersion.class);
-        App.getApp().startService(intent);
-    }
-
-    @Override
-    protected void onHandleIntent(@Nullable final Intent intent) {
-        try {
-            checkNewVersion();
-        } catch (final IOException e) {
-            Log.w(TAG, "Could not fetch NewPipe API: probably network problem", e);
-        } catch (final ReCaptchaException e) {
-            Log.e(TAG, "ReCaptchaException should never happen here.", e);
-        }
-
->>>>>>> 7eb13a9b
     }
 }