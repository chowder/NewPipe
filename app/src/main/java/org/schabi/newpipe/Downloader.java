package org.schabi.newpipe;

import android.support.annotation.Nullable;
import android.text.TextUtils;

import org.schabi.newpipe.extractor.DownloadRequest;
import org.schabi.newpipe.extractor.DownloadResponse;
import org.schabi.newpipe.extractor.exceptions.ReCaptchaException;
import org.schabi.newpipe.extractor.utils.Localization;

import java.io.IOException;
import java.io.InputStream;
import java.io.Serializable;
import java.util.Collections;
import java.util.HashMap;
import java.util.List;
import java.util.Map;
import java.util.concurrent.TimeUnit;

import okhttp3.MediaType;
import okhttp3.OkHttpClient;
import okhttp3.Request;
import okhttp3.RequestBody;
import okhttp3.Response;
import okhttp3.ResponseBody;


/*
 * Created by Christian Schabesberger on 28.01.16.
 *
 * Copyright (C) Christian Schabesberger 2016 <chris.schabesberger@mailbox.org>
 * Downloader.java is part of NewPipe.
 *
 * NewPipe is free software: you can redistribute it and/or modify
 * it under the terms of the GNU General Public License as published by
 * the Free Software Foundation, either version 3 of the License, or
 * (at your option) any later version.
 *
 * NewPipe is distributed in the hope that it will be useful,
 * but WITHOUT ANY WARRANTY; without even the implied warranty of
 * MERCHANTABILITY or FITNESS FOR A PARTICULAR PURPOSE.  See the
 * GNU General Public License for more details.
 *
 * You should have received a copy of the GNU General Public License
 * along with NewPipe.  If not, see <http://www.gnu.org/licenses/>.
 */

public class Downloader implements org.schabi.newpipe.extractor.Downloader {
    public static final String USER_AGENT = "Mozilla/5.0 (Windows NT 6.1; WOW64; rv:43.0) Gecko/20100101 Firefox/43.0";

    private static Downloader instance;
    private String mCookies;
    private final OkHttpClient client;

    private Downloader(OkHttpClient.Builder builder) {
        this.client = builder
                .readTimeout(30, TimeUnit.SECONDS)
                //.cache(new Cache(new File(context.getExternalCacheDir(), "okhttp"), 16 * 1024 * 1024))
                .build();
    }

    /**
     * It's recommended to call exactly once in the entire lifetime of the application.
     *
     * @param builder if null, default builder will be used
     */
    public static Downloader init(@Nullable OkHttpClient.Builder builder) {
        return instance = new Downloader(builder != null ? builder : new OkHttpClient.Builder());
    }

    public static Downloader getInstance() {
        return instance;
    }

    public String getCookies() {
        return mCookies;
    }

    public void setCookies(String cookies) {
        mCookies = cookies;
    }

    /**
     * Get the size of the content that the url is pointing by firing a HEAD request.
     *
     * @param url an url pointing to the content
     * @return the size of the content, in bytes
     */
    public long getContentLength(String url) throws IOException {
        Response response = null;
        try {
            final Request request = new Request.Builder()
                    .head().url(url)
                    .addHeader("User-Agent", USER_AGENT)
                    .build();
            response = client.newCall(request).execute();

            String contentLength = response.header("Content-Length");
            return contentLength == null ? -1 : Long.parseLong(contentLength);
        } catch (NumberFormatException e) {
            throw new IOException("Invalid content length", e);
        } finally {
            if (response != null) {
                response.close();
            }
        }
    }

    /**
     * Download the text file at the supplied URL as in download(String),
     * but set the HTTP header field "Accept-Language" to the supplied string.
     *
     * @param siteUrl  the URL of the text file to return the contents of
<<<<<<< HEAD
     * @param localization the language and country (usually a 2-character code for both values)
=======
     * @param localization the language and country (usually a 2-character code) to set
>>>>>>> c9b938ae
     * @return the contents of the specified text file
     */
    @Override
    public String download(String siteUrl, Localization localization) throws IOException, ReCaptchaException {
        Map<String, String> requestProperties = new HashMap<>();
        requestProperties.put("Accept-Language", localization.getLanguage());
        return download(siteUrl, requestProperties);
    }

    /**
     * Download the text file at the supplied URL as in download(String),
     * but set the HTTP headers included in the customProperties map.
     *
     * @param siteUrl          the URL of the text file to return the contents of
     * @param customProperties set request header properties
     * @return the contents of the specified text file
     * @throws IOException
     */
    @Override
    public String download(String siteUrl, Map<String, String> customProperties) throws IOException, ReCaptchaException {
        return getBody(siteUrl, customProperties).string();
    }

    public InputStream stream(String siteUrl) throws IOException {
        try {
            return getBody(siteUrl, Collections.emptyMap()).byteStream();
        } catch (ReCaptchaException e) {
            throw new IOException(e.getMessage(), e.getCause());
        }
    }

    private ResponseBody getBody(String siteUrl, Map<String, String> customProperties) throws IOException, ReCaptchaException {
        final Request.Builder requestBuilder = new Request.Builder()
                .method("GET", null).url(siteUrl);

        for (Map.Entry<String, String> header : customProperties.entrySet()) {
            requestBuilder.addHeader(header.getKey(), header.getValue());
        }

        if (!customProperties.containsKey("User-Agent")) {
            requestBuilder.header("User-Agent", USER_AGENT);
        }

        if (!TextUtils.isEmpty(mCookies)) {
            requestBuilder.addHeader("Cookie", mCookies);
        }

        final Request request = requestBuilder.build();
        final Response response = client.newCall(request).execute();
        final ResponseBody body = response.body();

        if (response.code() == 429) {
            throw new ReCaptchaException("reCaptcha Challenge requested");
        }

        if (body == null) {
            response.close();
            return null;
        }

        return body;
    }

    /**
     * Download (via HTTP) the text file located at the supplied URL, and return its contents.
     * Primarily intended for downloading web pages.
     *
     * @param siteUrl the URL of the text file to download
     * @return the contents of the specified text file
     */
    @Override
    public String download(String siteUrl) throws IOException, ReCaptchaException {
        return download(siteUrl, Collections.emptyMap());
    }


    @Override
    public DownloadResponse get(String siteUrl, DownloadRequest request) throws IOException, ReCaptchaException {
        final Request.Builder requestBuilder = new Request.Builder()
                .method("GET", null).url(siteUrl);

        Map<String, List<String>> requestHeaders = request.getRequestHeaders();
        // set custom headers in request
        for (Map.Entry<String, List<String>> pair : requestHeaders.entrySet()) {
            for(String value : pair.getValue()){
                requestBuilder.addHeader(pair.getKey(), value);
            }
        }

        if (!requestHeaders.containsKey("User-Agent")) {
            requestBuilder.header("User-Agent", USER_AGENT);
        }

        if (!TextUtils.isEmpty(mCookies)) {
            requestBuilder.addHeader("Cookie", mCookies);
        }

        final Request okRequest = requestBuilder.build();
        final Response response = client.newCall(okRequest).execute();
        final ResponseBody body = response.body();

        if (response.code() == 429) {
            throw new ReCaptchaException("reCaptcha Challenge requested");
        }

        if (body == null) {
            response.close();
            return null;
        }

        return new DownloadResponse(body.string(), response.headers().toMultimap());
    }

    @Override
    public DownloadResponse get(String siteUrl) throws IOException, ReCaptchaException {
        return get(siteUrl, DownloadRequest.emptyRequest);
    }

    @Override
    public DownloadResponse post(String siteUrl, DownloadRequest request) throws IOException, ReCaptchaException {

        Map<String, List<String>> requestHeaders = request.getRequestHeaders();
        if(null == requestHeaders.get("Content-Type") || requestHeaders.get("Content-Type").isEmpty()){
            // content type header is required. maybe throw an exception here
            return null;
        }

        String contentType = requestHeaders.get("Content-Type").get(0);

        RequestBody okRequestBody = null;
        if(null != request.getRequestBody()){
            okRequestBody = RequestBody.create(MediaType.parse(contentType), request.getRequestBody());
        }
        final Request.Builder requestBuilder = new Request.Builder()
                .method("POST",  okRequestBody).url(siteUrl);

        // set custom headers in request
        for (Map.Entry<String, List<String>> pair : requestHeaders.entrySet()) {
            for(String value : pair.getValue()){
                requestBuilder.addHeader(pair.getKey(), value);
            }
        }

        if (!requestHeaders.containsKey("User-Agent")) {
            requestBuilder.header("User-Agent", USER_AGENT);
        }

        if (!TextUtils.isEmpty(mCookies)) {
            requestBuilder.addHeader("Cookie", mCookies);
        }

        final Request okRequest = requestBuilder.build();
        final Response response = client.newCall(okRequest).execute();
        final ResponseBody body = response.body();

        if (response.code() == 429) {
            throw new ReCaptchaException("reCaptcha Challenge requested");
        }

        if (body == null) {
            response.close();
            return null;
        }

        return new DownloadResponse(body.string(), response.headers().toMultimap());
    }
}<|MERGE_RESOLUTION|>--- conflicted
+++ resolved
@@ -10,7 +10,6 @@
 
 import java.io.IOException;
 import java.io.InputStream;
-import java.io.Serializable;
 import java.util.Collections;
 import java.util.HashMap;
 import java.util.List;
@@ -111,11 +110,7 @@
      * but set the HTTP header field "Accept-Language" to the supplied string.
      *
      * @param siteUrl  the URL of the text file to return the contents of
-<<<<<<< HEAD
-     * @param localization the language and country (usually a 2-character code for both values)
-=======
      * @param localization the language and country (usually a 2-character code) to set
->>>>>>> c9b938ae
      * @return the contents of the specified text file
      */
     @Override
