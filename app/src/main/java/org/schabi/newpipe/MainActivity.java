--- conflicted
+++ resolved
@@ -169,23 +169,10 @@
     @Override
     protected void onPostCreate(final Bundle savedInstanceState) {
         super.onPostCreate(savedInstanceState);
-<<<<<<< HEAD
         // Start the service which is checking all conditions
         // and eventually searching for a new version.
         // The service searching for a new NewPipe version must not be started in background.
         checkNewVersion();
-=======
-
-        final App app = App.getApp();
-        final SharedPreferences prefs = PreferenceManager.getDefaultSharedPreferences(app);
-
-        if (prefs.getBoolean(app.getString(R.string.update_app_key), true)) {
-            // Start the service which is checking all conditions
-            // and eventually searching for a new version.
-            // The service searching for a new NewPipe version must not be started in background.
-            startNewVersionCheckService();
-        }
->>>>>>> 3750561b
     }
 
     private void setupDrawer() throws ExtractionException {
