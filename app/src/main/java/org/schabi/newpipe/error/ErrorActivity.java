--- conflicted
+++ resolved
@@ -5,11 +5,6 @@
 import android.app.Activity;
 import android.content.Context;
 import android.content.Intent;
-<<<<<<< HEAD
-import android.content.SharedPreferences;
-import android.graphics.Color;
-=======
->>>>>>> 7ae908a4
 import android.net.Uri;
 import android.os.Build;
 import android.os.Bundle;
@@ -22,11 +17,6 @@
 import androidx.appcompat.app.ActionBar;
 import androidx.appcompat.app.AlertDialog;
 import androidx.appcompat.app.AppCompatActivity;
-<<<<<<< HEAD
-import androidx.fragment.app.Fragment;
-import androidx.preference.PreferenceManager;
-=======
->>>>>>> 7ae908a4
 
 import com.grack.nanojson.JsonWriter;
 
@@ -87,77 +77,6 @@
 
     private ActivityErrorBinding activityErrorBinding;
 
-<<<<<<< HEAD
-    /**
-     * Reports a new error by starting a new activity.
-     * <br/>
-     * Ensure that the data within errorInfo is serializable otherwise
-     * an exception will be thrown!<br/>
-     * {@link EnsureExceptionSerializable} might help.
-     *
-     * @param context
-     * @param errorInfo
-     */
-    public static void reportError(final Context context, final ErrorInfo errorInfo) {
-        final SharedPreferences prefs = PreferenceManager.getDefaultSharedPreferences(context);
-
-        if (prefs.getBoolean(context
-                .getString(R.string.disable_error_reports_key), false)) {
-            return;
-        }
-
-        final Intent intent = new Intent(context, ErrorActivity.class);
-        intent.putExtra(ERROR_INFO, errorInfo);
-        intent.addFlags(Intent.FLAG_ACTIVITY_NEW_TASK);
-        context.startActivity(intent);
-    }
-
-    public static void reportErrorInSnackbar(final Context context, final ErrorInfo errorInfo) {
-        final View rootView = context instanceof Activity
-                ? ((Activity) context).findViewById(android.R.id.content) : null;
-        reportErrorInSnackbar(context, rootView, errorInfo);
-    }
-
-    public static void reportErrorInSnackbar(final Fragment fragment, final ErrorInfo errorInfo) {
-        View rootView = fragment.getView();
-        if (rootView == null && fragment.getActivity() != null) {
-            rootView = fragment.getActivity().findViewById(android.R.id.content);
-        }
-        reportErrorInSnackbar(fragment.requireContext(), rootView, errorInfo);
-    }
-
-    public static void reportUiErrorInSnackbar(final Context context,
-                                               final String request,
-                                               final Throwable throwable) {
-        reportErrorInSnackbar(context, new ErrorInfo(throwable, UserAction.UI_ERROR, request));
-    }
-
-    public static void reportUiErrorInSnackbar(final Fragment fragment,
-                                               final String request,
-                                               final Throwable throwable) {
-        reportErrorInSnackbar(fragment, new ErrorInfo(throwable, UserAction.UI_ERROR, request));
-    }
-
-
-    ////////////////////////////////////////////////////////////////////////
-    // Utils
-    ////////////////////////////////////////////////////////////////////////
-
-    private static void reportErrorInSnackbar(final Context context,
-                                              @Nullable final View rootView,
-                                              final ErrorInfo errorInfo) {
-        if (rootView != null) {
-            Snackbar.make(rootView, R.string.error_snackbar_message, Snackbar.LENGTH_LONG)
-                    .setActionTextColor(Color.YELLOW)
-                    .setAction(context.getString(R.string.error_snackbar_action).toUpperCase(), v ->
-                            reportError(context, errorInfo)).show();
-        } else {
-            reportError(context, errorInfo);
-        }
-    }
-
-=======
->>>>>>> 7ae908a4
 
     ////////////////////////////////////////////////////////////////////////
     // Activity lifecycle
