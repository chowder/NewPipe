--- conflicted
+++ resolved
@@ -5,6 +5,7 @@
 import android.content.Context
 import android.content.Intent
 import android.graphics.Color
+import android.os.Build
 import android.view.View
 import android.widget.Toast
 import androidx.core.app.NotificationCompat
@@ -109,7 +110,6 @@
          */
         @JvmStatic
         fun createNotification(context: Context, errorInfo: ErrorInfo) {
-<<<<<<< HEAD
             if (getIsErrorReportsDisabled(context)) {
                 return
             }
@@ -119,8 +119,6 @@
                 pendingIntentFlags = pendingIntentFlags or PendingIntent.FLAG_IMMUTABLE
             }
 
-=======
->>>>>>> 831f36e1
             val notificationBuilder: NotificationCompat.Builder =
                 NotificationCompat.Builder(
                     context,
