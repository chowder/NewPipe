package org.schabi.newpipe.settings;

import android.app.Activity;
import android.app.AlertDialog;
import android.content.Context;
import android.content.Intent;
import android.content.SharedPreferences;
import android.os.Bundle;
import android.util.Log;
import android.widget.Toast;

import androidx.annotation.NonNull;
import androidx.annotation.Nullable;
import androidx.core.content.ContextCompat;
import androidx.preference.Preference;
import androidx.preference.PreferenceManager;

import com.nononsenseapps.filepicker.Utils;
import com.nostra13.universalimageloader.core.ImageLoader;

import org.schabi.newpipe.DownloaderImpl;
import org.schabi.newpipe.NewPipeDatabase;
import org.schabi.newpipe.R;
import org.schabi.newpipe.ReCaptchaActivity;
import org.schabi.newpipe.extractor.NewPipe;
import org.schabi.newpipe.extractor.localization.ContentCountry;
import org.schabi.newpipe.extractor.localization.Localization;
import org.schabi.newpipe.report.ErrorActivity;
import org.schabi.newpipe.report.ErrorInfo;
import org.schabi.newpipe.report.UserAction;
import org.schabi.newpipe.util.FilePickerActivityHelper;
import org.schabi.newpipe.util.ZipHelper;

import java.io.File;
import java.text.SimpleDateFormat;
import java.util.Date;
import java.util.Locale;

import static org.schabi.newpipe.util.Localization.assureCorrectAppLanguage;

public class ContentSettingsFragment extends BasePreferenceFragment {
    private static final int REQUEST_IMPORT_PATH = 8945;
    private static final int REQUEST_EXPORT_PATH = 30945;

    private ContentSettingsManager manager;

    private String thumbnailLoadToggleKey;
    private String youtubeRestrictedModeEnabledKey;

    private Localization initialSelectedLocalization;
    private ContentCountry initialSelectedContentCountry;
    private String initialLanguage;

    @Override
    public void onCreate(@Nullable final Bundle savedInstanceState) {
        super.onCreate(savedInstanceState);
        thumbnailLoadToggleKey = getString(R.string.download_thumbnail_key);
        youtubeRestrictedModeEnabledKey = getString(R.string.youtube_restricted_mode_enabled);

        initialSelectedLocalization = org.schabi.newpipe.util.Localization
                .getPreferredLocalization(requireContext());
        initialSelectedContentCountry = org.schabi.newpipe.util.Localization
                .getPreferredContentCountry(requireContext());
        initialLanguage = PreferenceManager
                .getDefaultSharedPreferences(requireContext()).getString("app_language_key", "en");

        final Preference clearCookiePref = findPreference(getString(R.string.clear_cookie_key));

        clearCookiePref.setOnPreferenceClickListener(preference -> {
            defaultPreferences.edit()
                    .putString(getString(R.string.recaptcha_cookies_key), "").apply();
            DownloaderImpl.getInstance().setCookie(ReCaptchaActivity.RECAPTCHA_COOKIES_KEY, "");
            Toast.makeText(getActivity(), R.string.recaptcha_cookies_cleared,
                    Toast.LENGTH_SHORT).show();
            clearCookiePref.setVisible(false);
            return true;
        });

        if (defaultPreferences.getString(getString(R.string.recaptcha_cookies_key), "").isEmpty()) {
            clearCookiePref.setVisible(false);
        }
    }

    @Override
    public boolean onPreferenceTreeClick(final Preference preference) {
        final String key = preference.getKey();
        if (key != null) {
            if (key.equals(thumbnailLoadToggleKey)) {
                final ImageLoader imageLoader = ImageLoader.getInstance();
                imageLoader.stop();
                imageLoader.clearDiskCache();
                imageLoader.clearMemoryCache();
                imageLoader.resume();
                Toast.makeText(preference.getContext(),
                        R.string.thumbnail_cache_wipe_complete_notice,
                        Toast.LENGTH_SHORT).show();
            }

            if (key.equals(youtubeRestrictedModeEnabledKey)) {
                final Context context = getContext();
                if (context != null) {
                    DownloaderImpl.getInstance().updateYoutubeRestrictedModeCookies(context);
                } else {
                    Log.w(TAG, "onPreferenceTreeClick: null context");
                }
            }
        }

        return super.onPreferenceTreeClick(preference);
    }

    @Override
    public void onCreatePreferences(final Bundle savedInstanceState, final String rootKey) {
        final File homeDir = ContextCompat.getDataDir(requireContext());
        manager = new ContentSettingsManager(new NewPipeFileLocator(homeDir));
        manager.deleteSettingsFile();

        addPreferencesFromResource(R.xml.content_settings);

        final Preference importDataPreference = findPreference(getString(R.string.import_data));
        importDataPreference.setOnPreferenceClickListener(p -> {
            final Intent i = new Intent(getActivity(), FilePickerActivityHelper.class)
                    .putExtra(FilePickerActivityHelper.EXTRA_ALLOW_MULTIPLE, false)
                    .putExtra(FilePickerActivityHelper.EXTRA_ALLOW_CREATE_DIR, false)
                    .putExtra(FilePickerActivityHelper.EXTRA_MODE,
                            FilePickerActivityHelper.MODE_FILE);
            startActivityForResult(i, REQUEST_IMPORT_PATH);
            return true;
        });

        final Preference exportDataPreference = findPreference(getString(R.string.export_data));
        exportDataPreference.setOnPreferenceClickListener(p -> {
            final Intent i = new Intent(getActivity(), FilePickerActivityHelper.class)
                    .putExtra(FilePickerActivityHelper.EXTRA_ALLOW_MULTIPLE, false)
                    .putExtra(FilePickerActivityHelper.EXTRA_ALLOW_CREATE_DIR, true)
                    .putExtra(FilePickerActivityHelper.EXTRA_MODE,
                            FilePickerActivityHelper.MODE_DIR);
            startActivityForResult(i, REQUEST_EXPORT_PATH);
            return true;
        });
    }

    @Override
    public void onDestroy() {
        super.onDestroy();

        final Localization selectedLocalization = org.schabi.newpipe.util.Localization
                .getPreferredLocalization(requireContext());
        final ContentCountry selectedContentCountry = org.schabi.newpipe.util.Localization
                .getPreferredContentCountry(requireContext());
        final String selectedLanguage = PreferenceManager
                .getDefaultSharedPreferences(requireContext()).getString("app_language_key", "en");

        if (!selectedLocalization.equals(initialSelectedLocalization)
                || !selectedContentCountry.equals(initialSelectedContentCountry)
                || !selectedLanguage.equals(initialLanguage)) {
            Toast.makeText(requireContext(), R.string.localization_changes_requires_app_restart,
                    Toast.LENGTH_LONG).show();

            NewPipe.setupLocalization(selectedLocalization, selectedContentCountry);
        }
    }

    @Override
    public void onActivityResult(final int requestCode, final int resultCode,
                                 @NonNull final Intent data) {
        assureCorrectAppLanguage(getContext());
        super.onActivityResult(requestCode, resultCode, data);
        if (DEBUG) {
            Log.d(TAG, "onActivityResult() called with: "
                    + "requestCode = [" + requestCode + "], "
                    + "resultCode = [" + resultCode + "], "
                    + "data = [" + data + "]");
        }

        if ((requestCode == REQUEST_IMPORT_PATH || requestCode == REQUEST_EXPORT_PATH)
                && resultCode == Activity.RESULT_OK && data.getData() != null) {
            final String path = Utils.getFileForUri(data.getData()).getAbsolutePath();
            if (requestCode == REQUEST_EXPORT_PATH) {
                final SimpleDateFormat sdf = new SimpleDateFormat("yyyyMMdd_HHmmss", Locale.US);
                exportDatabase(path + "/NewPipeData-" + sdf.format(new Date()) + ".zip");
            } else {
                final AlertDialog.Builder builder = new AlertDialog.Builder(getActivity());
                builder.setMessage(R.string.override_current_data)
                        .setPositiveButton(getString(R.string.finish),
                                (d, id) -> importDatabase(path))
                        .setNegativeButton(android.R.string.cancel,
                                (d, id) -> d.cancel());
                builder.create().show();
            }
        }
    }

    private void exportDatabase(final String path) {
        try {
            //checkpoint before export
            NewPipeDatabase.checkpoint();

            final SharedPreferences preferences = PreferenceManager
                .getDefaultSharedPreferences(requireContext());
            manager.exportDatabase(preferences, path);

            Toast.makeText(getContext(), R.string.export_complete_toast, Toast.LENGTH_SHORT).show();
        } catch (final Exception e) {
            onError(e);
        }
    }

    private void importDatabase(final String filePath) {
        // check if file is supported
<<<<<<< HEAD
        try {
            new ZipFile(filePath);
        } catch (final IOException ioe) {
=======
        if (!ZipHelper.isValidZipFile(filePath)) {
>>>>>>> 5383a0af
            Toast.makeText(getContext(), R.string.no_valid_zip_file, Toast.LENGTH_SHORT)
                .show();
            return;
        }

        try {
            if (!manager.ensureDbDirectoryExists()) {
                throw new Exception("Could not create databases dir");
            }

            if (!manager.extractDb(filePath)) {
                Toast.makeText(getContext(), R.string.could_not_import_all_files, Toast.LENGTH_LONG)
                    .show();
            }

            //If settings file exist, ask if it should be imported.
            if (manager.extractSettings(filePath)) {
                final AlertDialog.Builder alert = new AlertDialog.Builder(getContext());
                alert.setTitle(R.string.import_settings);

                alert.setNegativeButton(android.R.string.no, (dialog, which) -> {
                    dialog.dismiss();
                    // restart app to properly load db
                    System.exit(0);
                });
                alert.setPositiveButton(getString(R.string.finish), (dialog, which) -> {
                    dialog.dismiss();
                    manager.loadSharedPreferences(PreferenceManager
                        .getDefaultSharedPreferences(requireContext()));
                    // restart app to properly load db
                    System.exit(0);
                });
                alert.show();
            } else {
                // restart app to properly load db
                System.exit(0);
            }
        } catch (final Exception e) {
            onError(e);
        }
    }

    /*//////////////////////////////////////////////////////////////////////////
    // Error
    //////////////////////////////////////////////////////////////////////////*/

    protected void onError(final Throwable e) {
        final Activity activity = getActivity();
        ErrorActivity.reportError(activity, e,
                activity.getClass(),
                null,
                ErrorInfo.make(UserAction.UI_ERROR,
                        "none", "", R.string.app_ui_crash));
    }
}<|MERGE_RESOLUTION|>--- conflicted
+++ resolved
@@ -208,13 +208,7 @@
 
     private void importDatabase(final String filePath) {
         // check if file is supported
-<<<<<<< HEAD
-        try {
-            new ZipFile(filePath);
-        } catch (final IOException ioe) {
-=======
         if (!ZipHelper.isValidZipFile(filePath)) {
->>>>>>> 5383a0af
             Toast.makeText(getContext(), R.string.no_valid_zip_file, Toast.LENGTH_SHORT)
                 .show();
             return;
