--- conflicted
+++ resolved
@@ -40,13 +40,10 @@
         add(PlayerNotificationSettingsFragment.class, R.xml.player_notification_settings);
         add(UpdateSettingsFragment.class, R.xml.update_settings);
         add(VideoAudioSettingsFragment.class, R.xml.video_audio_settings);
-<<<<<<< HEAD
+        add(ExoPlayerSettingsFragment.class, R.xml.exoplayer_settings);
         add(SponsorBlockSettingsFragment.class, R.xml.sponsor_block_settings);
         add(SponsorBlockCategoriesSettingsFragment.class, R.xml.sponsor_block_category_settings);
         add(ExtraSettingsFragment.class, R.xml.extra_settings);
-=======
-        add(ExoPlayerSettingsFragment.class, R.xml.exoplayer_settings);
->>>>>>> 1e8efa71
     }
 
     private SettingRegistryEntry add(
