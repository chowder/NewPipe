package org.schabi.newpipe.settings;

import android.os.Bundle;
import android.view.Menu;
import android.view.MenuInflater;
import android.view.MenuItem;

<<<<<<< HEAD
=======
import androidx.annotation.NonNull;

import org.schabi.newpipe.App;
import org.schabi.newpipe.CheckForNewAppVersion;
>>>>>>> 7ae908a4
import org.schabi.newpipe.MainActivity;
import org.schabi.newpipe.R;

public class MainSettingsFragment extends BasePreferenceFragment {
    public static final boolean DEBUG = MainActivity.DEBUG;

    private SettingsActivity settingsActivity;

    @Override
    public void onCreatePreferences(final Bundle savedInstanceState, final String rootKey) {
<<<<<<< HEAD
        addPreferencesFromResource(R.xml.main_settings);
=======
        addPreferencesFromResourceRegistry();

        setHasOptionsMenu(true); // Otherwise onCreateOptionsMenu is not called

        // Check if the app is updatable
        if (!CheckForNewAppVersion.isReleaseApk(App.getApp())) {
            getPreferenceScreen().removePreference(
                    findPreference(getString(R.string.update_pref_screen_key)));

            defaultPreferences.edit().putBoolean(getString(R.string.update_app_key), false).apply();
        }

        // Hide debug preferences in RELEASE build variant
        if (!DEBUG) {
            getPreferenceScreen().removePreference(
                    findPreference(getString(R.string.debug_pref_screen_key)));
        }
    }

    @Override
    public void onCreateOptionsMenu(
            @NonNull final Menu menu,
            @NonNull final MenuInflater inflater
    ) {
        super.onCreateOptionsMenu(menu, inflater);

        // -- Link settings activity and register menu --
        settingsActivity = (SettingsActivity) getActivity();

        inflater.inflate(R.menu.menu_settings_main_fragment, menu);

        final MenuItem menuSearchItem = menu.getItem(0);

        settingsActivity.setMenuSearchItem(menuSearchItem);

        menuSearchItem.setOnMenuItemClickListener(ev -> {
            settingsActivity.setSearchActive(true);
            return true;
        });
    }

    @Override
    public void onDestroy() {
        // Unlink activity so that we don't get memory problems
        if (settingsActivity != null) {
            settingsActivity.setMenuSearchItem(null);
            settingsActivity = null;
        }
        super.onDestroy();
>>>>>>> 7ae908a4
    }
}<|MERGE_RESOLUTION|>--- conflicted
+++ resolved
@@ -5,13 +5,10 @@
 import android.view.MenuInflater;
 import android.view.MenuItem;
 
-<<<<<<< HEAD
-=======
 import androidx.annotation.NonNull;
 
 import org.schabi.newpipe.App;
 import org.schabi.newpipe.CheckForNewAppVersion;
->>>>>>> 7ae908a4
 import org.schabi.newpipe.MainActivity;
 import org.schabi.newpipe.R;
 
@@ -22,9 +19,6 @@
 
     @Override
     public void onCreatePreferences(final Bundle savedInstanceState, final String rootKey) {
-<<<<<<< HEAD
-        addPreferencesFromResource(R.xml.main_settings);
-=======
         addPreferencesFromResourceRegistry();
 
         setHasOptionsMenu(true); // Otherwise onCreateOptionsMenu is not called
@@ -74,6 +68,5 @@
             settingsActivity = null;
         }
         super.onDestroy();
->>>>>>> 7ae908a4
     }
 }