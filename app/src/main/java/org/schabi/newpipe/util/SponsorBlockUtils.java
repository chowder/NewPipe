package org.schabi.newpipe.util;

import android.app.Application;
import android.content.Context;
import android.content.SharedPreferences;
import android.graphics.Color;
import android.net.ConnectivityManager;
import android.text.TextUtils;
import android.util.Log;

import androidx.preference.PreferenceManager;

import com.grack.nanojson.JsonArray;
import com.grack.nanojson.JsonObject;
import com.grack.nanojson.JsonParser;

import org.schabi.newpipe.App;
import org.schabi.newpipe.DownloaderImpl;
import org.schabi.newpipe.MainActivity;
import org.schabi.newpipe.R;
import org.schabi.newpipe.extractor.stream.StreamInfo;
import org.schabi.newpipe.player.playqueue.PlayQueueItem;
import org.schabi.newpipe.views.MarkableSeekBar;
import org.schabi.newpipe.views.SeekBarMarker;

import java.io.UnsupportedEncodingException;
import java.net.URLEncoder;
import java.nio.charset.StandardCharsets;
import java.security.MessageDigest;
import java.util.ArrayList;

public final class SponsorBlockUtils {
    private static final Application APP = App.getApp();
    private static final String TAG = SponsorBlockUtils.class.getSimpleName();
    private static final boolean DEBUG = MainActivity.DEBUG;

    private SponsorBlockUtils() {
    }

    @SuppressWarnings("CheckStyle")
    public static VideoSegment[] getYouTubeVideoSegments(final Context context,
                                                         final StreamInfo streamInfo)
            throws UnsupportedEncodingException {
        final SharedPreferences prefs = PreferenceManager.getDefaultSharedPreferences(context);

        final boolean isSponsorBlockEnabled = prefs.getBoolean(context
                .getString(R.string.sponsor_block_enable_key), false);

        if (!isSponsorBlockEnabled) {
            return null;
        }

        final String apiUrl = prefs.getString(context
                .getString(R.string.sponsor_block_api_url_key), null);

        if (!streamInfo.getUrl().startsWith("https://www.youtube.com")
                || apiUrl == null
                || apiUrl.isEmpty()) {
            return null;
        }

        final boolean includeSponsorCategory = prefs.getBoolean(context
                .getString(R.string.sponsor_block_category_sponsor_key), false);
        final boolean includeIntroCategory = prefs.getBoolean(context
                .getString(R.string.sponsor_block_category_intro_key), false);
        final boolean includeOutroCategory = prefs.getBoolean(context
                .getString(R.string.sponsor_block_category_outro_key), false);
        final boolean includeInteractionCategory = prefs.getBoolean(context
                .getString(R.string.sponsor_block_category_interaction_key), false);
        final boolean includeSelfPromoCategory = prefs.getBoolean(context
                .getString(R.string.sponsor_block_category_self_promo_key), false);
        final boolean includeMusicCategory = prefs.getBoolean(context
                .getString(R.string.sponsor_block_category_non_music_key), false);
<<<<<<< HEAD
        final boolean includePreviewCategory = prefs.getBoolean(context
                .getString(R.string.sponsor_block_category_preview_key), false);
=======
        final boolean includeFillerCategory = prefs.getBoolean(context
                .getString(R.string.sponsor_block_category_filler_key), false);
>>>>>>> 0aaaf432

        final ArrayList<String> categoryParamList = new ArrayList<>();

        if (includeSponsorCategory) {
            categoryParamList.add("sponsor");
        }
        if (includeIntroCategory) {
            categoryParamList.add("intro");
        }
        if (includeOutroCategory) {
            categoryParamList.add("outro");
        }
        if (includeInteractionCategory) {
            categoryParamList.add("interaction");
        }
        if (includeSelfPromoCategory) {
            categoryParamList.add("selfpromo");
        }
        if (includeMusicCategory) {
            categoryParamList.add("music_offtopic");
        }
<<<<<<< HEAD
        if (includePreviewCategory) {
            categoryParamList.add("preview");
=======
        if (includeFillerCategory) {
            categoryParamList.add("filler");
>>>>>>> 0aaaf432
        }

        if (categoryParamList.size() == 0) {
            return null;
        }

        String categoryParams = "[\"" + TextUtils.join("\",\"", categoryParamList) + "\"]";
        categoryParams = URLEncoder.encode(categoryParams, "utf-8");

        final String videoIdHash = toSha256(streamInfo.getId());

        if (videoIdHash == null) {
            return null;
        }

        final String params = "skipSegments/" + videoIdHash.substring(0, 4)
                + "?categories=" + categoryParams;

        if (!isConnected()) {
            return null;
        }

        JsonArray responseArray = null;

        try {
            final String responseBody =
                    DownloaderImpl
                            .getInstance()
                            .setCustomTimeout(3)
                            .get(apiUrl + params)
                            .responseBody();

            responseArray = JsonParser.array().from(responseBody);

        } catch (final Exception ex) {
            if (DEBUG) {
                Log.w(TAG, Log.getStackTraceString(ex));
            }
        }

        if (responseArray == null) {
            return null;
        }

        final ArrayList<VideoSegment> result = new ArrayList<>();

        for (final Object obj1 : responseArray) {
            final JsonObject jObj1 = (JsonObject) obj1;

            final String responseVideoId = jObj1.getString("videoID");
            if (!responseVideoId.equals(streamInfo.getId())) {
                continue;
            }

            final JsonArray segmentArray = (JsonArray) jObj1.get("segments");
            if (segmentArray == null) {
                continue;
            }

            for (final Object obj2 : segmentArray) {
                final JsonObject jObj2 = (JsonObject) obj2;

                final JsonArray segmentInfo = (JsonArray) jObj2.get("segment");
                if (segmentInfo == null) {
                    continue;
                }

                final double startTime = segmentInfo.getDouble(0) * 1000;
                final double endTime = segmentInfo.getDouble(1) * 1000;
                final String category = jObj2.getString("category");

                final VideoSegment segment = new VideoSegment(startTime, endTime, category);
                result.add(segment);
            }
        }

        return result.toArray(new VideoSegment[0]);
    }

    private static boolean isConnected() {
        final ConnectivityManager cm =
                (ConnectivityManager) APP.getSystemService(Context.CONNECTIVITY_SERVICE);
        return cm.getActiveNetworkInfo() != null
                && cm.getActiveNetworkInfo().isConnected();
    }

    private static String toSha256(final String videoId) {
        try {
            final MessageDigest digest = MessageDigest.getInstance("SHA-256");
            final byte[] bytes = digest.digest(videoId.getBytes(StandardCharsets.UTF_8));
            final StringBuilder sb = new StringBuilder();

            for (final byte b : bytes) {
                final String hex = Integer.toHexString(0xff & b);

                if (hex.length() == 1) {
                    sb.append('0');
                }

                sb.append(hex);
            }

            return sb.toString();
        } catch (final Exception e) {
            Log.e("SPONSOR_BLOCK", "Error getting video ID hash.", e);
            return null;
        }
    }

    static Integer parseSegmentCategory(
            final String category,
            final Context context,
            final SharedPreferences prefs
    ) {
        String key;
        final String colorStr;
        switch (category) {
            case "sponsor":
                key = context.getString(R.string.sponsor_block_category_sponsor_key);
                if (prefs.getBoolean(key, false)) {
                    key = context.getString(R.string.sponsor_block_category_sponsor_color_key);
                    colorStr = prefs.getString(key, null);
                    return colorStr == null
                            ? context.getResources().getColor(R.color.sponsor_segment)
                            : Color.parseColor(colorStr);
                }
                break;
            case "intro":
                key = context.getString(R.string.sponsor_block_category_intro_key);
                if (prefs.getBoolean(key, false)) {
                    key = context.getString(R.string.sponsor_block_category_intro_color_key);
                    colorStr = prefs.getString(key, null);
                    return colorStr == null
                            ? context.getResources().getColor(R.color.intro_segment)
                            : Color.parseColor(colorStr);
                }
                break;
            case "outro":
                key = context.getString(R.string.sponsor_block_category_outro_key);
                if (prefs.getBoolean(key, false)) {
                    key = context.getString(R.string.sponsor_block_category_outro_color_key);
                    colorStr = prefs.getString(key, null);
                    return colorStr == null
                            ? context.getResources().getColor(R.color.outro_segment)
                            : Color.parseColor(colorStr);
                }
                break;
            case "interaction":
                key = context.getString(R.string.sponsor_block_category_interaction_key);
                if (prefs.getBoolean(key, false)) {
                    key = context.getString(R.string.sponsor_block_category_interaction_color_key);
                    colorStr = prefs.getString(key, null);
                    return colorStr == null
                            ? context.getResources().getColor(R.color.interaction_segment)
                            : Color.parseColor(colorStr);
                }
                break;
            case "selfpromo":
                key = context.getString(R.string.sponsor_block_category_self_promo_key);
                if (prefs.getBoolean(key, false)) {
                    key = context.getString(R.string.sponsor_block_category_self_promo_color_key);
                    colorStr = prefs.getString(key, null);
                    return colorStr == null
                            ? context.getResources().getColor(R.color.self_promo_segment)
                            : Color.parseColor(colorStr);
                }
                break;
            case "music_offtopic":
                key = context.getString(R.string.sponsor_block_category_non_music_key);
                if (prefs.getBoolean(key, false)) {
                    key = context.getString(R.string.sponsor_block_category_non_music_color_key);
                    colorStr = prefs.getString(key, null);
                    return colorStr == null
                            ? context.getResources().getColor(R.color.non_music_segment)
                            : Color.parseColor(colorStr);
                }
                break;
<<<<<<< HEAD
            case "preview":
                key = context.getString(R.string.sponsor_block_category_preview_key);
                if (prefs.getBoolean(key, false)) {
                    key = context.getString(R.string.sponsor_block_category_preview_color_key);
                    colorStr = prefs.getString(key, null);
                    return colorStr == null
                            ? context.getResources().getColor(R.color.preview_segment)
=======
            case "filler":
                key = context.getString(R.string.sponsor_block_category_filler_key);
                if (prefs.getBoolean(key, false)) {
                    key = context.getString(R.string.sponsor_block_category_filler_color_key);
                    colorStr = prefs.getString(key, null);
                    return colorStr == null
                            ? context.getResources().getColor(R.color.filler_segment)
>>>>>>> 0aaaf432
                            : Color.parseColor(colorStr);
                }
                break;
        }

        return null;
    }

    public static void markSegments(
            final PlayQueueItem currentItem,
            final MarkableSeekBar seekBar,
            final Context context,
            final SharedPreferences prefs
    ) {
        seekBar.clearMarkers();

        if (currentItem == null) {
            return;
        }

        final VideoSegment[] segments = currentItem.getVideoSegments();

        if (segments == null || segments.length == 0) {
            return;
        }

        for (final VideoSegment segment : segments) {
            final Integer color = parseSegmentCategory(segment.category, context, prefs);

            // if null, then this category should not be marked
            if (color == null) {
                continue;
            }

            // Duration is in seconds, we need millis
            final int length = (int) currentItem.getDuration() * 1000;

            final SeekBarMarker seekBarMarker =
                    new SeekBarMarker(segment.startTime, segment.endTime,
                            length, color);
            seekBar.seekBarMarkers.add(seekBarMarker);
        }

        seekBar.drawMarkers();
    }
}<|MERGE_RESOLUTION|>--- conflicted
+++ resolved
@@ -71,13 +71,10 @@
                 .getString(R.string.sponsor_block_category_self_promo_key), false);
         final boolean includeMusicCategory = prefs.getBoolean(context
                 .getString(R.string.sponsor_block_category_non_music_key), false);
-<<<<<<< HEAD
         final boolean includePreviewCategory = prefs.getBoolean(context
                 .getString(R.string.sponsor_block_category_preview_key), false);
-=======
         final boolean includeFillerCategory = prefs.getBoolean(context
                 .getString(R.string.sponsor_block_category_filler_key), false);
->>>>>>> 0aaaf432
 
         final ArrayList<String> categoryParamList = new ArrayList<>();
 
@@ -99,13 +96,11 @@
         if (includeMusicCategory) {
             categoryParamList.add("music_offtopic");
         }
-<<<<<<< HEAD
         if (includePreviewCategory) {
             categoryParamList.add("preview");
-=======
+            
         if (includeFillerCategory) {
             categoryParamList.add("filler");
->>>>>>> 0aaaf432
         }
 
         if (categoryParamList.size() == 0) {
@@ -283,7 +278,6 @@
                             : Color.parseColor(colorStr);
                 }
                 break;
-<<<<<<< HEAD
             case "preview":
                 key = context.getString(R.string.sponsor_block_category_preview_key);
                 if (prefs.getBoolean(key, false)) {
@@ -291,7 +285,7 @@
                     colorStr = prefs.getString(key, null);
                     return colorStr == null
                             ? context.getResources().getColor(R.color.preview_segment)
-=======
+                            : Color.parseColor(colorStr);
             case "filler":
                 key = context.getString(R.string.sponsor_block_category_filler_key);
                 if (prefs.getBoolean(key, false)) {
@@ -299,7 +293,6 @@
                     colorStr = prefs.getString(key, null);
                     return colorStr == null
                             ? context.getResources().getColor(R.color.filler_segment)
->>>>>>> 0aaaf432
                             : Color.parseColor(colorStr);
                 }
                 break;
