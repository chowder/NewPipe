--- conflicted
+++ resolved
@@ -158,12 +158,8 @@
     private boolean showRelatedStreams;
     private boolean showDescription;
     private String selectedTabTag;
-    @AttrRes
-    @NonNull
-    final List<Integer> tabIcons = new ArrayList<>();
-    @StringRes
-    @NonNull
-    final List<Integer> tabContentDescriptions = new ArrayList<>();
+    @AttrRes @NonNull final List<Integer> tabIcons = new ArrayList<>();
+    @StringRes @NonNull final List<Integer> tabContentDescriptions = new ArrayList<>();
     private boolean tabSettingsChanged = false;
     private int lastAppBarVerticalOffset = Integer.MAX_VALUE; // prevents useless updates
 
@@ -218,7 +214,6 @@
                                    final MainPlayer connectedPlayerService,
                                    final boolean playAfterConnect) {
         player = connectedPlayer;
-
         playerService = connectedPlayerService;
 
         // It will do nothing if the player is not in fullscreen mode
@@ -684,8 +679,8 @@
             if (motionEvent.getAction() == MotionEvent.ACTION_DOWN) {
                 animate(binding.touchAppendDetail, true, 250, AnimationType.ALPHA,
                         0, () ->
-                                animate(binding.touchAppendDetail, false, 1500,
-                                        AnimationType.ALPHA, 1000));
+                        animate(binding.touchAppendDetail, false, 1500,
+                                AnimationType.ALPHA, 1000));
             }
             return false;
         };
@@ -1612,7 +1607,10 @@
     }
 
     public void openDownloadDialog() {
-<<<<<<< HEAD
+        if (currentInfo == null) {
+            return;
+        }
+
         videoSegmentsSubscriber = Single.fromCallable(() -> {
             try {
                 return SponsorBlockUtils.getYouTubeVideoSegments(getContext(), currentInfo);
@@ -1621,54 +1619,24 @@
                 return null;
             }
         })
-                .subscribeOn(Schedulers.io())
-                .observeOn(AndroidSchedulers.mainThread())
-                .subscribe(videoSegments -> {
-                    try {
-                        final DownloadDialog downloadDialog =
-                                DownloadDialog.newInstance(currentInfo);
-                        downloadDialog.setVideoStreams(sortedVideoStreams);
-                        downloadDialog.setAudioStreams(currentInfo.getAudioStreams());
-                        downloadDialog.setSelectedVideoStream(selectedVideoStreamIndex);
-                        downloadDialog.setSubtitleStreams(currentInfo.getSubtitles());
-                        downloadDialog.setVideoSegments(videoSegments);
-
-                        downloadDialog.show(
-                                activity.getSupportFragmentManager(), "downloadDialog");
-                    } catch (final Exception e) {
-                        final ErrorInfo info = ErrorInfo.make(UserAction.UI_ERROR,
-                                ServiceList.all()
-                                        .get(currentInfo
-                                                .getServiceId())
-                                        .getServiceInfo()
-                                        .getName(), "",
-                                R.string.could_not_setup_download_menu);
-
-                        ErrorActivity.reportError(activity,
-                                e,
-                                activity.getClass(),
-                                activity.findViewById(android.R.id.content), info);
-                    }
-                });
-=======
-        if (currentInfo == null) {
-            return;
-        }
-
-        try {
-            final DownloadDialog downloadDialog = DownloadDialog.newInstance(currentInfo);
-            downloadDialog.setVideoStreams(sortedVideoStreams);
-            downloadDialog.setAudioStreams(currentInfo.getAudioStreams());
-            downloadDialog.setSelectedVideoStream(selectedVideoStreamIndex);
-            downloadDialog.setSubtitleStreams(currentInfo.getSubtitles());
-
-            downloadDialog.show(activity.getSupportFragmentManager(), "downloadDialog");
-        } catch (final Exception e) {
-            ErrorActivity.reportErrorInSnackbar(activity,
-                    new ErrorInfo(e, UserAction.DOWNLOAD_OPEN_DIALOG, "Showing download dialog",
-                            currentInfo));
-        }
->>>>>>> 464d0e50
+        .subscribeOn(Schedulers.io())
+        .observeOn(AndroidSchedulers.mainThread())
+        .subscribe(videoSegments -> {
+            try {
+                final DownloadDialog downloadDialog = DownloadDialog.newInstance(currentInfo);
+                downloadDialog.setVideoStreams(sortedVideoStreams);
+                downloadDialog.setAudioStreams(currentInfo.getAudioStreams());
+                downloadDialog.setSelectedVideoStream(selectedVideoStreamIndex);
+                downloadDialog.setSubtitleStreams(currentInfo.getSubtitles());
+
+                downloadDialog.show(activity.getSupportFragmentManager(), "downloadDialog");
+            } catch (final Exception e) {
+                ErrorActivity.reportErrorInSnackbar(activity,
+                        new ErrorInfo(e, UserAction.DOWNLOAD_OPEN_DIALOG,
+                                "Showing download dialog",
+                                currentInfo));
+            }
+        });
     }
 
     /*//////////////////////////////////////////////////////////////////////////
