package org.schabi.newpipe.fragments.detail;

import android.animation.ValueAnimator;
import android.app.Activity;
import android.content.BroadcastReceiver;
import android.content.Context;
import android.content.Intent;
import android.content.IntentFilter;
import android.content.SharedPreferences;
import android.content.pm.ActivityInfo;
import android.database.ContentObserver;
import android.graphics.Color;
import android.graphics.Point;
import android.graphics.Rect;
import android.graphics.drawable.Drawable;
import android.net.Uri;
import android.os.Build;
import android.os.Bundle;
import android.os.Handler;
import android.os.Looper;
import android.provider.Settings;
import android.util.DisplayMetrics;
import android.util.Log;
import android.util.TypedValue;
import android.view.LayoutInflater;
import android.view.MotionEvent;
import android.view.View;
import android.view.ViewGroup;
import android.view.ViewTreeObserver;
import android.view.WindowManager;
import android.view.animation.DecelerateInterpolator;
import android.widget.FrameLayout;
import android.widget.RelativeLayout;

import androidx.annotation.AttrRes;
import androidx.annotation.NonNull;
import androidx.annotation.Nullable;
import androidx.annotation.StringRes;
import androidx.appcompat.app.AlertDialog;
import androidx.appcompat.content.res.AppCompatResources;
import androidx.appcompat.widget.Toolbar;
import androidx.coordinatorlayout.widget.CoordinatorLayout;
import androidx.core.content.ContextCompat;
import androidx.preference.PreferenceManager;

import com.google.android.exoplayer2.ExoPlaybackException;
import com.google.android.exoplayer2.PlaybackParameters;
import com.google.android.material.appbar.AppBarLayout;
import com.google.android.material.bottomsheet.BottomSheetBehavior;
import com.google.android.material.tabs.TabLayout;
import com.squareup.picasso.Callback;

import org.schabi.newpipe.App;
import org.schabi.newpipe.R;
import org.schabi.newpipe.database.stream.model.StreamEntity;
import org.schabi.newpipe.databinding.FragmentVideoDetailBinding;
import org.schabi.newpipe.download.DownloadDialog;
import org.schabi.newpipe.error.ErrorInfo;
import org.schabi.newpipe.error.ErrorUtil;
import org.schabi.newpipe.error.ReCaptchaActivity;
import org.schabi.newpipe.error.UserAction;
import org.schabi.newpipe.extractor.InfoItem;
import org.schabi.newpipe.extractor.NewPipe;
import org.schabi.newpipe.extractor.exceptions.ContentNotSupportedException;
import org.schabi.newpipe.extractor.exceptions.ExtractionException;
import org.schabi.newpipe.extractor.stream.AudioStream;
import org.schabi.newpipe.extractor.stream.Stream;
import org.schabi.newpipe.extractor.stream.StreamInfo;
import org.schabi.newpipe.extractor.stream.StreamType;
import org.schabi.newpipe.extractor.stream.VideoStream;
import org.schabi.newpipe.fragments.BackPressable;
import org.schabi.newpipe.fragments.BaseStateFragment;
import org.schabi.newpipe.fragments.EmptyFragment;
import org.schabi.newpipe.fragments.list.comments.CommentsFragment;
import org.schabi.newpipe.fragments.list.videos.RelatedItemsFragment;
import org.schabi.newpipe.ktx.AnimationType;
import org.schabi.newpipe.local.dialog.PlaylistDialog;
import org.schabi.newpipe.local.history.HistoryRecordManager;
import org.schabi.newpipe.player.MainPlayer;
import org.schabi.newpipe.player.MainPlayer.PlayerType;
import org.schabi.newpipe.player.Player;
import org.schabi.newpipe.player.event.OnKeyDownListener;
import org.schabi.newpipe.player.event.PlayerServiceExtendedEventListener;
import org.schabi.newpipe.player.helper.PlayerHelper;
import org.schabi.newpipe.player.helper.PlayerHolder;
import org.schabi.newpipe.player.playqueue.PlayQueue;
import org.schabi.newpipe.player.playqueue.PlayQueueItem;
import org.schabi.newpipe.player.playqueue.SinglePlayQueue;
import org.schabi.newpipe.util.Constants;
import org.schabi.newpipe.util.DeviceUtils;
import org.schabi.newpipe.util.ExtractorHelper;
import org.schabi.newpipe.util.ReturnYouTubeDislikeUtils;
import org.schabi.newpipe.util.VideoSegment;
import org.schabi.newpipe.util.external_communication.KoreUtils;
import org.schabi.newpipe.util.ListHelper;
import org.schabi.newpipe.util.Localization;
import org.schabi.newpipe.util.NavigationHelper;
import org.schabi.newpipe.util.PermissionHelper;
import org.schabi.newpipe.util.PicassoHelper;
import org.schabi.newpipe.util.SponsorBlockUtils;
import org.schabi.newpipe.util.external_communication.ShareUtils;
import org.schabi.newpipe.util.ThemeHelper;

import java.util.ArrayList;
import java.util.Collections;
import java.util.Iterator;
import java.util.LinkedList;
import java.util.List;
import java.util.Objects;
import java.util.concurrent.TimeUnit;

import icepick.State;
import io.reactivex.rxjava3.android.schedulers.AndroidSchedulers;
import io.reactivex.rxjava3.core.Single;
import io.reactivex.rxjava3.disposables.CompositeDisposable;
import io.reactivex.rxjava3.disposables.Disposable;
import io.reactivex.rxjava3.schedulers.Schedulers;

import static android.text.TextUtils.isEmpty;
import static org.schabi.newpipe.extractor.StreamingService.ServiceInfo.MediaCapability.COMMENTS;
import static org.schabi.newpipe.extractor.stream.StreamExtractor.NO_AGE_LIMIT;
import static org.schabi.newpipe.ktx.ViewUtils.animate;
import static org.schabi.newpipe.ktx.ViewUtils.animateRotation;
import static org.schabi.newpipe.player.helper.PlayerHelper.globalScreenOrientationLocked;
import static org.schabi.newpipe.player.helper.PlayerHelper.isClearingQueueConfirmationRequired;
import static org.schabi.newpipe.player.playqueue.PlayQueueItem.RECOVERY_UNSET;
import static org.schabi.newpipe.util.ExtractorHelper.showMetaInfoInTextView;

public final class VideoDetailFragment
        extends BaseStateFragment<StreamInfo>
        implements BackPressable,
        SharedPreferences.OnSharedPreferenceChangeListener,
        View.OnClickListener,
        View.OnLongClickListener,
        PlayerServiceExtendedEventListener,
        OnKeyDownListener {
    public static final String KEY_SWITCHING_PLAYERS = "switching_players";

    private static final float MAX_OVERLAY_ALPHA = 0.9f;
    private static final float MAX_PLAYER_HEIGHT = 0.7f;

    public static final String ACTION_SHOW_MAIN_PLAYER =
            App.PACKAGE_NAME + ".VideoDetailFragment.ACTION_SHOW_MAIN_PLAYER";
    public static final String ACTION_HIDE_MAIN_PLAYER =
            App.PACKAGE_NAME + ".VideoDetailFragment.ACTION_HIDE_MAIN_PLAYER";
    public static final String ACTION_PLAYER_STARTED =
            App.PACKAGE_NAME + ".VideoDetailFragment.ACTION_PLAYER_STARTED";
    public static final String ACTION_VIDEO_FRAGMENT_RESUMED =
            App.PACKAGE_NAME + ".VideoDetailFragment.ACTION_VIDEO_FRAGMENT_RESUMED";
    public static final String ACTION_VIDEO_FRAGMENT_STOPPED =
            App.PACKAGE_NAME + ".VideoDetailFragment.ACTION_VIDEO_FRAGMENT_STOPPED";

    private static final String COMMENTS_TAB_TAG = "COMMENTS";
    private static final String RELATED_TAB_TAG = "NEXT VIDEO";
    private static final String DESCRIPTION_TAB_TAG = "DESCRIPTION TAB";
    private static final String EMPTY_TAB_TAG = "EMPTY TAB";

    private static final String PICASSO_VIDEO_DETAILS_TAG = "PICASSO_VIDEO_DETAILS_TAG";

    // tabs
    private boolean showComments;
    private boolean showRelatedItems;
    private boolean showDescription;
    private String selectedTabTag;
    @AttrRes @NonNull final List<Integer> tabIcons = new ArrayList<>();
    @StringRes @NonNull final List<Integer> tabContentDescriptions = new ArrayList<>();
    private boolean tabSettingsChanged = false;
    private int lastAppBarVerticalOffset = Integer.MAX_VALUE; // prevents useless updates

    @State
    protected int serviceId = Constants.NO_SERVICE_ID;
    @State
    @NonNull
    protected String title = "";
    @State
    @Nullable
    protected String url = null;
    @Nullable
    protected PlayQueue playQueue = null;
    @State
    int bottomSheetState = BottomSheetBehavior.STATE_EXPANDED;
    @State
    protected boolean autoPlayEnabled = true;

    @Nullable
    private StreamInfo currentInfo = null;
    private Disposable currentWorker;
    @NonNull
    private final CompositeDisposable disposables = new CompositeDisposable();
    @Nullable
    private Disposable positionSubscriber = null;
    @Nullable
    private Disposable videoSegmentsSubscriber = null;

    private List<VideoStream> sortedVideoStreams;
    private int selectedVideoStreamIndex = -1;
    private BottomSheetBehavior<FrameLayout> bottomSheetBehavior;
    private BroadcastReceiver broadcastReceiver;

    /*//////////////////////////////////////////////////////////////////////////
    // Views
    //////////////////////////////////////////////////////////////////////////*/

    private FragmentVideoDetailBinding binding;

    private TabAdapter pageAdapter;

    private ContentObserver settingsContentObserver;
    @Nullable
    private MainPlayer playerService;
    private Player player;
    private final PlayerHolder playerHolder = PlayerHolder.getInstance();

    /*//////////////////////////////////////////////////////////////////////////
    // Service management
    //////////////////////////////////////////////////////////////////////////*/
    @Override
    public void onServiceConnected(final Player connectedPlayer,
                                   final MainPlayer connectedPlayerService,
                                   final boolean playAfterConnect) {
        player = connectedPlayer;
        playerService = connectedPlayerService;

        // It will do nothing if the player is not in fullscreen mode
        hideSystemUiIfNeeded();

        if (!player.videoPlayerSelected() && !playAfterConnect) {
            return;
        }

        if (DeviceUtils.isLandscape(requireContext())) {
            // If the video is playing but orientation changed
            // let's make the video in fullscreen again
            checkLandscape();
        } else if (player.isFullscreen() && !player.isVerticalVideo()
                // Tablet UI has orientation-independent fullscreen
                && !DeviceUtils.isTablet(activity)) {
            // Device is in portrait orientation after rotation but UI is in fullscreen.
            // Return back to non-fullscreen state
            player.toggleFullscreen();
        }

        if (playerIsNotStopped() && player.videoPlayerSelected()) {
            addVideoPlayerView();
        }

        if (playAfterConnect
                || (currentInfo != null
                && isAutoplayEnabled()
                && player.getParentActivity() == null)) {
            autoPlayEnabled = true; // forcefully start playing
            openVideoPlayerAutoFullscreen();
        }
    }

    @Override
    public void onServiceDisconnected() {
        playerService = null;
        player = null;
        restoreDefaultBrightness();
    }


    /*////////////////////////////////////////////////////////////////////////*/

    public static VideoDetailFragment getInstance(final int serviceId,
                                                  @Nullable final String videoUrl,
                                                  @NonNull final String name,
                                                  @Nullable final PlayQueue queue) {
        final VideoDetailFragment instance = new VideoDetailFragment();
        instance.setInitialData(serviceId, videoUrl, name, queue);
        return instance;
    }

    public static VideoDetailFragment getInstanceInCollapsedState() {
        final VideoDetailFragment instance = new VideoDetailFragment();
        instance.bottomSheetState = BottomSheetBehavior.STATE_COLLAPSED;
        return instance;
    }


    /*//////////////////////////////////////////////////////////////////////////
    // Fragment's Lifecycle
    //////////////////////////////////////////////////////////////////////////*/

    @Override
    public void onCreate(final Bundle savedInstanceState) {
        super.onCreate(savedInstanceState);

        final SharedPreferences prefs = PreferenceManager.getDefaultSharedPreferences(activity);
        showComments = prefs.getBoolean(getString(R.string.show_comments_key), true);
        showRelatedItems = prefs.getBoolean(getString(R.string.show_next_video_key), true);
        showDescription = prefs.getBoolean(getString(R.string.show_description_key), true);
        selectedTabTag = prefs.getString(
                getString(R.string.stream_info_selected_tab_key), COMMENTS_TAB_TAG);
        prefs.registerOnSharedPreferenceChangeListener(this);

        setupBroadcastReceiver();

        settingsContentObserver = new ContentObserver(new Handler()) {
            @Override
            public void onChange(final boolean selfChange) {
                if (activity != null && !globalScreenOrientationLocked(activity)) {
                    activity.setRequestedOrientation(ActivityInfo.SCREEN_ORIENTATION_UNSPECIFIED);
                }
            }
        };
        activity.getContentResolver().registerContentObserver(
                Settings.System.getUriFor(Settings.System.ACCELEROMETER_ROTATION), false,
                settingsContentObserver);
    }

    @Override
    public View onCreateView(@NonNull final LayoutInflater inflater, final ViewGroup container,
                             final Bundle savedInstanceState) {
        binding = FragmentVideoDetailBinding.inflate(inflater, container, false);
        return binding.getRoot();
    }

    @Override
    public void onPause() {
        super.onPause();
        if (currentWorker != null) {
            currentWorker.dispose();
        }
        restoreDefaultBrightness();
        PreferenceManager.getDefaultSharedPreferences(requireContext())
                .edit()
                .putString(getString(R.string.stream_info_selected_tab_key),
                        pageAdapter.getItemTitle(binding.viewPager.getCurrentItem()))
                .apply();
    }

    @Override
    public void onResume() {
        super.onResume();

        activity.sendBroadcast(new Intent(ACTION_VIDEO_FRAGMENT_RESUMED));

        setupBrightness();

        if (tabSettingsChanged) {
            tabSettingsChanged = false;
            initTabs();
            if (currentInfo != null) {
                updateTabs(currentInfo);
            }
        }

        // Check if it was loading when the fragment was stopped/paused
        if (wasLoading.getAndSet(false) && !wasCleared()) {
            startLoading(false);
        }
    }

    @Override
    public void onStop() {
        super.onStop();

        if (!activity.isChangingConfigurations()) {
            activity.sendBroadcast(new Intent(ACTION_VIDEO_FRAGMENT_STOPPED));
        }
    }

    @Override
    public void onDestroy() {
        super.onDestroy();

        // Stop the service when user leaves the app with double back press
        // if video player is selected. Otherwise unbind
        if (activity.isFinishing() && isPlayerAvailable() && player.videoPlayerSelected()) {
            playerHolder.stopService();
        } else {
            playerHolder.setListener(null);
        }

        PreferenceManager.getDefaultSharedPreferences(activity)
                .unregisterOnSharedPreferenceChangeListener(this);
        activity.unregisterReceiver(broadcastReceiver);
        activity.getContentResolver().unregisterContentObserver(settingsContentObserver);

        if (positionSubscriber != null) {
            positionSubscriber.dispose();
        }
        if (videoSegmentsSubscriber != null) {
            videoSegmentsSubscriber.dispose();
        }
        if (currentWorker != null) {
            currentWorker.dispose();
        }
        disposables.clear();
        positionSubscriber = null;
        currentWorker = null;
        bottomSheetBehavior.setBottomSheetCallback(null);

        if (activity.isFinishing()) {
            playQueue = null;
            currentInfo = null;
            stack = new LinkedList<>();
        }
    }

    @Override
    public void onDestroyView() {
        super.onDestroyView();
        binding = null;
    }

    @Override
    public void onActivityResult(final int requestCode, final int resultCode, final Intent data) {
        super.onActivityResult(requestCode, resultCode, data);
        switch (requestCode) {
            case ReCaptchaActivity.RECAPTCHA_REQUEST:
                if (resultCode == Activity.RESULT_OK) {
                    NavigationHelper.openVideoDetailFragment(requireContext(), getFM(),
                            serviceId, url, title, null, false);
                } else {
                    Log.e(TAG, "ReCaptcha failed");
                }
                break;
            default:
                Log.e(TAG, "Request code from activity not supported [" + requestCode + "]");
                break;
        }
    }

    @Override
    public void onSharedPreferenceChanged(final SharedPreferences sharedPreferences,
                                          final String key) {
        if (key.equals(getString(R.string.show_comments_key))) {
            showComments = sharedPreferences.getBoolean(key, true);
            tabSettingsChanged = true;
        } else if (key.equals(getString(R.string.show_next_video_key))) {
            showRelatedItems = sharedPreferences.getBoolean(key, true);
            tabSettingsChanged = true;
        } else if (key.equals(getString(R.string.show_description_key))) {
            showDescription = sharedPreferences.getBoolean(key, true);
            tabSettingsChanged = true;
        }
    }

    /*//////////////////////////////////////////////////////////////////////////
    // OnClick
    //////////////////////////////////////////////////////////////////////////*/

    @Override
    public void onClick(final View v) {
        switch (v.getId()) {
            case R.id.detail_controls_background:
                openBackgroundPlayer(false);
                break;
            case R.id.detail_controls_popup:
                openPopupPlayer(false);
                break;
            case R.id.detail_controls_playlist_append:
                if (getFM() != null && currentInfo != null) {
                    disposables.add(
                            PlaylistDialog.createCorrespondingDialog(
                                    getContext(),
                                    Collections.singletonList(new StreamEntity(currentInfo)),
                                    dialog -> dialog.show(getFM(), TAG)
                            )
                    );
                }
                break;
            case R.id.detail_controls_download:
                if (PermissionHelper.checkStoragePermissions(activity,
                        PermissionHelper.DOWNLOAD_DIALOG_REQUEST_CODE)) {
                    this.openDownloadDialog();
                }
                break;
            case R.id.detail_controls_share:
                if (currentInfo != null) {
                    ShareUtils.shareText(requireContext(), currentInfo.getName(),
                            currentInfo.getUrl(), currentInfo.getThumbnailUrl());
                }
                break;
            case R.id.detail_controls_open_in_browser:
                if (currentInfo != null) {
                    ShareUtils.openUrlInBrowser(requireContext(), currentInfo.getUrl());
                }
                break;
            case R.id.detail_controls_play_with_kodi:
                if (currentInfo != null) {
                    try {
                        NavigationHelper.playWithKore(
                                requireContext(), Uri.parse(currentInfo.getUrl()));
                    } catch (final Exception e) {
                        if (DEBUG) {
                            Log.i(TAG, "Failed to start kore", e);
                        }
                        KoreUtils.showInstallKoreDialog(requireContext());
                    }
                }
                break;
            case R.id.detail_uploader_root_layout:
                if (isEmpty(currentInfo.getSubChannelUrl())) {
                    if (!isEmpty(currentInfo.getUploaderUrl())) {
                        openChannel(currentInfo.getUploaderUrl(), currentInfo.getUploaderName());
                    }

                    if (DEBUG) {
                        Log.i(TAG, "Can't open sub-channel because we got no channel URL");
                    }
                } else {
                    openChannel(currentInfo.getSubChannelUrl(),
                            currentInfo.getSubChannelName());
                }
                break;
            case R.id.detail_thumbnail_root_layout:
                autoPlayEnabled = true; // forcefully start playing
                // FIXME Workaround #7427
                if (isPlayerAvailable()) {
                    player.setRecovery();
                }
                openVideoPlayerAutoFullscreen();
                break;
            case R.id.detail_title_root_layout:
                toggleTitleAndSecondaryControls();
                break;
            case R.id.overlay_thumbnail:
            case R.id.overlay_metadata_layout:
            case R.id.overlay_buttons_layout:
                bottomSheetBehavior.setState(BottomSheetBehavior.STATE_EXPANDED);
                break;
            case R.id.overlay_play_pause_button:
                if (playerIsNotStopped()) {
                    player.playPause();
                    player.hideControls(0, 0);
                    showSystemUi();
                } else {
                    autoPlayEnabled = true; // forcefully start playing
                    openVideoPlayer(false);
                }

                setOverlayPlayPauseImage(isPlayerAvailable() && player.isPlaying());
                break;
            case R.id.overlay_close_button:
                bottomSheetBehavior.setState(BottomSheetBehavior.STATE_HIDDEN);
                break;
        }
    }

    private void openChannel(final String subChannelUrl, final String subChannelName) {
        try {
            NavigationHelper.openChannelFragment(getFM(), currentInfo.getServiceId(),
                    subChannelUrl, subChannelName);
        } catch (final Exception e) {
            ErrorUtil.showUiErrorSnackbar(this, "Opening channel fragment", e);
        }
    }

    @Override
    public boolean onLongClick(final View v) {
        if (isLoading.get() || currentInfo == null) {
            return false;
        }

        switch (v.getId()) {
            case R.id.detail_controls_background:
                openBackgroundPlayer(true);
                break;
            case R.id.detail_controls_popup:
                openPopupPlayer(true);
                break;
            case R.id.detail_controls_download:
                NavigationHelper.openDownloads(activity);
                break;
            case R.id.overlay_thumbnail:
            case R.id.overlay_metadata_layout:
                openChannel(currentInfo.getUploaderUrl(), currentInfo.getUploaderName());
                break;
            case R.id.detail_uploader_root_layout:
                if (isEmpty(currentInfo.getSubChannelUrl())) {
                    Log.w(TAG,
                            "Can't open parent channel because we got no parent channel URL");
                } else {
                    openChannel(currentInfo.getUploaderUrl(), currentInfo.getUploaderName());
                }
                break;
            case R.id.detail_title_root_layout:
                ShareUtils.copyToClipboard(requireContext(),
                        binding.detailVideoTitleView.getText().toString());
                break;
        }

        return true;
    }

    private void toggleTitleAndSecondaryControls() {
        if (binding.detailSecondaryControlPanel.getVisibility() == View.GONE) {
            binding.detailVideoTitleView.setMaxLines(10);
            animateRotation(binding.detailToggleSecondaryControlsView,
                    Player.DEFAULT_CONTROLS_DURATION, 180);
            binding.detailSecondaryControlPanel.setVisibility(View.VISIBLE);
        } else {
            binding.detailVideoTitleView.setMaxLines(1);
            animateRotation(binding.detailToggleSecondaryControlsView,
                    Player.DEFAULT_CONTROLS_DURATION, 0);
            binding.detailSecondaryControlPanel.setVisibility(View.GONE);
        }
        // view pager height has changed, update the tab layout
        updateTabLayoutVisibility();
    }

    /*//////////////////////////////////////////////////////////////////////////
    // Init
    //////////////////////////////////////////////////////////////////////////*/

    @Override
    public void onViewCreated(@NonNull final View rootView, final Bundle savedInstanceState) {
        super.onViewCreated(rootView, savedInstanceState);
    }

    @Override // called from onViewCreated in {@link BaseFragment#onViewCreated}
    protected void initViews(final View rootView, final Bundle savedInstanceState) {
        super.initViews(rootView, savedInstanceState);

        pageAdapter = new TabAdapter(getChildFragmentManager());
        binding.viewPager.setAdapter(pageAdapter);
        binding.tabLayout.setupWithViewPager(binding.viewPager);

        binding.detailThumbnailRootLayout.requestFocus();

        binding.detailControlsPlayWithKodi.setVisibility(
                KoreUtils.shouldShowPlayWithKodi(requireContext(), serviceId)
                        ? View.VISIBLE
                        : View.GONE
        );
        binding.detailControlsCrashThePlayer.setVisibility(
                DEBUG && PreferenceManager.getDefaultSharedPreferences(getContext())
                        .getBoolean(getString(R.string.show_crash_the_player_key), false)
                        ? View.VISIBLE
                        : View.GONE
        );

        if (DeviceUtils.isTv(getContext())) {
            // remove ripple effects from detail controls
            final int transparent = ContextCompat.getColor(requireContext(),
                    R.color.transparent_background_color);
            binding.detailControlsPlaylistAppend.setBackgroundColor(transparent);
            binding.detailControlsBackground.setBackgroundColor(transparent);
            binding.detailControlsPopup.setBackgroundColor(transparent);
            binding.detailControlsDownload.setBackgroundColor(transparent);
            binding.detailControlsShare.setBackgroundColor(transparent);
            binding.detailControlsOpenInBrowser.setBackgroundColor(transparent);
            binding.detailControlsPlayWithKodi.setBackgroundColor(transparent);
        }
    }

    @Override
    protected void initListeners() {
        super.initListeners();

        binding.detailTitleRootLayout.setOnClickListener(this);
        binding.detailTitleRootLayout.setOnLongClickListener(this);
        binding.detailUploaderRootLayout.setOnClickListener(this);
        binding.detailUploaderRootLayout.setOnLongClickListener(this);
        binding.detailThumbnailRootLayout.setOnClickListener(this);

        binding.detailControlsBackground.setOnClickListener(this);
        binding.detailControlsBackground.setOnLongClickListener(this);
        binding.detailControlsPopup.setOnClickListener(this);
        binding.detailControlsPopup.setOnLongClickListener(this);
        binding.detailControlsPlaylistAppend.setOnClickListener(this);
        binding.detailControlsDownload.setOnClickListener(this);
        binding.detailControlsDownload.setOnLongClickListener(this);
        binding.detailControlsShare.setOnClickListener(this);
        binding.detailControlsOpenInBrowser.setOnClickListener(this);
        binding.detailControlsPlayWithKodi.setOnClickListener(this);
        if (DEBUG) {
            binding.detailControlsCrashThePlayer.setOnClickListener(
                    v -> VideoDetailPlayerCrasher.onCrashThePlayer(
                            this.getContext(),
                            this.player,
                            getLayoutInflater())
            );
        }

        binding.overlayThumbnail.setOnClickListener(this);
        binding.overlayThumbnail.setOnLongClickListener(this);
        binding.overlayMetadataLayout.setOnClickListener(this);
        binding.overlayMetadataLayout.setOnLongClickListener(this);
        binding.overlayButtonsLayout.setOnClickListener(this);
        binding.overlayCloseButton.setOnClickListener(this);
        binding.overlayPlayPauseButton.setOnClickListener(this);

        binding.detailControlsBackground.setOnTouchListener(getOnControlsTouchListener());
        binding.detailControlsPopup.setOnTouchListener(getOnControlsTouchListener());

        binding.appBarLayout.addOnOffsetChangedListener((layout, verticalOffset) -> {
            // prevent useless updates to tab layout visibility if nothing changed
            if (verticalOffset != lastAppBarVerticalOffset) {
                lastAppBarVerticalOffset = verticalOffset;
                // the view was scrolled
                updateTabLayoutVisibility();
            }
        });

        setupBottomPlayer();
        if (!playerHolder.isBound()) {
            setHeightThumbnail();
        } else {
            playerHolder.startService(false, this);
        }
    }

    private View.OnTouchListener getOnControlsTouchListener() {
        return (view, motionEvent) -> {
            if (!PreferenceManager.getDefaultSharedPreferences(activity)
                    .getBoolean(getString(R.string.show_hold_to_append_key), true)) {
                return false;
            }

            if (motionEvent.getAction() == MotionEvent.ACTION_DOWN) {
                animate(binding.touchAppendDetail, true, 250, AnimationType.ALPHA,
                        0, () ->
                        animate(binding.touchAppendDetail, false, 1500,
                                AnimationType.ALPHA, 1000));
            }
            return false;
        };
    }

    private void initThumbnailViews(@NonNull final StreamInfo info) {
        PicassoHelper.loadThumbnail(info.getThumbnailUrl()).tag(PICASSO_VIDEO_DETAILS_TAG)
                .into(binding.detailThumbnailImageView, new Callback() {
                    @Override
                    public void onSuccess() {
                        // nothing to do, the image was loaded correctly into the thumbnail
                    }

                    @Override
                    public void onError(final Exception e) {
                        showSnackBarError(new ErrorInfo(e, UserAction.LOAD_IMAGE,
                                info.getThumbnailUrl(), info));
                    }
                });

        PicassoHelper.loadAvatar(info.getSubChannelAvatarUrl()).tag(PICASSO_VIDEO_DETAILS_TAG)
                .into(binding.detailSubChannelThumbnailView);
        PicassoHelper.loadAvatar(info.getUploaderAvatarUrl()).tag(PICASSO_VIDEO_DETAILS_TAG)
                .into(binding.detailUploaderThumbnailView);
    }

    /*//////////////////////////////////////////////////////////////////////////
    // OwnStack
    //////////////////////////////////////////////////////////////////////////*/

    /**
     * Stack that contains the "navigation history".<br>
     * The peek is the current video.
     */
    private static LinkedList<StackItem> stack = new LinkedList<>();

    @Override
    public boolean onKeyDown(final int keyCode) {
        return isPlayerAvailable() && player.onKeyDown(keyCode);
    }

    @Override
    public boolean onBackPressed() {
        if (DEBUG) {
            Log.d(TAG, "onBackPressed() called");
        }

        // If we are in fullscreen mode just exit from it via first back press
        if (isPlayerAvailable() && player.isFullscreen()) {
            if (!DeviceUtils.isTablet(activity)) {
                player.pause();
            }
            restoreDefaultOrientation();
            setAutoPlay(false);
            return true;
        }

        // If we have something in history of played items we replay it here
        if (isPlayerAvailable()
                && player.getPlayQueue() != null
                && player.videoPlayerSelected()
                && player.getPlayQueue().previous()) {
            return true; // no code here, as previous() was used in the if
        }

        // That means that we are on the start of the stack,
        if (stack.size() <= 1) {
            restoreDefaultOrientation();
            return false; // let MainActivity handle the onBack (e.g. to minimize the mini player)
        }

        // Remove top
        stack.pop();
        // Get stack item from the new top
        setupFromHistoryItem(Objects.requireNonNull(stack.peek()));

        return true;
    }

    private void setupFromHistoryItem(final StackItem item) {
        setAutoPlay(false);
        hideMainPlayerOnLoadingNewStream();

        setInitialData(item.getServiceId(), item.getUrl(),
                item.getTitle() == null ? "" : item.getTitle(), item.getPlayQueue());
        startLoading(false);

        // Maybe an item was deleted in background activity
        if (item.getPlayQueue().getItem() == null) {
            return;
        }

        final PlayQueueItem playQueueItem = item.getPlayQueue().getItem();
        // Update title, url, uploader from the last item in the stack (it's current now)
        final boolean isPlayerStopped = !isPlayerAvailable() || player.isStopped();
        if (playQueueItem != null && isPlayerStopped) {
            updateOverlayData(playQueueItem.getTitle(),
                    playQueueItem.getUploader(), playQueueItem.getThumbnailUrl());
        }
    }

    /*//////////////////////////////////////////////////////////////////////////
    // Info loading and handling
    //////////////////////////////////////////////////////////////////////////*/

    @Override
    protected void doInitialLoadLogic() {
        if (wasCleared()) {
            return;
        }

        if (currentInfo == null) {
            prepareAndLoadInfo();
        } else {
            prepareAndHandleInfoIfNeededAfterDelay(currentInfo, false, 50);
        }
    }

    public void selectAndLoadVideo(final int newServiceId,
                                   @Nullable final String newUrl,
                                   @NonNull final String newTitle,
                                   @Nullable final PlayQueue newQueue) {
        if (isPlayerAvailable() && newQueue != null && playQueue != null
                && playQueue.getItem() != null && !playQueue.getItem().getUrl().equals(newUrl)) {
            // Preloading can be disabled since playback is surely being replaced.
            player.disablePreloadingOfCurrentTrack();
        }

        setInitialData(newServiceId, newUrl, newTitle, newQueue);
        startLoading(false, true);
    }

    private void prepareAndHandleInfoIfNeededAfterDelay(final StreamInfo info,
                                                        final boolean scrollToTop,
                                                        final long delay) {
        new Handler(Looper.getMainLooper()).postDelayed(() -> {
            if (activity == null) {
                return;
            }
            // Data can already be drawn, don't spend time twice
            if (info.getName().equals(binding.detailVideoTitleView.getText().toString())) {
                return;
            }
            prepareAndHandleInfo(info, scrollToTop);
        }, delay);
    }

    private void prepareAndHandleInfo(final StreamInfo info, final boolean scrollToTop) {
        if (DEBUG) {
            Log.d(TAG, "prepareAndHandleInfo() called with: "
                    + "info = [" + info + "], scrollToTop = [" + scrollToTop + "]");
        }

        showLoading();
        initTabs();

        if (scrollToTop) {
            scrollToTop();
        }
        handleResult(info);
        showContent();

    }

    protected void prepareAndLoadInfo() {
        scrollToTop();
        startLoading(false);
    }

    @Override
    public void startLoading(final boolean forceLoad) {
        super.startLoading(forceLoad);

        initTabs();
        currentInfo = null;
        if (currentWorker != null) {
            currentWorker.dispose();
        }

        runWorker(forceLoad, stack.isEmpty());
    }

    private void startLoading(final boolean forceLoad, final boolean addToBackStack) {
        super.startLoading(forceLoad);

        initTabs();
        currentInfo = null;
        if (currentWorker != null) {
            currentWorker.dispose();
        }

        runWorker(forceLoad, addToBackStack);
    }

    private void runWorker(final boolean forceLoad, final boolean addToBackStack) {
        final SharedPreferences prefs = PreferenceManager.getDefaultSharedPreferences(activity);
        currentWorker = ExtractorHelper.getStreamInfo(serviceId, url, forceLoad)
                .subscribeOn(Schedulers.io())
                .observeOn(AndroidSchedulers.mainThread())
                .subscribe(result -> {
                    isLoading.set(false);
                    hideMainPlayerOnLoadingNewStream();
                    if (result.getAgeLimit() != NO_AGE_LIMIT && !prefs.getBoolean(
                            getString(R.string.show_age_restricted_content), false)) {
                        hideAgeRestrictedContent();
                    } else {
                        handleResult(result);
                        showContent();
                        if (addToBackStack) {
                            if (playQueue == null) {
                                playQueue = new SinglePlayQueue(result);
                            }
                            if (stack.isEmpty() || !stack.peek().getPlayQueue().equals(playQueue)) {
                                stack.push(new StackItem(serviceId, url, title, playQueue));
                            }
                        }

                        if (isAutoplayEnabled()) {
                            openVideoPlayerAutoFullscreen();
                        }
                    }
                }, throwable -> showError(new ErrorInfo(throwable, UserAction.REQUESTED_STREAM,
                        url == null ? "no url" : url, serviceId)));
    }

    /*//////////////////////////////////////////////////////////////////////////
    // Tabs
    //////////////////////////////////////////////////////////////////////////*/

    private void initTabs() {
        if (pageAdapter.getCount() != 0) {
            selectedTabTag = pageAdapter.getItemTitle(binding.viewPager.getCurrentItem());
        }
        pageAdapter.clearAllItems();
        tabIcons.clear();
        tabContentDescriptions.clear();

        if (shouldShowComments()) {
            pageAdapter.addFragment(
                    CommentsFragment.getInstance(serviceId, url, title), COMMENTS_TAB_TAG);
            tabIcons.add(R.drawable.ic_comment);
            tabContentDescriptions.add(R.string.comments_tab_description);
        }

        if (showRelatedItems && binding.relatedItemsLayout == null) {
            // temp empty fragment. will be updated in handleResult
            pageAdapter.addFragment(EmptyFragment.newInstance(false), RELATED_TAB_TAG);
            tabIcons.add(R.drawable.ic_art_track);
            tabContentDescriptions.add(R.string.related_items_tab_description);
        }

        if (showDescription) {
            // temp empty fragment. will be updated in handleResult
            pageAdapter.addFragment(EmptyFragment.newInstance(false), DESCRIPTION_TAB_TAG);
            tabIcons.add(R.drawable.ic_description);
            tabContentDescriptions.add(R.string.description_tab_description);
        }

        if (pageAdapter.getCount() == 0) {
            pageAdapter.addFragment(EmptyFragment.newInstance(true), EMPTY_TAB_TAG);
        }
        pageAdapter.notifyDataSetUpdate();

        if (pageAdapter.getCount() >= 2) {
            final int position = pageAdapter.getItemPositionByTitle(selectedTabTag);
            if (position != -1) {
                binding.viewPager.setCurrentItem(position);
            }
            updateTabIconsAndContentDescriptions();
        }
        // the page adapter now contains tabs: show the tab layout
        updateTabLayoutVisibility();
    }

    /**
     * To be called whenever {@link #pageAdapter} is modified, since that triggers a refresh in
     * {@link FragmentVideoDetailBinding#tabLayout} resetting all tab's icons and content
     * descriptions. This reads icons from {@link #tabIcons} and content descriptions from
     * {@link #tabContentDescriptions}, which are all set in {@link #initTabs()}.
     */
    private void updateTabIconsAndContentDescriptions() {
        for (int i = 0; i < tabIcons.size(); ++i) {
            final TabLayout.Tab tab = binding.tabLayout.getTabAt(i);
            if (tab != null) {
                tab.setIcon(tabIcons.get(i));
                tab.setContentDescription(tabContentDescriptions.get(i));
            }
        }
    }

    private void updateTabs(@NonNull final StreamInfo info) {
        if (showRelatedItems) {
            if (binding.relatedItemsLayout == null) { // phone
                pageAdapter.updateItem(RELATED_TAB_TAG, RelatedItemsFragment.getInstance(info));
            } else { // tablet + TV
                getChildFragmentManager().beginTransaction()
                        .replace(R.id.relatedItemsLayout, RelatedItemsFragment.getInstance(info))
                        .commitAllowingStateLoss();
                binding.relatedItemsLayout.setVisibility(
                        isPlayerAvailable() && player.isFullscreen() ? View.GONE : View.VISIBLE);
            }
        }

        if (showDescription) {
            pageAdapter.updateItem(DESCRIPTION_TAB_TAG, new DescriptionFragment(info));
        }

        binding.viewPager.setVisibility(View.VISIBLE);
        // make sure the tab layout is visible
        updateTabLayoutVisibility();
        pageAdapter.notifyDataSetUpdate();
        updateTabIconsAndContentDescriptions();
    }

    private boolean shouldShowComments() {
        try {
            return showComments && NewPipe.getService(serviceId)
                    .getServiceInfo()
                    .getMediaCapabilities()
                    .contains(COMMENTS);
        } catch (final ExtractionException e) {
            return false;
        }
    }

    public void updateTabLayoutVisibility() {

        if (binding == null) {
            //If binding is null we do not need to and should not do anything with its object(s)
            return;
        }

        if (pageAdapter.getCount() < 2 || binding.viewPager.getVisibility() != View.VISIBLE) {
            // hide tab layout if there is only one tab or if the view pager is also hidden
            binding.tabLayout.setVisibility(View.GONE);
        } else {
            // call `post()` to be sure `viewPager.getHitRect()`
            // is up to date and not being currently recomputed
            binding.tabLayout.post(() -> {
                if (getContext() != null) {
                    final Rect pagerHitRect = new Rect();
                    binding.viewPager.getHitRect(pagerHitRect);

                    final Point displaySize = new Point();
                    Objects.requireNonNull(ContextCompat.getSystemService(getContext(),
                            WindowManager.class)).getDefaultDisplay().getSize(displaySize);

                    final int viewPagerVisibleHeight = displaySize.y - pagerHitRect.top;
                    // see TabLayout.DEFAULT_HEIGHT, which is equal to 48dp
                    final float tabLayoutHeight = TypedValue.applyDimension(
                            TypedValue.COMPLEX_UNIT_DIP, 48, getResources().getDisplayMetrics());

                    if (viewPagerVisibleHeight > tabLayoutHeight * 2) {
                        // no translation at all when viewPagerVisibleHeight > tabLayout.height * 3
                        binding.tabLayout.setTranslationY(
                                Math.max(0, tabLayoutHeight * 3 - viewPagerVisibleHeight));
                        binding.tabLayout.setVisibility(View.VISIBLE);
                    } else {
                        // view pager is not visible enough
                        binding.tabLayout.setVisibility(View.GONE);
                    }
                }
            });
        }
    }

    public void scrollToTop() {
        binding.appBarLayout.setExpanded(true, true);
        // notify tab layout of scrolling
        updateTabLayoutVisibility();
    }

    /*//////////////////////////////////////////////////////////////////////////
    // Play Utils
    //////////////////////////////////////////////////////////////////////////*/

    private void toggleFullscreenIfInFullscreenMode() {
        // If a user watched video inside fullscreen mode and than chose another player
        // return to non-fullscreen mode
        if (isPlayerAvailable() && player.isFullscreen()) {
            player.toggleFullscreen();
        }
    }

    private void openBackgroundPlayer(final boolean append) {
        final AudioStream audioStream = currentInfo.getAudioStreams()
                .get(ListHelper.getDefaultAudioFormat(activity, currentInfo.getAudioStreams()));

        final boolean useExternalAudioPlayer = PreferenceManager
                .getDefaultSharedPreferences(activity)
                .getBoolean(activity.getString(R.string.use_external_audio_player_key), false);

        toggleFullscreenIfInFullscreenMode();

        if (isPlayerAvailable()) {
            // FIXME Workaround #7427
            player.setRecovery();
        }

        if (!useExternalAudioPlayer) {
            openNormalBackgroundPlayer(append);
        } else {
            startOnExternalPlayer(activity, currentInfo, audioStream);
        }
    }

    private void openPopupPlayer(final boolean append) {
        if (!PermissionHelper.isPopupEnabled(activity)) {
            PermissionHelper.showPopupEnablementToast(activity);
            return;
        }

        // See UI changes while remote playQueue changes
        if (!isPlayerAvailable()) {
            playerHolder.startService(false, this);
        } else {
            // FIXME Workaround #7427
            player.setRecovery();
        }

        toggleFullscreenIfInFullscreenMode();

        final PlayQueue queue = setupPlayQueueForIntent(append);
        if (append) { //resumePlayback: false
            NavigationHelper.enqueueOnPlayer(activity, queue, PlayerType.POPUP);
        } else {
            replaceQueueIfUserConfirms(() -> NavigationHelper
                    .playOnPopupPlayer(activity, queue, true));
        }
    }

    /**
     * Opens the video player, in fullscreen if needed. In order to open fullscreen, the activity
     * is toggled to landscape orientation (which will then cause fullscreen mode).
     *
     * @param directlyFullscreenIfApplicable whether to open fullscreen if we are not already
     *                                       in landscape and screen orientation is locked
     */
    public void openVideoPlayer(final boolean directlyFullscreenIfApplicable) {
        if (directlyFullscreenIfApplicable
                && !DeviceUtils.isLandscape(requireContext())
                && PlayerHelper.globalScreenOrientationLocked(requireContext())) {
            // Make sure the bottom sheet turns out expanded. When this code kicks in the bottom
            // sheet could not have fully expanded yet, and thus be in the STATE_SETTLING state.
            // When the activity is rotated, and its state is saved and then restored, the bottom
            // sheet would forget what it was doing, since even if STATE_SETTLING is restored, it
            // doesn't tell which state it was settling to, and thus the bottom sheet settles to
            // STATE_COLLAPSED. This can be solved by manually setting the state that will be
            // restored (i.e. bottomSheetState) to STATE_EXPANDED.
            bottomSheetState = BottomSheetBehavior.STATE_EXPANDED;
            // toggle landscape in order to open directly in fullscreen
            onScreenRotationButtonClicked();
        }

        if (PreferenceManager.getDefaultSharedPreferences(activity)
                .getBoolean(this.getString(R.string.use_external_video_player_key), false)) {
            showExternalPlaybackDialog();
        } else {
            replaceQueueIfUserConfirms(this::openMainPlayer);
        }
    }

    /**
     * If the option to start directly fullscreen is enabled, calls
     * {@link #openVideoPlayer(boolean)} with {@code directlyFullscreenIfApplicable = true}, so that
     * if the user is not already in landscape and he has screen orientation locked the activity
     * rotates and fullscreen starts. Otherwise, if the option to start directly fullscreen is
     * disabled, calls {@link #openVideoPlayer(boolean)} with {@code directlyFullscreenIfApplicable
     * = false}, hence preventing it from going directly fullscreen.
     */
    public void openVideoPlayerAutoFullscreen() {
        openVideoPlayer(PlayerHelper.isStartMainPlayerFullscreenEnabled(requireContext()));
    }

    private void openNormalBackgroundPlayer(final boolean append) {
        // See UI changes while remote playQueue changes
        if (!isPlayerAvailable()) {
            playerHolder.startService(false, this);
        }

        final PlayQueue queue = setupPlayQueueForIntent(append);
        if (append) {
            NavigationHelper.enqueueOnPlayer(activity, queue, PlayerType.AUDIO);
        } else {
            replaceQueueIfUserConfirms(() -> NavigationHelper
                    .playOnBackgroundPlayer(activity, queue, true));
        }
    }

    private void openMainPlayer() {
        if (!isPlayerServiceAvailable()) {
            playerHolder.startService(autoPlayEnabled, this);
            return;
        }
        if (currentInfo == null) {
            return;
        }

        final PlayQueue queue = setupPlayQueueForIntent(false);

        // Video view can have elements visible from popup,
        // We hide it here but once it ready the view will be shown in handleIntent()
        if (playerService.getView() != null) {
            playerService.getView().setVisibility(View.GONE);
        }
        addVideoPlayerView();

        final Intent playerIntent = NavigationHelper.getPlayerIntent(requireContext(),
                MainPlayer.class, queue, true, autoPlayEnabled);
        ContextCompat.startForegroundService(activity, playerIntent);
    }

    /**
     * When the video detail fragment is already showing details for a video and the user opens a
     * new one, the video detail fragment changes all of its old data to the new stream, so if there
     * is a video player currently open it should be hidden. This method does exactly that. If
     * autoplay is enabled, the underlying player is not stopped completely, since it is going to
     * be reused in a few milliseconds and the flickering would be annoying.
     */
    private void hideMainPlayerOnLoadingNewStream() {
        if (!isPlayerServiceAvailable()
                || playerService.getView() == null
                || !player.videoPlayerSelected()) {
            return;
        }

        removeVideoPlayerView();
        if (isAutoplayEnabled()) {
            playerService.stopForImmediateReusing();
            playerService.getView().setVisibility(View.GONE);
        } else {
            playerHolder.stopService();
        }
    }

    private PlayQueue setupPlayQueueForIntent(final boolean append) {
        if (append) {
            return new SinglePlayQueue(currentInfo);
        }

        PlayQueue queue = playQueue;
        // Size can be 0 because queue removes bad stream automatically when error occurs
        if (queue == null || queue.isEmpty()) {
            queue = new SinglePlayQueue(currentInfo);
        }

        return queue;
    }

    /*//////////////////////////////////////////////////////////////////////////
    // Utils
    //////////////////////////////////////////////////////////////////////////*/

    public void setAutoPlay(final boolean autoPlay) {
        this.autoPlayEnabled = autoPlay;
    }

    private void startOnExternalPlayer(@NonNull final Context context,
                                       @NonNull final StreamInfo info,
                                       @NonNull final Stream selectedStream) {
        NavigationHelper.playOnExternalPlayer(context, currentInfo.getName(),
                currentInfo.getSubChannelName(), selectedStream);

        final HistoryRecordManager recordManager = new HistoryRecordManager(requireContext());
        disposables.add(recordManager.onViewed(info).onErrorComplete()
                .subscribe(
                        ignored -> { /* successful */ },
                        error -> Log.e(TAG, "Register view failure: ", error)
                ));
    }

    private boolean isExternalPlayerEnabled() {
        return PreferenceManager.getDefaultSharedPreferences(requireContext())
                .getBoolean(getString(R.string.use_external_video_player_key), false);
    }

    // This method overrides default behaviour when setAutoPlay() is called.
    // Don't auto play if the user selected an external player or disabled it in settings
    private boolean isAutoplayEnabled() {
        return autoPlayEnabled
                && !isExternalPlayerEnabled()
                && (!isPlayerAvailable() || player.videoPlayerSelected())
                && bottomSheetState != BottomSheetBehavior.STATE_HIDDEN
                && PlayerHelper.isAutoplayAllowedByUser(requireContext());
    }

    private void addVideoPlayerView() {
        if (!isPlayerAvailable() || getView() == null) {
            return;
        }

        // Check if viewHolder already contains a child
        if (player.getRootView().getParent() != binding.playerPlaceholder) {
            playerService.removeViewFromParent();
        }
        setHeightThumbnail();

        // Prevent from re-adding a view multiple times
        if (player.getRootView().getParent() == null) {
            binding.playerPlaceholder.addView(player.getRootView());
        }
    }

    private void removeVideoPlayerView() {
        makeDefaultHeightForVideoPlaceholder();

        playerService.removeViewFromParent();
    }

    private void makeDefaultHeightForVideoPlaceholder() {
        if (getView() == null) {
            return;
        }

        binding.playerPlaceholder.getLayoutParams().height = FrameLayout.LayoutParams.MATCH_PARENT;
        binding.playerPlaceholder.requestLayout();
    }

    private final ViewTreeObserver.OnPreDrawListener preDrawListener =
            new ViewTreeObserver.OnPreDrawListener() {
                @Override
                public boolean onPreDraw() {
                    final DisplayMetrics metrics = getResources().getDisplayMetrics();

                    if (getView() != null) {
                        final int height = (DeviceUtils.isInMultiWindow(activity)
                                ? requireView()
                                : activity.getWindow().getDecorView()).getHeight();
                        setHeightThumbnail(height, metrics);
                        getView().getViewTreeObserver().removeOnPreDrawListener(preDrawListener);
                    }
                    return false;
                }
            };

    /**
     * Method which controls the size of thumbnail and the size of main player inside
     * a layout with thumbnail. It decides what height the player should have in both
     * screen orientations. It knows about multiWindow feature
     * and about videos with aspectRatio ZOOM (the height for them will be a bit higher,
     * {@link #MAX_PLAYER_HEIGHT})
     */
    private void setHeightThumbnail() {
        final DisplayMetrics metrics = getResources().getDisplayMetrics();
        final boolean isPortrait = metrics.heightPixels > metrics.widthPixels;
        requireView().getViewTreeObserver().removeOnPreDrawListener(preDrawListener);

        if (isPlayerAvailable() && player.isFullscreen()) {
            final int height = (DeviceUtils.isInMultiWindow(activity)
                    ? requireView()
                    : activity.getWindow().getDecorView()).getHeight();
            // Height is zero when the view is not yet displayed like after orientation change
            if (height != 0) {
                setHeightThumbnail(height, metrics);
            } else {
                requireView().getViewTreeObserver().addOnPreDrawListener(preDrawListener);
            }
        } else {
            final int height = (int) (isPortrait
                    ? metrics.widthPixels / (16.0f / 9.0f)
                    : metrics.heightPixels / 2.0f);
            setHeightThumbnail(height, metrics);
        }
    }

    private void setHeightThumbnail(final int newHeight, final DisplayMetrics metrics) {
        binding.detailThumbnailImageView.setLayoutParams(
                new FrameLayout.LayoutParams(
                        RelativeLayout.LayoutParams.MATCH_PARENT, newHeight));
        binding.detailThumbnailImageView.setMinimumHeight(newHeight);
        if (isPlayerAvailable()) {
            final int maxHeight = (int) (metrics.heightPixels * MAX_PLAYER_HEIGHT);
            player.getSurfaceView()
                    .setHeights(newHeight, player.isFullscreen() ? newHeight : maxHeight);
        }
    }

    private void showContent() {
        binding.detailContentRootHiding.setVisibility(View.VISIBLE);
    }

    protected void setInitialData(final int newServiceId,
                                  @Nullable final String newUrl,
                                  @NonNull final String newTitle,
                                  @Nullable final PlayQueue newPlayQueue) {
        this.serviceId = newServiceId;
        this.url = newUrl;
        this.title = newTitle;
        this.playQueue = newPlayQueue;
    }

    private void setErrorImage(final int imageResource) {
        if (binding == null || activity == null) {
            return;
        }

        binding.detailThumbnailImageView.setImageDrawable(
                AppCompatResources.getDrawable(requireContext(), imageResource));
        animate(binding.detailThumbnailImageView, false, 0, AnimationType.ALPHA,
                0, () -> animate(binding.detailThumbnailImageView, true, 500));
    }

    @Override
    public void handleError() {
        super.handleError();
        setErrorImage(R.drawable.not_available_monkey);

        if (binding.relatedItemsLayout != null) { // hide related streams for tablets
            binding.relatedItemsLayout.setVisibility(View.INVISIBLE);
        }

        // hide comments / related streams / description tabs
        binding.viewPager.setVisibility(View.GONE);
        binding.tabLayout.setVisibility(View.GONE);
    }

    private void hideAgeRestrictedContent() {
        showTextError(getString(R.string.restricted_video,
                getString(R.string.show_age_restricted_content_title)));
    }

    private void setupBroadcastReceiver() {
        broadcastReceiver = new BroadcastReceiver() {
            @Override
            public void onReceive(final Context context, final Intent intent) {
                switch (intent.getAction()) {
                    case ACTION_SHOW_MAIN_PLAYER:
                        bottomSheetBehavior.setState(BottomSheetBehavior.STATE_EXPANDED);
                        break;
                    case ACTION_HIDE_MAIN_PLAYER:
                        bottomSheetBehavior.setState(BottomSheetBehavior.STATE_HIDDEN);
                        break;
                    case ACTION_PLAYER_STARTED:
                        // If the state is not hidden we don't need to show the mini player
                        if (bottomSheetBehavior.getState() == BottomSheetBehavior.STATE_HIDDEN) {
                            bottomSheetBehavior.setState(BottomSheetBehavior.STATE_COLLAPSED);
                        }
                        // Rebound to the service if it was closed via notification or mini player
                        if (!playerHolder.isBound()) {
                            playerHolder.startService(
                                    false, VideoDetailFragment.this);
                        }
                        break;
                }
            }
        };
        final IntentFilter intentFilter = new IntentFilter();
        intentFilter.addAction(ACTION_SHOW_MAIN_PLAYER);
        intentFilter.addAction(ACTION_HIDE_MAIN_PLAYER);
        intentFilter.addAction(ACTION_PLAYER_STARTED);
        activity.registerReceiver(broadcastReceiver, intentFilter);
    }


    /*//////////////////////////////////////////////////////////////////////////
    // Orientation listener
    //////////////////////////////////////////////////////////////////////////*/

    private void restoreDefaultOrientation() {
        if (isPlayerAvailable() && player.videoPlayerSelected()) {
            toggleFullscreenIfInFullscreenMode();
        }

        // This will show systemUI and pause the player.
        // User can tap on Play button and video will be in fullscreen mode again
        // Note for tablet: trying to avoid orientation changes since it's not easy
        // to physically rotate the tablet every time
        if (activity != null && !DeviceUtils.isTablet(activity)) {
            activity.setRequestedOrientation(ActivityInfo.SCREEN_ORIENTATION_UNSPECIFIED);
        }
    }

    /*//////////////////////////////////////////////////////////////////////////
    // Contract
    //////////////////////////////////////////////////////////////////////////*/

    @Override
    public void showLoading() {

        super.showLoading();

        //if data is already cached, transition from VISIBLE -> INVISIBLE -> VISIBLE is not required
        if (!ExtractorHelper.isCached(serviceId, url, InfoItem.InfoType.STREAM)) {
            binding.detailContentRootHiding.setVisibility(View.INVISIBLE);
        }

        animate(binding.detailThumbnailPlayButton, false, 50);
        animate(binding.detailDurationView, false, 100);
        animate(binding.detailPositionView, false, 100);
        animate(binding.positionView, false, 50);

        binding.detailVideoTitleView.setText(title);
        binding.detailVideoTitleView.setMaxLines(1);
        animate(binding.detailVideoTitleView, true, 0);

        binding.detailToggleSecondaryControlsView.setVisibility(View.GONE);
        binding.detailTitleRootLayout.setClickable(false);
        binding.detailSecondaryControlPanel.setVisibility(View.GONE);

        if (binding.relatedItemsLayout != null) {
            if (showRelatedItems) {
                binding.relatedItemsLayout.setVisibility(
                        isPlayerAvailable() && player.isFullscreen() ? View.GONE : View.INVISIBLE);
            } else {
                binding.relatedItemsLayout.setVisibility(View.GONE);
            }
        }

        PicassoHelper.cancelTag(PICASSO_VIDEO_DETAILS_TAG);
        binding.detailThumbnailImageView.setImageBitmap(null);
        binding.detailSubChannelThumbnailView.setImageBitmap(null);
    }

    @Override
    public void handleResult(@NonNull final StreamInfo info) {
        super.handleResult(info);

        currentInfo = info;
        setInitialData(info.getServiceId(), info.getOriginalUrl(), info.getName(), playQueue);

        updateTabs(info);

        animate(binding.detailThumbnailPlayButton, true, 200);
        binding.detailVideoTitleView.setText(title);

        binding.detailSubChannelThumbnailView.setVisibility(View.GONE);

        if (!isEmpty(info.getSubChannelName())) {
            displayBothUploaderAndSubChannel(info);
        } else if (!isEmpty(info.getUploaderName())) {
            displayUploaderAsSubChannel(info);
        } else {
            binding.detailUploaderTextView.setVisibility(View.GONE);
            binding.detailUploaderThumbnailView.setVisibility(View.GONE);
        }

        final Drawable buddyDrawable = AppCompatResources.getDrawable(activity, R.drawable.buddy);
        binding.detailSubChannelThumbnailView.setImageDrawable(buddyDrawable);
        binding.detailUploaderThumbnailView.setImageDrawable(buddyDrawable);

        if (info.getViewCount() >= 0) {
            if (info.getStreamType().equals(StreamType.AUDIO_LIVE_STREAM)) {
                binding.detailViewCountView.setText(Localization.listeningCount(activity,
                        info.getViewCount()));
            } else if (info.getStreamType().equals(StreamType.LIVE_STREAM)) {
                binding.detailViewCountView.setText(Localization
                        .localizeWatchingCount(activity, info.getViewCount()));
            } else {
                binding.detailViewCountView.setText(Localization
                        .localizeViewCount(activity, info.getViewCount()));
            }
            binding.detailViewCountView.setVisibility(View.VISIBLE);
        } else {
            binding.detailViewCountView.setVisibility(View.GONE);
        }

        if (info.getDislikeCount() == -1 && info.getLikeCount() == -1) {
            binding.detailThumbsDownImgView.setVisibility(View.VISIBLE);
            binding.detailThumbsUpImgView.setVisibility(View.VISIBLE);
            binding.detailThumbsUpCountView.setVisibility(View.GONE);
            binding.detailThumbsDownCountView.setVisibility(View.GONE);

            binding.detailThumbsDisabledView.setVisibility(View.VISIBLE);
        } else {
            if (info.getDislikeCount() == -1) {
                new Thread(() -> {
                    info.setDislikeCount(ReturnYouTubeDislikeUtils.getDislikes(getContext(), info));
                    if (info.getDislikeCount() >= 0) {
                        activity.runOnUiThread(() -> {
                            binding.detailThumbsDownCountView.setText(Localization
                                    .shortCount(activity, info.getDislikeCount()));
                            binding.detailThumbsDownCountView.setVisibility(View.VISIBLE);
                            binding.detailThumbsDownImgView.setVisibility(View.VISIBLE);
                        });
                    }
                }).start();
            }
            if (info.getDislikeCount() >= 0) {
                binding.detailThumbsDownCountView.setText(Localization
                        .shortCount(activity, info.getDislikeCount()));
                binding.detailThumbsDownCountView.setVisibility(View.VISIBLE);
                binding.detailThumbsDownImgView.setVisibility(View.VISIBLE);
            } else {
                binding.detailThumbsDownCountView.setVisibility(View.GONE);
                binding.detailThumbsDownImgView.setVisibility(View.GONE);
            }

            if (info.getLikeCount() >= 0) {
                binding.detailThumbsUpCountView.setText(Localization.shortCount(activity,
                        info.getLikeCount()));
                binding.detailThumbsUpCountView.setVisibility(View.VISIBLE);
                binding.detailThumbsUpImgView.setVisibility(View.VISIBLE);
            } else {
                binding.detailThumbsUpCountView.setVisibility(View.GONE);
                binding.detailThumbsUpImgView.setVisibility(View.GONE);
            }
            binding.detailThumbsDisabledView.setVisibility(View.GONE);
        }

        if (info.getDuration() > 0) {
            binding.detailDurationView.setText(Localization.getDurationString(info.getDuration()));
            binding.detailDurationView.setBackgroundColor(
                    ContextCompat.getColor(activity, R.color.duration_background_color));
            animate(binding.detailDurationView, true, 100);
        } else if (info.getStreamType() == StreamType.LIVE_STREAM) {
            binding.detailDurationView.setText(R.string.duration_live);
            binding.detailDurationView.setBackgroundColor(
                    ContextCompat.getColor(activity, R.color.live_duration_background_color));
            animate(binding.detailDurationView, true, 100);
        } else {
            binding.detailDurationView.setVisibility(View.GONE);
        }

        binding.detailTitleRootLayout.setClickable(true);
        binding.detailToggleSecondaryControlsView.setRotation(0);
        binding.detailToggleSecondaryControlsView.setVisibility(View.VISIBLE);
        binding.detailSecondaryControlPanel.setVisibility(View.GONE);

        sortedVideoStreams = ListHelper.getSortedStreamVideosList(
                activity,
                info.getVideoStreams(),
                info.getVideoOnlyStreams(),
                false);
        selectedVideoStreamIndex = ListHelper
                .getDefaultResolutionIndex(activity, sortedVideoStreams);
        updateProgressInfo(info);
        initThumbnailViews(info);
        showMetaInfoInTextView(info.getMetaInfo(), binding.detailMetaInfoTextView,
                binding.detailMetaInfoSeparator, disposables);

        if (!isPlayerAvailable() || player.isStopped()) {
            updateOverlayData(info.getName(), info.getUploaderName(), info.getThumbnailUrl());
        }

        if (!info.getErrors().isEmpty()) {
            // Bandcamp fan pages are not yet supported and thus a ContentNotAvailableException is
            // thrown. This is not an error and thus should not be shown to the user.
            for (final Throwable throwable : info.getErrors()) {
                if (throwable instanceof ContentNotSupportedException
                        && "Fan pages are not supported".equals(throwable.getMessage())) {
                    info.getErrors().remove(throwable);
                }
            }

            if (!info.getErrors().isEmpty()) {
                showSnackBarError(new ErrorInfo(info.getErrors(),
                        UserAction.REQUESTED_STREAM, info.getUrl(), info));
            }
        }

        binding.detailControlsDownload.setVisibility(info.getStreamType() == StreamType.LIVE_STREAM
                || info.getStreamType() == StreamType.AUDIO_LIVE_STREAM ? View.GONE : View.VISIBLE);
        binding.detailControlsBackground.setVisibility(info.getAudioStreams().isEmpty()
                ? View.GONE : View.VISIBLE);

        final boolean noVideoStreams =
                info.getVideoStreams().isEmpty() && info.getVideoOnlyStreams().isEmpty();
        binding.detailControlsPopup.setVisibility(noVideoStreams ? View.GONE : View.VISIBLE);
        binding.detailThumbnailPlayButton.setImageResource(
                noVideoStreams ? R.drawable.ic_headset_shadow : R.drawable.ic_play_arrow_shadow);
    }

    private void displayUploaderAsSubChannel(final StreamInfo info) {
        binding.detailSubChannelTextView.setText(info.getUploaderName());
        binding.detailSubChannelTextView.setVisibility(View.VISIBLE);
        binding.detailSubChannelTextView.setSelected(true);
        binding.detailUploaderTextView.setVisibility(View.GONE);
    }

    private void displayBothUploaderAndSubChannel(final StreamInfo info) {
        binding.detailSubChannelTextView.setText(info.getSubChannelName());
        binding.detailSubChannelTextView.setVisibility(View.VISIBLE);
        binding.detailSubChannelTextView.setSelected(true);

        binding.detailSubChannelThumbnailView.setVisibility(View.VISIBLE);

        if (!isEmpty(info.getUploaderName())) {
            binding.detailUploaderTextView.setText(
                    String.format(getString(R.string.video_detail_by), info.getUploaderName()));
            binding.detailUploaderTextView.setVisibility(View.VISIBLE);
            binding.detailUploaderTextView.setSelected(true);
        } else {
            binding.detailUploaderTextView.setVisibility(View.GONE);
        }
    }

    public void openDownloadDialog() {
        if (currentInfo == null) {
            return;
        }

        videoSegmentsSubscriber = Single.fromCallable(() -> {
            VideoSegment[] videoSegments = null;

<<<<<<< HEAD
            try {
                videoSegments =
                        SponsorBlockUtils.getYouTubeVideoSegments(getContext(), currentInfo);
            } catch (final Exception e) {
                // TODO: handle?
            }

            return videoSegments == null
                    ? new VideoSegment[0]
                    : videoSegments;
        })
        .subscribeOn(Schedulers.io())
        .observeOn(AndroidSchedulers.mainThread())
        .subscribe(videoSegments -> {
            try {
                final DownloadDialog downloadDialog = DownloadDialog.newInstance(currentInfo);
                downloadDialog.setVideoStreams(sortedVideoStreams);
                downloadDialog.setAudioStreams(currentInfo.getAudioStreams());
                downloadDialog.setSelectedVideoStream(selectedVideoStreamIndex);
                downloadDialog.setSubtitleStreams(currentInfo.getSubtitles());
                downloadDialog.setVideoSegments(videoSegments);
                downloadDialog.show(activity.getSupportFragmentManager(), "downloadDialog");
            } catch (final Exception e) {
                ErrorActivity.reportErrorInSnackbar(activity,
                        new ErrorInfo(e, UserAction.DOWNLOAD_OPEN_DIALOG,
                                "Showing download dialog",
                                currentInfo));
            }
        });
=======
            downloadDialog.show(activity.getSupportFragmentManager(), "downloadDialog");
        } catch (final Exception e) {
            ErrorUtil.showSnackbar(activity, new ErrorInfo(e, UserAction.DOWNLOAD_OPEN_DIALOG,
                    "Showing download dialog", currentInfo));
        }
>>>>>>> 7ae908a4
    }

    /*//////////////////////////////////////////////////////////////////////////
    // Stream Results
    //////////////////////////////////////////////////////////////////////////*/

    private void updateProgressInfo(@NonNull final StreamInfo info) {
        if (positionSubscriber != null) {
            positionSubscriber.dispose();
        }
        final SharedPreferences prefs = PreferenceManager.getDefaultSharedPreferences(activity);
        final boolean playbackResumeEnabled = prefs
                .getBoolean(activity.getString(R.string.enable_watch_history_key), true)
                && prefs.getBoolean(activity.getString(R.string.enable_playback_resume_key), true);
        final boolean showPlaybackPosition = prefs.getBoolean(
                activity.getString(R.string.enable_playback_state_lists_key), true);
        if (!playbackResumeEnabled) {
            if (playQueue == null || playQueue.getStreams().isEmpty()
                    || playQueue.getItem().getRecoveryPosition() == RECOVERY_UNSET
                    || !showPlaybackPosition) {
                binding.positionView.setVisibility(View.INVISIBLE);
                binding.detailPositionView.setVisibility(View.GONE);
                // TODO: Remove this check when separation of concerns is done.
                //  (live streams weren't getting updated because they are mixed)
                if (!info.getStreamType().equals(StreamType.LIVE_STREAM)
                        && !info.getStreamType().equals(StreamType.AUDIO_LIVE_STREAM)) {
                    return;
                }
            } else {
                // Show saved position from backStack if user allows it
                showPlaybackProgress(playQueue.getItem().getRecoveryPosition(),
                        playQueue.getItem().getDuration() * 1000);
                animate(binding.positionView, true, 500);
                animate(binding.detailPositionView, true, 500);
            }
            return;
        }
        final HistoryRecordManager recordManager = new HistoryRecordManager(requireContext());

        // TODO: Separate concerns when updating database data.
        //  (move the updating part to when the loading happens)
        positionSubscriber = recordManager.loadStreamState(info)
                .subscribeOn(Schedulers.io())
                .onErrorComplete()
                .observeOn(AndroidSchedulers.mainThread())
                .subscribe(state -> {
                    showPlaybackProgress(state.getProgressMillis(), info.getDuration() * 1000);
                    animate(binding.positionView, true, 500);
                    animate(binding.detailPositionView, true, 500);
                }, e -> {
                    if (DEBUG) {
                        e.printStackTrace();
                    }
                }, () -> {
                    binding.positionView.setVisibility(View.GONE);
                    binding.detailPositionView.setVisibility(View.GONE);
                });
    }

    private void showPlaybackProgress(final long progress, final long duration) {
        final int progressSeconds = (int) TimeUnit.MILLISECONDS.toSeconds(progress);
        final int durationSeconds = (int) TimeUnit.MILLISECONDS.toSeconds(duration);
        // If the old and the new progress values have a big difference then use
        // animation. Otherwise don't because it affects CPU
        final boolean shouldAnimate = Math.abs(binding.positionView.getProgress()
                - progressSeconds) > 2;
        binding.positionView.setMax(durationSeconds);
        if (shouldAnimate) {
            binding.positionView.setProgressAnimated(progressSeconds);
        } else {
            binding.positionView.setProgress(progressSeconds);
        }
        final String position = Localization.getDurationString(progressSeconds);
        if (position != binding.detailPositionView.getText()) {
            binding.detailPositionView.setText(position);
        }
        if (binding.positionView.getVisibility() != View.VISIBLE) {
            animate(binding.positionView, true, 100);
            animate(binding.detailPositionView, true, 100);
        }
    }

    /*//////////////////////////////////////////////////////////////////////////
    // Player event listener
    //////////////////////////////////////////////////////////////////////////*/

    @Override
    public void onQueueUpdate(final PlayQueue queue) {
        playQueue = queue;
        if (DEBUG) {
            Log.d(TAG, "onQueueUpdate() called with: serviceId = ["
                    + serviceId + "], videoUrl = [" + url + "], name = ["
                    + title + "], playQueue = [" + playQueue + "]");
        }

        // This should be the only place where we push data to stack.
        // It will allow to have live instance of PlayQueue with actual information about
        // deleted/added items inside Channel/Playlist queue and makes possible to have
        // a history of played items
        @Nullable final StackItem stackPeek = stack.peek();
        if (stackPeek != null && !stackPeek.getPlayQueue().equals(queue)) {
            @Nullable final PlayQueueItem playQueueItem = queue.getItem();
            if (playQueueItem != null) {
                stack.push(new StackItem(playQueueItem.getServiceId(), playQueueItem.getUrl(),
                        playQueueItem.getTitle(), queue));
                return;
            } // else continue below
        }

        @Nullable final StackItem stackWithQueue = findQueueInStack(queue);
        if (stackWithQueue != null) {
            // On every MainPlayer service's destroy() playQueue gets disposed and
            // no longer able to track progress. That's why we update our cached disposed
            // queue with the new one that is active and have the same history.
            // Without that the cached playQueue will have an old recovery position
            stackWithQueue.setPlayQueue(queue);
        }
    }

    @Override
    public void onPlaybackUpdate(final int state,
                                 final int repeatMode,
                                 final boolean shuffled,
                                 final PlaybackParameters parameters) {
        setOverlayPlayPauseImage(player != null && player.isPlaying());

        switch (state) {
            case Player.STATE_PLAYING:
                if (binding.positionView.getAlpha() != 1.0f
                        && player.getPlayQueue() != null
                        && player.getPlayQueue().getItem() != null
                        && player.getPlayQueue().getItem().getUrl().equals(url)) {
                    animate(binding.positionView, true, 100);
                    animate(binding.detailPositionView, true, 100);
                }
                break;
        }
    }

    @Override
    public void onProgressUpdate(final int currentProgress,
                                 final int duration,
                                 final int bufferPercent) {
        // Progress updates every second even if media is paused. It's useless until playing
        if (!player.isPlaying() || playQueue == null) {
            return;
        }

        if (player.getPlayQueue().getItem().getUrl().equals(url)) {
            showPlaybackProgress(currentProgress, duration);
        }
    }

    @Override
    public void onMetadataUpdate(final StreamInfo info, final PlayQueue queue) {
        final StackItem item = findQueueInStack(queue);
        if (item != null) {
            // When PlayQueue can have multiple streams (PlaylistPlayQueue or ChannelPlayQueue)
            // every new played stream gives new title and url.
            // StackItem contains information about first played stream. Let's update it here
            item.setTitle(info.getName());
            item.setUrl(info.getUrl());
        }
        // They are not equal when user watches something in popup while browsing in fragment and
        // then changes screen orientation. In that case the fragment will set itself as
        // a service listener and will receive initial call to onMetadataUpdate()
        if (!queue.equals(playQueue)) {
            return;
        }

        updateOverlayData(info.getName(), info.getUploaderName(), info.getThumbnailUrl());
        if (currentInfo != null && info.getUrl().equals(currentInfo.getUrl())) {
            return;
        }

        currentInfo = info;
        setInitialData(info.getServiceId(), info.getUrl(), info.getName(), queue);
        setAutoPlay(false);
        // Delay execution just because it freezes the main thread, and while playing
        // next/previous video you see visual glitches
        // (when non-vertical video goes after vertical video)
        prepareAndHandleInfoIfNeededAfterDelay(info, true, 200);
    }

    @Override
    public void onPlayerError(final ExoPlaybackException error) {
        if (error.type == ExoPlaybackException.TYPE_SOURCE
                || error.type == ExoPlaybackException.TYPE_UNEXPECTED) {
            // Properly exit from fullscreen
            toggleFullscreenIfInFullscreenMode();
            hideMainPlayerOnLoadingNewStream();
        }
    }

    @Override
    public void onServiceStopped() {
        setOverlayPlayPauseImage(false);
        if (currentInfo != null) {
            updateOverlayData(currentInfo.getName(),
                    currentInfo.getUploaderName(),
                    currentInfo.getThumbnailUrl());
        }
    }

    @Override
    public void onFullscreenStateChanged(final boolean fullscreen) {
        setupBrightness();
        if (!isPlayerAndPlayerServiceAvailable()
                || playerService.getView() == null
                || player.getParentActivity() == null) {
            return;
        }

        final View view = playerService.getView();
        final ViewGroup parent = (ViewGroup) view.getParent();
        if (parent == null) {
            return;
        }

        if (fullscreen) {
            hideSystemUiIfNeeded();
            binding.overlayPlayPauseButton.requestFocus();
        } else {
            showSystemUi();
        }

        if (binding.relatedItemsLayout != null) {
            binding.relatedItemsLayout.setVisibility(fullscreen ? View.GONE : View.VISIBLE);
        }
        scrollToTop();

        if (Build.VERSION.SDK_INT >= Build.VERSION_CODES.LOLLIPOP) {
            addVideoPlayerView();
        } else {
            // KitKat needs a delay before addVideoPlayerView call or it reports wrong height in
            // activity.getWindow().getDecorView().getHeight()
            new Handler().post(this::addVideoPlayerView);
        }
    }

    @Override
    public void onScreenRotationButtonClicked() {
        // In tablet user experience will be better if screen will not be rotated
        // from landscape to portrait every time.
        // Just turn on fullscreen mode in landscape orientation
        // or portrait & unlocked global orientation
        final boolean isLandscape = DeviceUtils.isLandscape(requireContext());
        if (DeviceUtils.isTablet(activity)
                && (!globalScreenOrientationLocked(activity) || isLandscape)) {
            player.toggleFullscreen();
            return;
        }

        final int newOrientation = isLandscape
                ? ActivityInfo.SCREEN_ORIENTATION_PORTRAIT
                : ActivityInfo.SCREEN_ORIENTATION_SENSOR_LANDSCAPE;

        activity.setRequestedOrientation(newOrientation);
    }

    /*
     * Will scroll down to description view after long click on moreOptionsButton
     * */
    @Override
    public void onMoreOptionsLongClicked() {
        final CoordinatorLayout.LayoutParams params =
                (CoordinatorLayout.LayoutParams) binding.appBarLayout.getLayoutParams();
        final AppBarLayout.Behavior behavior = (AppBarLayout.Behavior) params.getBehavior();
        final ValueAnimator valueAnimator = ValueAnimator
                .ofInt(0, -binding.playerPlaceholder.getHeight());
        valueAnimator.setInterpolator(new DecelerateInterpolator());
        valueAnimator.addUpdateListener(animation -> {
            behavior.setTopAndBottomOffset((int) animation.getAnimatedValue());
            binding.appBarLayout.requestLayout();
        });
        valueAnimator.setInterpolator(new DecelerateInterpolator());
        valueAnimator.setDuration(500);
        valueAnimator.start();
    }

    /*//////////////////////////////////////////////////////////////////////////
    // Player related utils
    //////////////////////////////////////////////////////////////////////////*/

    private void showSystemUi() {
        if (DEBUG) {
            Log.d(TAG, "showSystemUi() called");
        }

        if (activity == null) {
            return;
        }

        // Prevent jumping of the player on devices with cutout
        if (Build.VERSION.SDK_INT >= Build.VERSION_CODES.P) {
            activity.getWindow().getAttributes().layoutInDisplayCutoutMode =
                    isMultiWindowOrFullscreen()
                            ? WindowManager.LayoutParams.LAYOUT_IN_DISPLAY_CUTOUT_MODE_NEVER
                            : WindowManager.LayoutParams.LAYOUT_IN_DISPLAY_CUTOUT_MODE_DEFAULT;
        }
        activity.getWindow().getDecorView().setSystemUiVisibility(0);
        activity.getWindow().clearFlags(WindowManager.LayoutParams.FLAG_FULLSCREEN);
        if (Build.VERSION.SDK_INT >= Build.VERSION_CODES.LOLLIPOP) {
            activity.getWindow().setStatusBarColor(ThemeHelper.resolveColorFromAttr(
                    requireContext(), android.R.attr.colorPrimary));
        }
    }

    private void hideSystemUi() {
        if (DEBUG) {
            Log.d(TAG, "hideSystemUi() called");
        }

        if (activity == null) {
            return;
        }

        // Prevent jumping of the player on devices with cutout
        if (Build.VERSION.SDK_INT >= Build.VERSION_CODES.P) {
            activity.getWindow().getAttributes().layoutInDisplayCutoutMode =
                    isMultiWindowOrFullscreen()
                            ? WindowManager.LayoutParams.LAYOUT_IN_DISPLAY_CUTOUT_MODE_NEVER
                            : WindowManager.LayoutParams.LAYOUT_IN_DISPLAY_CUTOUT_MODE_SHORT_EDGES;
        }
        int visibility = View.SYSTEM_UI_FLAG_LAYOUT_STABLE
                | View.SYSTEM_UI_FLAG_LAYOUT_FULLSCREEN
                | View.SYSTEM_UI_FLAG_LAYOUT_HIDE_NAVIGATION
                | View.SYSTEM_UI_FLAG_HIDE_NAVIGATION
                | View.SYSTEM_UI_FLAG_IMMERSIVE_STICKY;

        // In multiWindow mode status bar is not transparent for devices with cutout
        // if I include this flag. So without it is better in this case
        final boolean isInMultiWindow = DeviceUtils.isInMultiWindow(activity);
        if (!isInMultiWindow) {
            visibility |= View.SYSTEM_UI_FLAG_FULLSCREEN;
        }
        activity.getWindow().getDecorView().setSystemUiVisibility(visibility);

        if (Build.VERSION.SDK_INT >= Build.VERSION_CODES.LOLLIPOP
                && isMultiWindowOrFullscreen()) {
            activity.getWindow().setStatusBarColor(Color.TRANSPARENT);
            activity.getWindow().setNavigationBarColor(Color.TRANSPARENT);
        }
        activity.getWindow().clearFlags(WindowManager.LayoutParams.FLAG_FULLSCREEN);
    }

    // Listener implementation
    public void hideSystemUiIfNeeded() {
        if (isPlayerAvailable()
                && player.isFullscreen()
                && bottomSheetBehavior.getState() == BottomSheetBehavior.STATE_EXPANDED) {
            hideSystemUi();
        }
    }

    private boolean isMultiWindowOrFullscreen() {
        return DeviceUtils.isInMultiWindow(activity)
                || (isPlayerAvailable() && player.isFullscreen());
    }

    private boolean playerIsNotStopped() {
        return isPlayerAvailable() && !player.isStopped();
    }

    private void restoreDefaultBrightness() {
        final WindowManager.LayoutParams lp = activity.getWindow().getAttributes();
        if (lp.screenBrightness == -1) {
            return;
        }

        // Restore the old  brightness when fragment.onPause() called or
        // when a player is in portrait
        lp.screenBrightness = -1;
        activity.getWindow().setAttributes(lp);
    }

    private void setupBrightness() {
        if (activity == null) {
            return;
        }

        final WindowManager.LayoutParams lp = activity.getWindow().getAttributes();
        if (!isPlayerAvailable()
                || !player.videoPlayerSelected()
                || !player.isFullscreen()
                || bottomSheetState != BottomSheetBehavior.STATE_EXPANDED) {
            // Apply system brightness when the player is not in fullscreen
            restoreDefaultBrightness();
        } else {
            // Do not restore if user has disabled brightness gesture
            if (!PlayerHelper.isBrightnessGestureEnabled(activity)) {
                return;
            }
            // Restore already saved brightness level
            final float brightnessLevel = PlayerHelper.getScreenBrightness(activity);
            if (brightnessLevel == lp.screenBrightness) {
                return;
            }
            lp.screenBrightness = brightnessLevel;
            activity.getWindow().setAttributes(lp);
        }
    }

    private void checkLandscape() {
        if ((!player.isPlaying() && player.getPlayQueue() != playQueue)
                || player.getPlayQueue() == null) {
            setAutoPlay(true);
        }

        player.checkLandscape();
        // Let's give a user time to look at video information page if video is not playing
        if (globalScreenOrientationLocked(activity) && !player.isPlaying()) {
            player.play();
        }
    }

    /*
     * Means that the player fragment was swiped away via BottomSheetLayout
     * and is empty but ready for any new actions. See cleanUp()
     * */
    private boolean wasCleared() {
        return url == null;
    }

    @Nullable
    private StackItem findQueueInStack(final PlayQueue queue) {
        StackItem item = null;
        final Iterator<StackItem> iterator = stack.descendingIterator();
        while (iterator.hasNext()) {
            final StackItem next = iterator.next();
            if (next.getPlayQueue().equals(queue)) {
                item = next;
                break;
            }
        }
        return item;
    }

    private void replaceQueueIfUserConfirms(final Runnable onAllow) {
        @Nullable final PlayQueue activeQueue = isPlayerAvailable() ? player.getPlayQueue() : null;

        // Player will have STATE_IDLE when a user pressed back button
        if (isClearingQueueConfirmationRequired(activity)
                && playerIsNotStopped()
                && activeQueue != null
                && !activeQueue.equals(playQueue)) {
            showClearingQueueConfirmation(onAllow);
        } else {
            onAllow.run();
        }
    }

    private void showClearingQueueConfirmation(final Runnable onAllow) {
        new AlertDialog.Builder(activity)
                .setTitle(R.string.clear_queue_confirmation_description)
                .setNegativeButton(R.string.cancel, null)
                .setPositiveButton(R.string.ok, (dialog, which) -> {
                    onAllow.run();
                    dialog.dismiss();
                }).show();
    }

    private void showExternalPlaybackDialog() {
        if (sortedVideoStreams == null) {
            return;
        }
        final CharSequence[] resolutions = new CharSequence[sortedVideoStreams.size()];
        for (int i = 0; i < sortedVideoStreams.size(); i++) {
            resolutions[i] = sortedVideoStreams.get(i).getResolution();
        }
        final AlertDialog.Builder builder = new AlertDialog.Builder(activity)
                .setNegativeButton(R.string.cancel, null)
                .setNeutralButton(R.string.open_in_browser, (dialog, i) ->
                        ShareUtils.openUrlInBrowser(requireActivity(), url)
                );
        // Maybe there are no video streams available, show just `open in browser` button
        if (resolutions.length > 0) {
            builder.setSingleChoiceItems(resolutions, selectedVideoStreamIndex, (dialog, i) -> {
                        dialog.dismiss();
                        startOnExternalPlayer(activity, currentInfo, sortedVideoStreams.get(i));
                    }
            );
        }
        builder.show();
    }

    /*
     * Remove unneeded information while waiting for a next task
     * */
    private void cleanUp() {
        // New beginning
        stack.clear();
        if (currentWorker != null) {
            currentWorker.dispose();
        }
        playerHolder.stopService();
        setInitialData(0, null, "", null);
        currentInfo = null;
        updateOverlayData(null, null, null);
    }

    /*//////////////////////////////////////////////////////////////////////////
    // Bottom mini player
    //////////////////////////////////////////////////////////////////////////*/

    /**
     * That's for Android TV support. Move focus from main fragment to the player or back
     * based on what is currently selected
     *
     * @param toMain if true than the main fragment will be focused or the player otherwise
     */
    private void moveFocusToMainFragment(final boolean toMain) {
        setupBrightness();
        final ViewGroup mainFragment = requireActivity().findViewById(R.id.fragment_holder);
        // Hamburger button steels a focus even under bottomSheet
        final Toolbar toolbar = requireActivity().findViewById(R.id.toolbar);
        final int afterDescendants = ViewGroup.FOCUS_AFTER_DESCENDANTS;
        final int blockDescendants = ViewGroup.FOCUS_BLOCK_DESCENDANTS;
        if (toMain) {
            mainFragment.setDescendantFocusability(afterDescendants);
            toolbar.setDescendantFocusability(afterDescendants);
            ((ViewGroup) requireView()).setDescendantFocusability(blockDescendants);
            // Only focus the mainFragment if the mainFragment (e.g. search-results)
            // or the toolbar (e.g. Textfield for search) don't have focus.
            // This was done to fix problems with the keyboard input, see also #7490
            if (!mainFragment.hasFocus() && !toolbar.hasFocus()) {
                mainFragment.requestFocus();
            }
        } else {
            mainFragment.setDescendantFocusability(blockDescendants);
            toolbar.setDescendantFocusability(blockDescendants);
            ((ViewGroup) requireView()).setDescendantFocusability(afterDescendants);
            // Only focus the player if it not already has focus
            if (!binding.getRoot().hasFocus()) {
                binding.detailThumbnailRootLayout.requestFocus();
            }
        }
    }

    /**
     * When the mini player exists the view underneath it is not touchable.
     * Bottom padding should be equal to the mini player's height in this case
     *
     * @param showMore whether main fragment should be expanded or not
     */
    private void manageSpaceAtTheBottom(final boolean showMore) {
        final int peekHeight = getResources().getDimensionPixelSize(R.dimen.mini_player_height);
        final ViewGroup holder = requireActivity().findViewById(R.id.fragment_holder);
        final int newBottomPadding;
        if (showMore) {
            newBottomPadding = 0;
        } else {
            newBottomPadding = peekHeight;
        }
        if (holder.getPaddingBottom() == newBottomPadding) {
            return;
        }
        holder.setPadding(holder.getPaddingLeft(),
                holder.getPaddingTop(),
                holder.getPaddingRight(),
                newBottomPadding);
    }

    private void setupBottomPlayer() {
        final CoordinatorLayout.LayoutParams params =
                (CoordinatorLayout.LayoutParams) binding.appBarLayout.getLayoutParams();
        final AppBarLayout.Behavior behavior = (AppBarLayout.Behavior) params.getBehavior();

        final FrameLayout bottomSheetLayout = activity.findViewById(R.id.fragment_player_holder);
        bottomSheetBehavior = BottomSheetBehavior.from(bottomSheetLayout);
        bottomSheetBehavior.setState(bottomSheetState);
        final int peekHeight = getResources().getDimensionPixelSize(R.dimen.mini_player_height);
        if (bottomSheetState != BottomSheetBehavior.STATE_HIDDEN) {
            manageSpaceAtTheBottom(false);
            bottomSheetBehavior.setPeekHeight(peekHeight);
            if (bottomSheetState == BottomSheetBehavior.STATE_COLLAPSED) {
                binding.overlayLayout.setAlpha(MAX_OVERLAY_ALPHA);
            } else if (bottomSheetState == BottomSheetBehavior.STATE_EXPANDED) {
                binding.overlayLayout.setAlpha(0);
                setOverlayElementsClickable(false);
            }
        }

        bottomSheetBehavior.setBottomSheetCallback(new BottomSheetBehavior.BottomSheetCallback() {
            @Override
            public void onStateChanged(@NonNull final View bottomSheet, final int newState) {
                bottomSheetState = newState;

                switch (newState) {
                    case BottomSheetBehavior.STATE_HIDDEN:
                        moveFocusToMainFragment(true);
                        manageSpaceAtTheBottom(true);

                        bottomSheetBehavior.setPeekHeight(0);
                        cleanUp();
                        break;
                    case BottomSheetBehavior.STATE_EXPANDED:
                        moveFocusToMainFragment(false);
                        manageSpaceAtTheBottom(false);

                        bottomSheetBehavior.setPeekHeight(peekHeight);
                        // Disable click because overlay buttons located on top of buttons
                        // from the player
                        setOverlayElementsClickable(false);
                        hideSystemUiIfNeeded();
                        // Conditions when the player should be expanded to fullscreen
                        if (DeviceUtils.isLandscape(requireContext())
                                && isPlayerAvailable()
                                && player.isPlaying()
                                && !player.isFullscreen()
                                && !DeviceUtils.isTablet(activity)
                                && player.videoPlayerSelected()) {
                            player.toggleFullscreen();
                        }
                        setOverlayLook(binding.appBarLayout, behavior, 1);
                        break;
                    case BottomSheetBehavior.STATE_COLLAPSED:
                        moveFocusToMainFragment(true);
                        manageSpaceAtTheBottom(false);

                        bottomSheetBehavior.setPeekHeight(peekHeight);

                        // Re-enable clicks
                        setOverlayElementsClickable(true);
                        if (isPlayerAvailable()) {
                            player.closeItemsList();
                        }
                        setOverlayLook(binding.appBarLayout, behavior, 0);
                        break;
                    case BottomSheetBehavior.STATE_DRAGGING:
                    case BottomSheetBehavior.STATE_SETTLING:
                        if (isPlayerAvailable() && player.isFullscreen()) {
                            showSystemUi();
                        }
                        if (isPlayerAvailable() && player.isControlsVisible()) {
                            player.hideControls(0, 0);
                        }
                        break;
                }
            }

            @Override
            public void onSlide(@NonNull final View bottomSheet, final float slideOffset) {
                setOverlayLook(binding.appBarLayout, behavior, slideOffset);
            }
        });

        // User opened a new page and the player will hide itself
        activity.getSupportFragmentManager().addOnBackStackChangedListener(() -> {
            if (bottomSheetBehavior.getState() == BottomSheetBehavior.STATE_EXPANDED) {
                bottomSheetBehavior.setState(BottomSheetBehavior.STATE_COLLAPSED);
            }
        });
    }

    private void updateOverlayData(@Nullable final String overlayTitle,
                                   @Nullable final String uploader,
                                   @Nullable final String thumbnailUrl) {
        binding.overlayTitleTextView.setText(isEmpty(overlayTitle) ? "" : overlayTitle);
        binding.overlayChannelTextView.setText(isEmpty(uploader) ? "" : uploader);
        binding.overlayThumbnail.setImageResource(R.drawable.dummy_thumbnail_dark);
        PicassoHelper.loadThumbnail(thumbnailUrl).tag(PICASSO_VIDEO_DETAILS_TAG)
                .into(binding.overlayThumbnail);
    }

    private void setOverlayPlayPauseImage(final boolean playerIsPlaying) {
        final int drawable = playerIsPlaying
                ? R.drawable.ic_pause
                : R.drawable.ic_play_arrow;
        binding.overlayPlayPauseButton.setImageResource(drawable);
    }

    private void setOverlayLook(final AppBarLayout appBar,
                                final AppBarLayout.Behavior behavior,
                                final float slideOffset) {
        // SlideOffset < 0 when mini player is about to close via swipe.
        // Stop animation in this case
        if (behavior == null || slideOffset < 0) {
            return;
        }
        binding.overlayLayout.setAlpha(Math.min(MAX_OVERLAY_ALPHA, 1 - slideOffset));
        // These numbers are not special. They just do a cool transition
        behavior.setTopAndBottomOffset(
                (int) (-binding.detailThumbnailImageView.getHeight() * 2 * (1 - slideOffset) / 3));
        appBar.requestLayout();
    }

    private void setOverlayElementsClickable(final boolean enable) {
        binding.overlayThumbnail.setClickable(enable);
        binding.overlayThumbnail.setLongClickable(enable);
        binding.overlayMetadataLayout.setClickable(enable);
        binding.overlayMetadataLayout.setLongClickable(enable);
        binding.overlayButtonsLayout.setClickable(enable);
        binding.overlayPlayPauseButton.setClickable(enable);
        binding.overlayCloseButton.setClickable(enable);
    }

    // helpers to check the state of player and playerService
    boolean isPlayerAvailable() {
        return (player != null);
    }

    boolean isPlayerServiceAvailable() {
        return (playerService != null);
    }

    boolean isPlayerAndPlayerServiceAvailable() {
        return (player != null && playerService != null);
    }
}<|MERGE_RESOLUTION|>--- conflicted
+++ resolved
@@ -1711,7 +1711,6 @@
         videoSegmentsSubscriber = Single.fromCallable(() -> {
             VideoSegment[] videoSegments = null;
 
-<<<<<<< HEAD
             try {
                 videoSegments =
                         SponsorBlockUtils.getYouTubeVideoSegments(getContext(), currentInfo);
@@ -1735,19 +1734,12 @@
                 downloadDialog.setVideoSegments(videoSegments);
                 downloadDialog.show(activity.getSupportFragmentManager(), "downloadDialog");
             } catch (final Exception e) {
-                ErrorActivity.reportErrorInSnackbar(activity,
+                ErrorUtil.showSnackbar(activity,
                         new ErrorInfo(e, UserAction.DOWNLOAD_OPEN_DIALOG,
                                 "Showing download dialog",
                                 currentInfo));
             }
         });
-=======
-            downloadDialog.show(activity.getSupportFragmentManager(), "downloadDialog");
-        } catch (final Exception e) {
-            ErrorUtil.showSnackbar(activity, new ErrorInfo(e, UserAction.DOWNLOAD_OPEN_DIALOG,
-                    "Showing download dialog", currentInfo));
-        }
->>>>>>> 7ae908a4
     }
 
     /*//////////////////////////////////////////////////////////////////////////
