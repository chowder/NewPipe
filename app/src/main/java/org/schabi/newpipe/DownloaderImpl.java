package org.schabi.newpipe;

import android.content.Context;

import androidx.annotation.NonNull;
import androidx.annotation.Nullable;
import androidx.preference.PreferenceManager;

import org.schabi.newpipe.error.ReCaptchaActivity;
import org.schabi.newpipe.extractor.downloader.Downloader;
import org.schabi.newpipe.extractor.downloader.Request;
import org.schabi.newpipe.extractor.downloader.Response;
import org.schabi.newpipe.extractor.exceptions.ReCaptchaException;
import org.schabi.newpipe.util.InfoCache;

import java.io.IOException;
import java.util.Arrays;
import java.util.HashMap;
import java.util.List;
import java.util.Map;
import java.util.Objects;
import java.util.concurrent.TimeUnit;
import java.util.stream.Collectors;
import java.util.stream.Stream;

import okhttp3.OkHttpClient;
import okhttp3.RequestBody;
import okhttp3.ResponseBody;

public final class DownloaderImpl extends Downloader {
    public static final String USER_AGENT =
            "Mozilla/5.0 (Windows NT 10.0; rv:91.0) Gecko/20100101 Firefox/91.0";
    public static final String YOUTUBE_RESTRICTED_MODE_COOKIE_KEY =
            "youtube_restricted_mode_key";
    public static final String YOUTUBE_RESTRICTED_MODE_COOKIE = "PREF=f2=8000000";
    public static final String YOUTUBE_DOMAIN = "youtube.com";

    private static DownloaderImpl instance;
    private final Map<String, String> mCookies;
    private final OkHttpClient client;
    private Integer customTimeout;

    private DownloaderImpl(final OkHttpClient.Builder builder) {
        this.client = builder
                .readTimeout(30, TimeUnit.SECONDS)
//                .cache(new Cache(new File(context.getExternalCacheDir(), "okhttp"),
//                        16 * 1024 * 1024))
                .build();
        this.mCookies = new HashMap<>();
    }

    /**
     * It's recommended to call exactly once in the entire lifetime of the application.
     *
     * @param builder if null, default builder will be used
     * @return a new instance of {@link DownloaderImpl}
     */
    public static DownloaderImpl init(@Nullable final OkHttpClient.Builder builder) {
        instance = new DownloaderImpl(
                builder != null ? builder : new OkHttpClient.Builder());
        return instance;
    }

    public static DownloaderImpl getInstance() {
        return instance;
    }

<<<<<<< HEAD
    /**
     * Enable TLS 1.2 and 1.1 on Android Kitkat. This function is mostly taken
     * from the documentation of OkHttpClient.Builder.sslSocketFactory(_,_).
     * <p>
     * If there is an error, the function will safely fall back to doing nothing
     * and printing the error to the console.
     * </p>
     *
     * @param builder The HTTPClient Builder on which TLS is enabled on (will be modified in-place)
     */
    private static void enableModernTLS(final OkHttpClient.Builder builder) {
        try {
            // get the default TrustManager
            final TrustManagerFactory trustManagerFactory = TrustManagerFactory.getInstance(
                    TrustManagerFactory.getDefaultAlgorithm());
            trustManagerFactory.init((KeyStore) null);
            final TrustManager[] trustManagers = trustManagerFactory.getTrustManagers();
            if (trustManagers.length != 1 || !(trustManagers[0] instanceof X509TrustManager)) {
                throw new IllegalStateException("Unexpected default trust managers:"
                        + Arrays.toString(trustManagers));
            }
            final X509TrustManager trustManager = (X509TrustManager) trustManagers[0];

            // insert our own TLSSocketFactory
            final SSLSocketFactory sslSocketFactory = TLSSocketFactoryCompat.getInstance();

            builder.sslSocketFactory(sslSocketFactory, trustManager);

            // This will try to enable all modern CipherSuites(+2 more)
            // that are supported on the device.
            // Necessary because some servers (e.g. Framatube.org)
            // don't support the old cipher suites.
            // https://github.com/square/okhttp/issues/4053#issuecomment-402579554
            final List<CipherSuite> cipherSuites =
                    new ArrayList<>(ConnectionSpec.MODERN_TLS.cipherSuites());
            cipherSuites.add(CipherSuite.TLS_ECDHE_ECDSA_WITH_AES_128_CBC_SHA);
            cipherSuites.add(CipherSuite.TLS_ECDHE_ECDSA_WITH_AES_256_CBC_SHA);
            final ConnectionSpec legacyTLS = new ConnectionSpec.Builder(ConnectionSpec.MODERN_TLS)
                    .cipherSuites(cipherSuites.toArray(new CipherSuite[0]))
                    .build();

            builder.connectionSpecs(Arrays.asList(legacyTLS, ConnectionSpec.CLEARTEXT));
        } catch (final KeyManagementException | NoSuchAlgorithmException | KeyStoreException e) {
            if (DEBUG) {
                e.printStackTrace();
            }
        }
    }

    public DownloaderImpl setCustomTimeout(final Integer value) {
        this.customTimeout = value;
        return this;
    }

=======
>>>>>>> 0c639504
    public String getCookies(final String url) {
        final String youtubeCookie = url.contains(YOUTUBE_DOMAIN)
                ? getCookie(YOUTUBE_RESTRICTED_MODE_COOKIE_KEY) : null;

        // Recaptcha cookie is always added TODO: not sure if this is necessary
        return Stream.of(youtubeCookie, getCookie(ReCaptchaActivity.RECAPTCHA_COOKIES_KEY))
                .filter(Objects::nonNull)
                .flatMap(cookies -> Arrays.stream(cookies.split("; *")))
                .distinct()
                .collect(Collectors.joining("; "));
    }

    public String getCookie(final String key) {
        return mCookies.get(key);
    }

    public void setCookie(final String key, final String cookie) {
        mCookies.put(key, cookie);
    }

    public void removeCookie(final String key) {
        mCookies.remove(key);
    }

    public void updateYoutubeRestrictedModeCookies(final Context context) {
        final String restrictedModeEnabledKey =
                context.getString(R.string.youtube_restricted_mode_enabled);
        final boolean restrictedModeEnabled = PreferenceManager.getDefaultSharedPreferences(context)
                .getBoolean(restrictedModeEnabledKey, false);
        updateYoutubeRestrictedModeCookies(restrictedModeEnabled);
    }

    public void updateYoutubeRestrictedModeCookies(final boolean youtubeRestrictedModeEnabled) {
        if (youtubeRestrictedModeEnabled) {
            setCookie(YOUTUBE_RESTRICTED_MODE_COOKIE_KEY,
                    YOUTUBE_RESTRICTED_MODE_COOKIE);
        } else {
            removeCookie(YOUTUBE_RESTRICTED_MODE_COOKIE_KEY);
        }
        InfoCache.getInstance().clearCache();
    }

    /**
     * Get the size of the content that the url is pointing by firing a HEAD request.
     *
     * @param url an url pointing to the content
     * @return the size of the content, in bytes
     */
    public long getContentLength(final String url) throws IOException {
        try {
            final Response response = head(url);
            return Long.parseLong(response.getHeader("Content-Length"));
        } catch (final NumberFormatException e) {
            throw new IOException("Invalid content length", e);
        } catch (final ReCaptchaException e) {
            throw new IOException(e);
        }
    }

    @Override
    public Response execute(@NonNull final Request request)
            throws IOException, ReCaptchaException {
        final String httpMethod = request.httpMethod();
        final String url = request.url();
        final Map<String, List<String>> headers = request.headers();
        final byte[] dataToSend = request.dataToSend();

        RequestBody requestBody = null;
        if (dataToSend != null) {
            requestBody = RequestBody.create(dataToSend);
        }

        final okhttp3.Request.Builder requestBuilder = new okhttp3.Request.Builder()
                .method(httpMethod, requestBody).url(url)
                .addHeader("User-Agent", USER_AGENT);

        final String cookies = getCookies(url);
        if (!cookies.isEmpty()) {
            requestBuilder.addHeader("Cookie", cookies);
        }

        for (final Map.Entry<String, List<String>> pair : headers.entrySet()) {
            final String headerName = pair.getKey();
            final List<String> headerValueList = pair.getValue();

            if (headerValueList.size() > 1) {
                requestBuilder.removeHeader(headerName);
                for (final String headerValue : headerValueList) {
                    requestBuilder.addHeader(headerName, headerValue);
                }
            } else if (headerValueList.size() == 1) {
                requestBuilder.header(headerName, headerValueList.get(0));
            }

        }

        OkHttpClient tmpClient = client;
        final okhttp3.Response response;

        if (customTimeout != null) {
            tmpClient = new OkHttpClient.Builder()
                    .readTimeout(customTimeout, TimeUnit.SECONDS)
                    .build();
        }

        response = tmpClient.newCall(requestBuilder.build()).execute();

        if (response.code() == 429) {
            response.close();

            throw new ReCaptchaException("reCaptcha Challenge requested", url);
        }

        final ResponseBody body = response.body();
        String responseBodyToReturn = null;

        if (body != null) {
            responseBodyToReturn = body.string();
        }

        final String latestUrl = response.request().url().toString();
        return new Response(response.code(), response.message(), response.headers().toMultimap(),
                responseBodyToReturn, latestUrl);
    }
}<|MERGE_RESOLUTION|>--- conflicted
+++ resolved
@@ -65,63 +65,11 @@
         return instance;
     }
 
-<<<<<<< HEAD
-    /**
-     * Enable TLS 1.2 and 1.1 on Android Kitkat. This function is mostly taken
-     * from the documentation of OkHttpClient.Builder.sslSocketFactory(_,_).
-     * <p>
-     * If there is an error, the function will safely fall back to doing nothing
-     * and printing the error to the console.
-     * </p>
-     *
-     * @param builder The HTTPClient Builder on which TLS is enabled on (will be modified in-place)
-     */
-    private static void enableModernTLS(final OkHttpClient.Builder builder) {
-        try {
-            // get the default TrustManager
-            final TrustManagerFactory trustManagerFactory = TrustManagerFactory.getInstance(
-                    TrustManagerFactory.getDefaultAlgorithm());
-            trustManagerFactory.init((KeyStore) null);
-            final TrustManager[] trustManagers = trustManagerFactory.getTrustManagers();
-            if (trustManagers.length != 1 || !(trustManagers[0] instanceof X509TrustManager)) {
-                throw new IllegalStateException("Unexpected default trust managers:"
-                        + Arrays.toString(trustManagers));
-            }
-            final X509TrustManager trustManager = (X509TrustManager) trustManagers[0];
-
-            // insert our own TLSSocketFactory
-            final SSLSocketFactory sslSocketFactory = TLSSocketFactoryCompat.getInstance();
-
-            builder.sslSocketFactory(sslSocketFactory, trustManager);
-
-            // This will try to enable all modern CipherSuites(+2 more)
-            // that are supported on the device.
-            // Necessary because some servers (e.g. Framatube.org)
-            // don't support the old cipher suites.
-            // https://github.com/square/okhttp/issues/4053#issuecomment-402579554
-            final List<CipherSuite> cipherSuites =
-                    new ArrayList<>(ConnectionSpec.MODERN_TLS.cipherSuites());
-            cipherSuites.add(CipherSuite.TLS_ECDHE_ECDSA_WITH_AES_128_CBC_SHA);
-            cipherSuites.add(CipherSuite.TLS_ECDHE_ECDSA_WITH_AES_256_CBC_SHA);
-            final ConnectionSpec legacyTLS = new ConnectionSpec.Builder(ConnectionSpec.MODERN_TLS)
-                    .cipherSuites(cipherSuites.toArray(new CipherSuite[0]))
-                    .build();
-
-            builder.connectionSpecs(Arrays.asList(legacyTLS, ConnectionSpec.CLEARTEXT));
-        } catch (final KeyManagementException | NoSuchAlgorithmException | KeyStoreException e) {
-            if (DEBUG) {
-                e.printStackTrace();
-            }
-        }
-    }
-
     public DownloaderImpl setCustomTimeout(final Integer value) {
         this.customTimeout = value;
         return this;
     }
 
-=======
->>>>>>> 0c639504
     public String getCookies(final String url) {
         final String youtubeCookie = url.contains(YOUTUBE_DOMAIN)
                 ? getCookie(YOUTUBE_RESTRICTED_MODE_COOKIE_KEY) : null;
