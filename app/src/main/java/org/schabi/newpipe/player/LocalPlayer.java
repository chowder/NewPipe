package org.schabi.newpipe.player;

import android.content.Context;
import android.content.SharedPreferences;
import android.net.Uri;
import android.util.Log;
import android.widget.Toast;

import androidx.preference.PreferenceManager;

import com.google.android.exoplayer2.C;
import com.google.android.exoplayer2.MediaItem;
import com.google.android.exoplayer2.PlaybackParameters;
import com.google.android.exoplayer2.SeekParameters;
import com.google.android.exoplayer2.SimpleExoPlayer;
import com.google.android.exoplayer2.source.MediaSource;
import com.google.android.exoplayer2.source.ProgressiveMediaSource;
import com.google.android.exoplayer2.upstream.DefaultDataSourceFactory;

import org.schabi.newpipe.DownloaderImpl;
import org.schabi.newpipe.R;
import org.schabi.newpipe.player.helper.PlayerHelper;
import org.schabi.newpipe.util.VideoSegment;

import io.reactivex.rxjava3.android.schedulers.AndroidSchedulers;
import io.reactivex.rxjava3.core.Observable;
import io.reactivex.rxjava3.disposables.Disposable;
import io.reactivex.rxjava3.disposables.SerialDisposable;

import static java.util.concurrent.TimeUnit.MILLISECONDS;
import static org.schabi.newpipe.player.Player.STATE_BLOCKED;
import static org.schabi.newpipe.player.Player.STATE_BUFFERING;
import static org.schabi.newpipe.player.Player.STATE_COMPLETED;
import static org.schabi.newpipe.player.Player.STATE_PAUSED;
import static org.schabi.newpipe.player.Player.STATE_PAUSED_SEEK;
import static org.schabi.newpipe.player.Player.STATE_PLAYING;

public class LocalPlayer implements com.google.android.exoplayer2.Player.Listener {
    private static final String TAG = "LocalPlayer";
    private static final int PROGRESS_LOOP_INTERVAL_MILLIS = 500;

    private final Context context;
    private final SharedPreferences mPrefs;
    private SimpleExoPlayer simpleExoPlayer;
    private SerialDisposable progressUpdateReactor;
    private VideoSegment[] videoSegments;
    private LocalPlayerListener listener;
    private int lastCurrentProgress = -1;
    private int lastSkipTarget = -1;

    public LocalPlayer(final Context context) {
        this.context = context;
        this.mPrefs = PreferenceManager.getDefaultSharedPreferences(context);
    }

    public void initialize(final String uri, final VideoSegment[] segments) {
        this.videoSegments = segments;
        this.progressUpdateReactor = new SerialDisposable();

        simpleExoPlayer = new SimpleExoPlayer
                .Builder(context)
                .build();
        simpleExoPlayer.addListener(this);
        simpleExoPlayer.setSeekParameters(PlayerHelper.getSeekParameters(context));
        simpleExoPlayer.setHandleAudioBecomingNoisy(true);
        simpleExoPlayer.setWakeMode(C.WAKE_MODE_NETWORK);

        final PlaybackParameters playbackParameters = simpleExoPlayer.getPlaybackParameters();
        final float speed = mPrefs.getFloat(context.getString(
                R.string.playback_speed_key), playbackParameters.speed);
        final float pitch = mPrefs.getFloat(context.getString(
                R.string.playback_pitch_key), playbackParameters.pitch);

        boolean defaultSkipSilence = false;
        if (simpleExoPlayer.getAudioComponent() != null) {
            defaultSkipSilence = simpleExoPlayer.getAudioComponent().getSkipSilenceEnabled();
        }

        final boolean skipSilence = mPrefs.getBoolean(context.getString(
                R.string.playback_skip_silence_key), defaultSkipSilence);

        setPlaybackParameters(speed, pitch, skipSilence);

        final String autoPlayStr =
                mPrefs.getString(context.getString(R.string.autoplay_key), "");
        final boolean autoPlay =
                !autoPlayStr.equals(context.getString(R.string.autoplay_never_key));

        simpleExoPlayer.setPlayWhenReady(autoPlay);

        if (uri == null || uri.length() == 0) {
            return;
        }

        final MediaItem mediaItem = new MediaItem.Builder()
                .setUri(Uri.parse(uri))
                .build();

        final MediaSource videoSource = new ProgressiveMediaSource
                .Factory(new DefaultDataSourceFactory(context, DownloaderImpl.USER_AGENT))
                .createMediaSource(mediaItem);

        simpleExoPlayer.addMediaSource(videoSource);
        simpleExoPlayer.prepare();
    }

    public SimpleExoPlayer getExoPlayer() {
        return this.simpleExoPlayer;
    }

    public void setListener(final LocalPlayerListener listener) {
        this.listener = listener;
    }

    public void destroy() {
        simpleExoPlayer.removeListener(this);
        simpleExoPlayer.stop();
        simpleExoPlayer.release();
        progressUpdateReactor.set(null);
    }

    public void setPlaybackParameters(final float speed, final float pitch,
                                      final boolean skipSilence) {
        final float roundedSpeed = Math.round(speed * 100.0f) / 100.0f;
        final float roundedPitch = Math.round(pitch * 100.0f) / 100.0f;

        mPrefs.edit()
                .putFloat(context.getString(R.string.playback_speed_key), speed)
                .putFloat(context.getString(R.string.playback_pitch_key), pitch)
                .putBoolean(context.getString(R.string.playback_skip_silence_key), skipSilence)
                .apply();

        simpleExoPlayer.setPlaybackParameters(
                new PlaybackParameters(roundedSpeed, roundedPitch));

        if (simpleExoPlayer.getAudioComponent() != null) {
            simpleExoPlayer.getAudioComponent().setSkipSilenceEnabled(skipSilence);
        }
    }

    @Override
    public void onPlayerStateChanged(final boolean playWhenReady, final int playbackState) {
        switch (playbackState) {
            case com.google.android.exoplayer2.Player.STATE_IDLE:
                break;
            case com.google.android.exoplayer2.Player.STATE_BUFFERING:
                break;
            case com.google.android.exoplayer2.Player.STATE_READY:
                changeState(playWhenReady ? STATE_PLAYING : STATE_PAUSED);
                break;
            case com.google.android.exoplayer2.Player.STATE_ENDED:
                changeState(STATE_COMPLETED);
                break;
        }
    }

    private boolean isProgressLoopRunning() {
        return progressUpdateReactor.get() != null;
    }

    private void startProgressLoop() {
        progressUpdateReactor.set(getProgressReactor());
    }

    private void stopProgressLoop() {
        progressUpdateReactor.set(null);
    }

    private Disposable getProgressReactor() {
        return Observable.interval(PROGRESS_LOOP_INTERVAL_MILLIS, MILLISECONDS,
                AndroidSchedulers.mainThread())
                .observeOn(AndroidSchedulers.mainThread())
                .subscribe(ignored -> triggerProgressUpdate(),
                        error -> Log.e(TAG, "Progress update failure: ", error));
    }

    private void changeState(final int state) {
        switch (state) {
            case STATE_BLOCKED:
                onBlocked();
                break;
            case STATE_PLAYING:
                onPlaying();
                break;
            case STATE_BUFFERING:
                onBuffering();
                break;
            case STATE_PAUSED:
                onPaused();
                break;
            case STATE_PAUSED_SEEK:
                onPausedSeek();
                break;
            case STATE_COMPLETED:
                onCompleted();
                break;
        }
    }

    private void onBlocked() {
        if (!isProgressLoopRunning()) {
            startProgressLoop();
        }

        if (listener != null) {
            listener.onBlocked(simpleExoPlayer);
        }
    }

    private void onPlaying() {
        if (!isProgressLoopRunning()) {
            startProgressLoop();
        }

        if (listener != null) {
            listener.onPlaying(simpleExoPlayer);
        }
    }

    private void onBuffering() {
        if (listener != null) {
            listener.onBuffering(simpleExoPlayer);
        }
    }

    private void onPaused() {
        if (isProgressLoopRunning()) {
            stopProgressLoop();
        }

        if (listener != null) {
            listener.onPaused(simpleExoPlayer);
        }
    }

    private void onPausedSeek() {
        if (listener != null) {
            listener.onPausedSeek(simpleExoPlayer);
        }
    }

    private void onCompleted() {
        if (isProgressLoopRunning()) {
            stopProgressLoop();
        }

        if (listener != null) {
            listener.onCompleted(simpleExoPlayer);
        }
    }

    private void triggerProgressUpdate() {
        if (simpleExoPlayer == null) {
            return;
        }
        final int currentProgress = Math.max((int) simpleExoPlayer.getCurrentPosition(), 0);

        final boolean isRewind = currentProgress < lastCurrentProgress;

        lastCurrentProgress = currentProgress;

        if (!mPrefs.getBoolean(
                context.getString(R.string.sponsor_block_enable_key), false)) {
            return;
        }

        final VideoSegment segment = getSkippableSegment(currentProgress);
        if (segment == null) {
            lastSkipTarget = -1;
            return;
        }

        int skipTarget = isRewind
                ? (int) Math.ceil((segment.startTime)) - 1
                : (int) Math.ceil((segment.endTime));

        if (skipTarget < 0) {
            skipTarget = 0;
        }

        if (lastSkipTarget == skipTarget) {
            return;
        }

        lastSkipTarget = skipTarget;

        // temporarily force EXACT seek parameters to prevent infinite skip looping
        final SeekParameters seekParams = simpleExoPlayer.getSeekParameters();
        simpleExoPlayer.setSeekParameters(SeekParameters.EXACT);

        seekTo(skipTarget);

        simpleExoPlayer.setSeekParameters(seekParams);

        if (mPrefs.getBoolean(
                context.getString(R.string.sponsor_block_notifications_key), false)) {
            String toastText = "";

            switch (segment.category) {
                case "sponsor":
                    toastText = context
                            .getString(R.string.sponsor_block_skip_sponsor_toast);
                    break;
                case "intro":
                    toastText = context
                            .getString(R.string.sponsor_block_skip_intro_toast);
                    break;
                case "outro":
                    toastText = context
                            .getString(R.string.sponsor_block_skip_outro_toast);
                    break;
                case "interaction":
                    toastText = context
                            .getString(R.string.sponsor_block_skip_interaction_toast);
                    break;
                case "selfpromo":
                    toastText = context
                            .getString(R.string.sponsor_block_skip_self_promo_toast);
                    break;
                case "music_offtopic":
                    toastText = context
                            .getString(R.string.sponsor_block_skip_non_music_toast);
                    break;
<<<<<<< HEAD
                case "preview":
                    toastText = context
                            .getString(R.string.sponsor_block_skip_preview_toast);
=======
                case "filler":
                    toastText = context
                            .getString(R.string.sponsor_block_skip_filler_toast);
>>>>>>> 0aaaf432
                    break;
            }

            Toast.makeText(context, toastText, Toast.LENGTH_SHORT).show();
        }
    }

    private void seekTo(final long positionMillis) {
        if (simpleExoPlayer != null) {
            long normalizedPositionMillis = positionMillis;
            if (normalizedPositionMillis < 0) {
                normalizedPositionMillis = 0;
            } else if (normalizedPositionMillis > simpleExoPlayer.getDuration()) {
                normalizedPositionMillis = simpleExoPlayer.getDuration();
            }

            simpleExoPlayer.seekTo(normalizedPositionMillis);
        }
    }

    private VideoSegment getSkippableSegment(final int progress) {
        if (videoSegments == null) {
            return null;
        }

        for (final VideoSegment segment : videoSegments) {
            if (progress < segment.startTime) {
                continue;
            }

            if (progress > segment.endTime) {
                continue;
            }

            return segment;
        }

        return null;
    }
}<|MERGE_RESOLUTION|>--- conflicted
+++ resolved
@@ -321,15 +321,12 @@
                     toastText = context
                             .getString(R.string.sponsor_block_skip_non_music_toast);
                     break;
-<<<<<<< HEAD
                 case "preview":
                     toastText = context
                             .getString(R.string.sponsor_block_skip_preview_toast);
-=======
                 case "filler":
                     toastText = context
                             .getString(R.string.sponsor_block_skip_filler_toast);
->>>>>>> 0aaaf432
                     break;
             }
 
