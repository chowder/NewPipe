--- conflicted
+++ resolved
@@ -114,11 +114,7 @@
 import static org.schabi.newpipe.player.MainPlayer.ACTION_REPEAT;
 import static org.schabi.newpipe.player.MainPlayer.ACTION_SHUFFLE;
 import static org.schabi.newpipe.player.helper.PlayerHelper.MinimizeMode.MINIMIZE_ON_EXIT_MODE_BACKGROUND;
-<<<<<<< HEAD
-import static org.schabi.newpipe.player.helper.PlayerHelper.getTimeString;
 import static org.schabi.newpipe.player.helper.PlayerHelper.globalScreenOrientationLocked;
-=======
->>>>>>> a9fafe91
 import static org.schabi.newpipe.util.AnimationUtils.Type.SLIDE_AND_ALPHA;
 import static org.schabi.newpipe.util.AnimationUtils.animateRotation;
 import static org.schabi.newpipe.util.AnimationUtils.animateView;
@@ -1171,16 +1167,10 @@
         getRootView().setKeepScreenOn(false);
         updateWindowFlags(IDLE_WINDOW_FLAGS);
 
-<<<<<<< HEAD
-        service.resetNotification();
-        service.updateNotification(R.drawable.ic_replay_white_24dp);
+        NotificationUtil.getInstance().createNotificationIfNeededAndUpdate(this, false);
         if (isFullscreen) {
             toggleFullscreen();
         }
-
-=======
-        NotificationUtil.getInstance().createNotificationIfNeededAndUpdate(this, false);
->>>>>>> a9fafe91
         super.onCompleted();
     }
 
