package org.schabi.newpipe.player.resolver;

import android.content.Context;
import android.net.Uri;
import android.util.Log;

import androidx.annotation.NonNull;
import androidx.annotation.Nullable;

import com.google.android.exoplayer2.C;
import com.google.android.exoplayer2.MediaItem;
import com.google.android.exoplayer2.source.MediaSource;
import com.google.android.exoplayer2.source.MergingMediaSource;

import org.schabi.newpipe.extractor.MediaFormat;
import org.schabi.newpipe.extractor.stream.AudioStream;
import org.schabi.newpipe.extractor.stream.StreamInfo;
import org.schabi.newpipe.extractor.stream.SubtitlesStream;
import org.schabi.newpipe.extractor.stream.VideoStream;
import org.schabi.newpipe.player.helper.PlayerDataSource;
import org.schabi.newpipe.player.helper.PlayerHelper;
import org.schabi.newpipe.player.mediaitem.MediaItemTag;
import org.schabi.newpipe.player.mediaitem.StreamInfoTag;
import org.schabi.newpipe.util.ListHelper;

import java.util.ArrayList;
import java.util.List;
import java.util.Optional;

import static com.google.android.exoplayer2.C.TIME_UNSET;
import static org.schabi.newpipe.util.ListHelper.getFilteredAudioStreams;
import static org.schabi.newpipe.util.ListHelper.getUrlAndNonTorrentStreams;
import static org.schabi.newpipe.util.ListHelper.getPlayableStreams;

public class VideoPlaybackResolver implements PlaybackResolver {
    private static final String TAG = VideoPlaybackResolver.class.getSimpleName();

    @NonNull
    private final Context context;
    @NonNull
    private final PlayerDataSource dataSource;
    @NonNull
    private final QualityResolver qualityResolver;
    private SourceType streamSourceType;

    @Nullable
    private String playbackQuality;
    @Nullable
    private String audioTrack;

    public enum SourceType {
        LIVE_STREAM,
        VIDEO_WITH_SEPARATED_AUDIO,
        VIDEO_WITH_AUDIO_OR_AUDIO_ONLY
    }

    public VideoPlaybackResolver(@NonNull final Context context,
                                 @NonNull final PlayerDataSource dataSource,
                                 @NonNull final QualityResolver qualityResolver) {
        this.context = context;
        this.dataSource = dataSource;
        this.qualityResolver = qualityResolver;
    }

    @Override
    @Nullable
    public MediaSource resolve(@NonNull final StreamInfo info) {
        final MediaSource liveSource = PlaybackResolver.maybeBuildLiveMediaSource(dataSource, info);
        if (liveSource != null) {
            streamSourceType = SourceType.LIVE_STREAM;
            return liveSource;
        }

        final List<MediaSource> mediaSources = new ArrayList<>();

        // Create video stream source
        final List<VideoStream> videoStreamsList = ListHelper.getSortedStreamVideosList(context,
<<<<<<< HEAD
                getNonTorrentStreams(info.getVideoStreams()),
                getNonTorrentStreams(info.getVideoOnlyStreams()), false, true);
        final List<AudioStream> audioStreamsList =
                getFilteredAudioStreams(context, info.getAudioStreams());

        final int videoIndex;
=======
                getPlayableStreams(info.getVideoStreams(), info.getServiceId()),
                getPlayableStreams(info.getVideoOnlyStreams(), info.getServiceId()), false, true);
        final int index;
>>>>>>> da30e539
        if (videoStreamsList.isEmpty()) {
            videoIndex = -1;
        } else if (playbackQuality == null) {
            videoIndex = qualityResolver.getDefaultResolutionIndex(videoStreamsList);
        } else {
            videoIndex = qualityResolver.getOverrideResolutionIndex(videoStreamsList,
                    getPlaybackQuality());
        }

        final int audioIndex =
                ListHelper.getAudioFormatIndex(context, audioStreamsList, audioTrack);
        final MediaItemTag tag =
                StreamInfoTag.of(info, videoStreamsList, videoIndex, audioStreamsList, audioIndex);
        @Nullable final VideoStream video = tag.getMaybeQuality()
                .map(MediaItemTag.Quality::getSelectedVideoStream)
                .orElse(null);
        @Nullable final AudioStream audio = tag.getMaybeAudioTrack()
                .map(MediaItemTag.AudioTrack::getSelectedAudioStream)
                .orElse(null);

        if (video != null) {
            try {
                final MediaSource streamSource = PlaybackResolver.buildMediaSource(
                        dataSource, video, info, PlaybackResolver.cacheKeyOf(info, video), tag);
                mediaSources.add(streamSource);
            } catch (final ResolverException e) {
                Log.e(TAG, "Unable to create video source", e);
                return null;
            }
        }

<<<<<<< HEAD
=======
        // Create optional audio stream source
        final List<AudioStream> audioStreams = getPlayableStreams(
                info.getAudioStreams(), info.getServiceId());
        final AudioStream audio = audioStreams.isEmpty() ? null : audioStreams.get(
                ListHelper.getDefaultAudioFormat(context, audioStreams));

>>>>>>> da30e539
        // Use the audio stream if there is no video stream, or
        // merge with audio stream in case if video does not contain audio
        if (audio != null && (video == null || video.isVideoOnly() || audioTrack != null)) {
            try {
                final MediaSource audioSource = PlaybackResolver.buildMediaSource(
                        dataSource, audio, info, PlaybackResolver.cacheKeyOf(info, audio), tag);
                mediaSources.add(audioSource);
                streamSourceType = SourceType.VIDEO_WITH_SEPARATED_AUDIO;
            } catch (final ResolverException e) {
                Log.e(TAG, "Unable to create audio source", e);
                return null;
            }
        } else {
            streamSourceType = SourceType.VIDEO_WITH_AUDIO_OR_AUDIO_ONLY;
        }

        // If there is no audio or video sources, then this media source cannot be played back
        if (mediaSources.isEmpty()) {
            return null;
        }

        // Below are auxiliary media sources

        // Create subtitle sources
        final List<SubtitlesStream> subtitlesStreams = info.getSubtitles();
        if (subtitlesStreams != null) {
            // Torrent and non URL subtitles are not supported by ExoPlayer
            final List<SubtitlesStream> nonTorrentAndUrlStreams = getUrlAndNonTorrentStreams(
                    subtitlesStreams);
            for (final SubtitlesStream subtitle : nonTorrentAndUrlStreams) {
                final MediaFormat mediaFormat = subtitle.getFormat();
                if (mediaFormat != null) {
                    @C.RoleFlags final int textRoleFlag = subtitle.isAutoGenerated()
                            ? C.ROLE_FLAG_DESCRIBES_MUSIC_AND_SOUND
                            : C.ROLE_FLAG_CAPTION;
                    final MediaItem.SubtitleConfiguration textMediaItem =
                            new MediaItem.SubtitleConfiguration.Builder(
                                    Uri.parse(subtitle.getContent()))
                                    .setMimeType(mediaFormat.getMimeType())
                                    .setRoleFlags(textRoleFlag)
                                    .setLanguage(PlayerHelper.captionLanguageOf(context, subtitle))
                                    .build();
                    final MediaSource textSource = dataSource.getSingleSampleMediaSourceFactory()
                            .createMediaSource(textMediaItem, TIME_UNSET);
                    mediaSources.add(textSource);
                }
            }
        }

        if (mediaSources.size() == 1) {
            return mediaSources.get(0);
        } else {
            return new MergingMediaSource(true, mediaSources.toArray(new MediaSource[0]));
        }
    }

    /**
     * Returns the last resolved {@link StreamInfo}'s {@link SourceType source type}.
     *
     * @return {@link Optional#empty()} if nothing was resolved, otherwise the {@link SourceType}
     * of the last resolved {@link StreamInfo} inside an {@link Optional}
     */
    public Optional<SourceType> getStreamSourceType() {
        return Optional.ofNullable(streamSourceType);
    }

    @Nullable
    public String getPlaybackQuality() {
        return playbackQuality;
    }

    public void setPlaybackQuality(@Nullable final String playbackQuality) {
        this.playbackQuality = playbackQuality;
    }

    @Nullable
    public String getAudioTrack() {
        return audioTrack;
    }

    public void setAudioTrack(@Nullable final String audioLanguage) {
        this.audioTrack = audioLanguage;
    }

    public interface QualityResolver {
        int getDefaultResolutionIndex(List<VideoStream> sortedVideos);

        int getOverrideResolutionIndex(List<VideoStream> sortedVideos, String playbackQuality);
    }
}<|MERGE_RESOLUTION|>--- conflicted
+++ resolved
@@ -75,18 +75,12 @@
 
         // Create video stream source
         final List<VideoStream> videoStreamsList = ListHelper.getSortedStreamVideosList(context,
-<<<<<<< HEAD
-                getNonTorrentStreams(info.getVideoStreams()),
-                getNonTorrentStreams(info.getVideoOnlyStreams()), false, true);
+                getPlayableStreams(info.getVideoStreams(), info.getServiceId()),
+                getPlayableStreams(info.getVideoOnlyStreams(), info.getServiceId()), false, true);
         final List<AudioStream> audioStreamsList =
                 getFilteredAudioStreams(context, info.getAudioStreams());
 
         final int videoIndex;
-=======
-                getPlayableStreams(info.getVideoStreams(), info.getServiceId()),
-                getPlayableStreams(info.getVideoOnlyStreams(), info.getServiceId()), false, true);
-        final int index;
->>>>>>> da30e539
         if (videoStreamsList.isEmpty()) {
             videoIndex = -1;
         } else if (playbackQuality == null) {
@@ -118,15 +112,6 @@
             }
         }
 
-<<<<<<< HEAD
-=======
-        // Create optional audio stream source
-        final List<AudioStream> audioStreams = getPlayableStreams(
-                info.getAudioStreams(), info.getServiceId());
-        final AudioStream audio = audioStreams.isEmpty() ? null : audioStreams.get(
-                ListHelper.getDefaultAudioFormat(context, audioStreams));
-
->>>>>>> da30e539
         // Use the audio stream if there is no video stream, or
         // merge with audio stream in case if video does not contain audio
         if (audio != null && (video == null || video.isVideoOnly() || audioTrack != null)) {
