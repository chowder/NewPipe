package org.schabi.newpipe.player;

import static com.google.android.exoplayer2.PlaybackException.ERROR_CODE_BEHIND_LIVE_WINDOW;
import static com.google.android.exoplayer2.PlaybackException.ERROR_CODE_IO_BAD_HTTP_STATUS;
import static com.google.android.exoplayer2.PlaybackException.ERROR_CODE_IO_CLEARTEXT_NOT_PERMITTED;
import static com.google.android.exoplayer2.PlaybackException.ERROR_CODE_IO_FILE_NOT_FOUND;
import static com.google.android.exoplayer2.PlaybackException.ERROR_CODE_IO_INVALID_HTTP_CONTENT_TYPE;
import static com.google.android.exoplayer2.PlaybackException.ERROR_CODE_IO_NETWORK_CONNECTION_FAILED;
import static com.google.android.exoplayer2.PlaybackException.ERROR_CODE_IO_NETWORK_CONNECTION_TIMEOUT;
import static com.google.android.exoplayer2.PlaybackException.ERROR_CODE_IO_NO_PERMISSION;
import static com.google.android.exoplayer2.PlaybackException.ERROR_CODE_IO_READ_POSITION_OUT_OF_RANGE;
import static com.google.android.exoplayer2.PlaybackException.ERROR_CODE_IO_UNSPECIFIED;
import static com.google.android.exoplayer2.PlaybackException.ERROR_CODE_PARSING_CONTAINER_MALFORMED;
import static com.google.android.exoplayer2.PlaybackException.ERROR_CODE_PARSING_CONTAINER_UNSUPPORTED;
import static com.google.android.exoplayer2.PlaybackException.ERROR_CODE_PARSING_MANIFEST_MALFORMED;
import static com.google.android.exoplayer2.PlaybackException.ERROR_CODE_PARSING_MANIFEST_UNSUPPORTED;
import static com.google.android.exoplayer2.PlaybackException.ERROR_CODE_TIMEOUT;
import static com.google.android.exoplayer2.PlaybackException.ERROR_CODE_UNSPECIFIED;
import static com.google.android.exoplayer2.Player.DISCONTINUITY_REASON_AUTO_TRANSITION;
import static com.google.android.exoplayer2.Player.DISCONTINUITY_REASON_INTERNAL;
import static com.google.android.exoplayer2.Player.DISCONTINUITY_REASON_REMOVE;
import static com.google.android.exoplayer2.Player.DISCONTINUITY_REASON_SEEK;
import static com.google.android.exoplayer2.Player.DISCONTINUITY_REASON_SEEK_ADJUSTMENT;
import static com.google.android.exoplayer2.Player.DISCONTINUITY_REASON_SKIP;
import static com.google.android.exoplayer2.Player.DiscontinuityReason;
import static com.google.android.exoplayer2.Player.Listener;
import static com.google.android.exoplayer2.Player.REPEAT_MODE_ALL;
import static com.google.android.exoplayer2.Player.REPEAT_MODE_OFF;
import static com.google.android.exoplayer2.Player.REPEAT_MODE_ONE;
import static com.google.android.exoplayer2.Player.RepeatMode;
import static org.schabi.newpipe.QueueItemMenuUtil.openPopupMenu;
import static org.schabi.newpipe.extractor.ServiceList.YouTube;
import static org.schabi.newpipe.extractor.utils.Utils.isNullOrEmpty;
import static org.schabi.newpipe.ktx.ViewUtils.animate;
import static org.schabi.newpipe.ktx.ViewUtils.animateRotation;
import static org.schabi.newpipe.player.MainPlayer.ACTION_CLOSE;
import static org.schabi.newpipe.player.MainPlayer.ACTION_FAST_FORWARD;
import static org.schabi.newpipe.player.MainPlayer.ACTION_FAST_REWIND;
import static org.schabi.newpipe.player.MainPlayer.ACTION_PLAY_NEXT;
import static org.schabi.newpipe.player.MainPlayer.ACTION_PLAY_PAUSE;
import static org.schabi.newpipe.player.MainPlayer.ACTION_PLAY_PREVIOUS;
import static org.schabi.newpipe.player.MainPlayer.ACTION_RECREATE_NOTIFICATION;
import static org.schabi.newpipe.player.MainPlayer.ACTION_REPEAT;
import static org.schabi.newpipe.player.MainPlayer.ACTION_SHUFFLE;
import static org.schabi.newpipe.player.helper.PlayerHelper.MinimizeMode.MINIMIZE_ON_EXIT_MODE_BACKGROUND;
import static org.schabi.newpipe.player.helper.PlayerHelper.MinimizeMode.MINIMIZE_ON_EXIT_MODE_NONE;
import static org.schabi.newpipe.player.helper.PlayerHelper.MinimizeMode.MINIMIZE_ON_EXIT_MODE_POPUP;
import static org.schabi.newpipe.player.helper.PlayerHelper.buildCloseOverlayLayoutParams;
import static org.schabi.newpipe.player.helper.PlayerHelper.formatSpeed;
import static org.schabi.newpipe.player.helper.PlayerHelper.getMinimizeOnExitAction;
import static org.schabi.newpipe.player.helper.PlayerHelper.getMinimumVideoHeight;
import static org.schabi.newpipe.player.helper.PlayerHelper.getTimeString;
import static org.schabi.newpipe.player.helper.PlayerHelper.globalScreenOrientationLocked;
import static org.schabi.newpipe.player.helper.PlayerHelper.isPlaybackResumeEnabled;
import static org.schabi.newpipe.player.helper.PlayerHelper.nextRepeatMode;
import static org.schabi.newpipe.player.helper.PlayerHelper.nextResizeModeAndSaveToPrefs;
import static org.schabi.newpipe.player.helper.PlayerHelper.retrievePlaybackParametersFromPrefs;
import static org.schabi.newpipe.player.helper.PlayerHelper.retrievePlayerTypeFromIntent;
import static org.schabi.newpipe.player.helper.PlayerHelper.retrievePopupLayoutParamsFromPrefs;
import static org.schabi.newpipe.player.helper.PlayerHelper.retrieveSeekDurationFromPreferences;
import static org.schabi.newpipe.player.helper.PlayerHelper.savePlaybackParametersToPrefs;
import static org.schabi.newpipe.util.ListHelper.getPopupResolutionIndex;
import static org.schabi.newpipe.util.ListHelper.getResolutionIndex;
import static org.schabi.newpipe.util.Localization.assureCorrectAppLanguage;
import static java.util.concurrent.TimeUnit.MILLISECONDS;

import android.animation.Animator;
import android.animation.AnimatorListenerAdapter;
import android.annotation.SuppressLint;
import android.content.BroadcastReceiver;
import android.content.Context;
import android.content.Intent;
import android.content.IntentFilter;
import android.content.SharedPreferences;
import android.content.res.Resources;
import android.database.ContentObserver;
import android.graphics.Bitmap;
import android.graphics.BitmapFactory;
import android.graphics.Color;
import android.graphics.PorterDuff;
import android.graphics.PorterDuffColorFilter;
import android.graphics.drawable.Drawable;
import android.media.AudioManager;
import android.net.Uri;
import android.os.Build;
import android.os.Handler;
import android.provider.Settings;
import android.util.DisplayMetrics;
import android.util.Log;
import android.util.TypedValue;
import android.view.Gravity;
import android.view.KeyEvent;
import android.view.LayoutInflater;
import android.view.Menu;
import android.view.MenuItem;
import android.view.MotionEvent;
import android.view.Surface;
import android.view.View;
import android.view.ViewGroup;
import android.view.WindowManager;
import android.view.animation.AnticipateInterpolator;
import android.widget.FrameLayout;
import android.widget.ImageButton;
import android.widget.ImageView;
import android.widget.LinearLayout;
import android.widget.ProgressBar;
import android.widget.RelativeLayout;
import android.widget.SeekBar;
import android.widget.TextView;
import android.widget.Toast;

import androidx.annotation.NonNull;
import androidx.annotation.Nullable;
import androidx.appcompat.app.AppCompatActivity;
import androidx.appcompat.content.res.AppCompatResources;
import androidx.appcompat.view.ContextThemeWrapper;
import androidx.appcompat.widget.AppCompatImageButton;
import androidx.appcompat.widget.PopupMenu;
import androidx.collection.ArraySet;
import androidx.core.content.ContextCompat;
import androidx.core.graphics.Insets;
import androidx.core.view.GestureDetectorCompat;
import androidx.core.view.ViewCompat;
import androidx.core.view.WindowInsetsCompat;
import androidx.fragment.app.FragmentManager;
import androidx.preference.PreferenceManager;
import androidx.recyclerview.widget.ItemTouchHelper;
import androidx.recyclerview.widget.RecyclerView;

import com.google.android.exoplayer2.C;
import com.google.android.exoplayer2.DefaultRenderersFactory;
import com.google.android.exoplayer2.ExoPlayer;
import com.google.android.exoplayer2.Format;
import com.google.android.exoplayer2.PlaybackException;
import com.google.android.exoplayer2.PlaybackParameters;
import com.google.android.exoplayer2.Player.PositionInfo;
import com.google.android.exoplayer2.RenderersFactory;
<<<<<<< HEAD
import com.google.android.exoplayer2.SeekParameters;
import com.google.android.exoplayer2.SimpleExoPlayer;
=======
>>>>>>> ecb8ef6b
import com.google.android.exoplayer2.Timeline;
import com.google.android.exoplayer2.TracksInfo;
import com.google.android.exoplayer2.source.MediaSource;
import com.google.android.exoplayer2.text.Cue;
import com.google.android.exoplayer2.trackselection.DefaultTrackSelector;
import com.google.android.exoplayer2.trackselection.MappingTrackSelector;
import com.google.android.exoplayer2.ui.AspectRatioFrameLayout;
import com.google.android.exoplayer2.ui.CaptionStyleCompat;
import com.google.android.exoplayer2.ui.SubtitleView;
import com.google.android.exoplayer2.upstream.DefaultBandwidthMeter;
import com.google.android.exoplayer2.util.Util;
import com.google.android.exoplayer2.video.VideoSize;
import com.google.android.material.floatingactionbutton.FloatingActionButton;
import com.squareup.picasso.Picasso;
import com.squareup.picasso.Target;

import org.schabi.newpipe.DownloaderImpl;
import org.schabi.newpipe.MainActivity;
import org.schabi.newpipe.R;
import org.schabi.newpipe.database.stream.model.StreamEntity;
import org.schabi.newpipe.databinding.PlayerBinding;
import org.schabi.newpipe.databinding.PlayerPopupCloseOverlayBinding;
import org.schabi.newpipe.error.ErrorInfo;
import org.schabi.newpipe.error.ErrorUtil;
import org.schabi.newpipe.error.UserAction;
import org.schabi.newpipe.extractor.Info;
import org.schabi.newpipe.extractor.MediaFormat;
import org.schabi.newpipe.extractor.stream.StreamInfo;
import org.schabi.newpipe.extractor.stream.StreamSegment;
import org.schabi.newpipe.extractor.stream.StreamType;
import org.schabi.newpipe.extractor.stream.VideoStream;
import org.schabi.newpipe.fragments.OnScrollBelowItemsListener;
import org.schabi.newpipe.fragments.detail.VideoDetailFragment;
import org.schabi.newpipe.info_list.StreamSegmentAdapter;
import org.schabi.newpipe.ktx.AnimationType;
import org.schabi.newpipe.local.dialog.PlaylistDialog;
import org.schabi.newpipe.local.history.HistoryRecordManager;
import org.schabi.newpipe.player.MainPlayer.PlayerType;
import org.schabi.newpipe.player.event.DisplayPortion;
import org.schabi.newpipe.player.event.PlayerEventListener;
import org.schabi.newpipe.player.event.PlayerGestureListener;
import org.schabi.newpipe.player.event.PlayerServiceEventListener;
import org.schabi.newpipe.player.helper.AudioReactor;
import org.schabi.newpipe.player.helper.LoadController;
import org.schabi.newpipe.player.helper.MediaSessionManager;
import org.schabi.newpipe.player.helper.PlayerDataSource;
import org.schabi.newpipe.player.helper.PlayerHelper;
import org.schabi.newpipe.player.listeners.view.PlaybackSpeedClickListener;
import org.schabi.newpipe.player.listeners.view.QualityClickListener;
import org.schabi.newpipe.player.mediaitem.MediaItemTag;
import org.schabi.newpipe.player.playback.MediaSourceManager;
import org.schabi.newpipe.player.playback.PlaybackListener;
import org.schabi.newpipe.player.playback.PlayerMediaSession;
import org.schabi.newpipe.player.playback.SurfaceHolderCallback;
import org.schabi.newpipe.player.playqueue.PlayQueue;
import org.schabi.newpipe.player.playqueue.PlayQueueAdapter;
import org.schabi.newpipe.player.playqueue.PlayQueueItem;
import org.schabi.newpipe.player.playqueue.PlayQueueItemBuilder;
import org.schabi.newpipe.player.playqueue.PlayQueueItemHolder;
import org.schabi.newpipe.player.playqueue.PlayQueueItemTouchCallback;
import org.schabi.newpipe.player.resolver.AudioPlaybackResolver;
import org.schabi.newpipe.player.resolver.VideoPlaybackResolver;
import org.schabi.newpipe.player.resolver.VideoPlaybackResolver.SourceType;
import org.schabi.newpipe.player.seekbarpreview.SeekbarPreviewThumbnailHelper;
import org.schabi.newpipe.player.seekbarpreview.SeekbarPreviewThumbnailHolder;
import org.schabi.newpipe.util.DeviceUtils;
import org.schabi.newpipe.util.ListHelper;
import org.schabi.newpipe.util.NavigationHelper;
import org.schabi.newpipe.util.PicassoHelper;
import org.schabi.newpipe.util.SerializedCache;
import org.schabi.newpipe.util.StreamTypeUtil;
import org.schabi.newpipe.util.external_communication.KoreUtils;
import org.schabi.newpipe.util.external_communication.ShareUtils;
import org.schabi.newpipe.util.SponsorBlockMode;
import org.schabi.newpipe.util.VideoSegment;
import org.schabi.newpipe.views.ExpandableSurfaceView;
import org.schabi.newpipe.views.player.PlayerFastSeekOverlay;

<<<<<<< HEAD
import java.io.IOException;
import java.util.ArrayList;
import java.util.HashSet;
=======
import java.util.Collections;
>>>>>>> ecb8ef6b
import java.util.List;
import java.util.Objects;
import java.util.Set;
import java.util.Optional;
import java.util.stream.Collectors;
import java.util.stream.IntStream;

import io.reactivex.rxjava3.android.schedulers.AndroidSchedulers;
import io.reactivex.rxjava3.core.Observable;
import io.reactivex.rxjava3.disposables.CompositeDisposable;
import io.reactivex.rxjava3.disposables.Disposable;
import io.reactivex.rxjava3.disposables.SerialDisposable;

import static org.schabi.newpipe.util.SponsorBlockUtils.markSegments;

public final class Player implements
        PlaybackListener,
        Listener,
        SeekBar.OnSeekBarChangeListener,
        View.OnClickListener,
        PopupMenu.OnMenuItemClickListener,
        PopupMenu.OnDismissListener,
        View.OnLongClickListener {
    public static final boolean DEBUG = MainActivity.DEBUG;
    public static final String TAG = Player.class.getSimpleName();

    /*//////////////////////////////////////////////////////////////////////////
    // States
    //////////////////////////////////////////////////////////////////////////*/

    public static final int STATE_PREFLIGHT = -1;
    public static final int STATE_BLOCKED = 123;
    public static final int STATE_PLAYING = 124;
    public static final int STATE_BUFFERING = 125;
    public static final int STATE_PAUSED = 126;
    public static final int STATE_PAUSED_SEEK = 127;
    public static final int STATE_COMPLETED = 128;

    /*//////////////////////////////////////////////////////////////////////////
    // Intent
    //////////////////////////////////////////////////////////////////////////*/

    public static final String REPEAT_MODE = "repeat_mode";
    public static final String PLAYBACK_QUALITY = "playback_quality";
    public static final String PLAY_QUEUE_KEY = "play_queue_key";
    public static final String ENQUEUE = "enqueue";
    public static final String ENQUEUE_NEXT = "enqueue_next";
    public static final String RESUME_PLAYBACK = "resume_playback";
    public static final String PLAY_WHEN_READY = "play_when_ready";
    public static final String PLAYER_TYPE = "player_type";
    public static final String IS_MUTED = "is_muted";
    public static final String VIDEO_SEGMENTS = "video_segments";

    /*//////////////////////////////////////////////////////////////////////////
    // Time constants
    //////////////////////////////////////////////////////////////////////////*/

    public static final int PLAY_PREV_ACTIVATION_LIMIT_MILLIS = 5000; // 5 seconds
    public static final int PROGRESS_LOOP_INTERVAL_MILLIS = 1000; // 1 second
    public static final int DEFAULT_CONTROLS_DURATION = 300; // 300 millis
    public static final int DEFAULT_CONTROLS_HIDE_TIME = 2000;  // 2 Seconds
    public static final int DPAD_CONTROLS_HIDE_TIME = 7000;  // 7 Seconds
    public static final int SEEK_OVERLAY_DURATION = 450; // 450 millis

    /*//////////////////////////////////////////////////////////////////////////
    // Other constants
    //////////////////////////////////////////////////////////////////////////*/

    private static final float[] PLAYBACK_SPEEDS = {0.5f, 0.75f, 1.0f, 1.25f, 1.5f, 1.75f, 2.0f};

    private static final int RENDERER_UNAVAILABLE = -1;

    /*//////////////////////////////////////////////////////////////////////////
    // Playback
    //////////////////////////////////////////////////////////////////////////*/

    // play queue might be null e.g. while player is starting
    @Nullable private PlayQueue playQueue;
    private PlayQueueAdapter playQueueAdapter;
    private StreamSegmentAdapter segmentAdapter;

    @Nullable private MediaSourceManager playQueueManager;

    @Nullable private PlayQueueItem currentItem;
    @Nullable private MediaItemTag currentMetadata;
    @Nullable private Bitmap currentThumbnail;

    /*//////////////////////////////////////////////////////////////////////////
    // Player
    //////////////////////////////////////////////////////////////////////////*/

    private ExoPlayer simpleExoPlayer;
    private AudioReactor audioReactor;
    private MediaSessionManager mediaSessionManager;
    @Nullable private SurfaceHolderCallback surfaceHolderCallback;

    @NonNull private final DefaultTrackSelector trackSelector;
    @NonNull private final LoadController loadController;
    @NonNull private final RenderersFactory renderFactory;

    @NonNull private final VideoPlaybackResolver videoResolver;
    @NonNull private final AudioPlaybackResolver audioResolver;

    private final MainPlayer service; //TODO try to remove and replace everything with context

    /*//////////////////////////////////////////////////////////////////////////
    // Player states
    //////////////////////////////////////////////////////////////////////////*/

    private PlayerType playerType = PlayerType.VIDEO;
    private int currentState = STATE_PREFLIGHT;

    // audio only mode does not mean that player type is background, but that the player was
    // minimized to background but will resume automatically to the original player type
    private boolean isAudioOnly = false;
    private boolean isPrepared = false;
    private boolean wasPlaying = false;
    private boolean isFullscreen = false;
    private boolean isVerticalVideo = false;
    private boolean fragmentIsVisible = false;

    private List<VideoStream> availableStreams;
    private int selectedStreamIndex;

    /*//////////////////////////////////////////////////////////////////////////
    // Views
    //////////////////////////////////////////////////////////////////////////*/

    private PlayerBinding binding;

    private final Handler controlsVisibilityHandler = new Handler();

    // fullscreen player
    private boolean isQueueVisible = false;
    private boolean areSegmentsVisible = false;
    private ItemTouchHelper itemTouchHelper;

    /*//////////////////////////////////////////////////////////////////////////
    // Popup menus ("popup" means that they pop up, not that they belong to the popup player)
    //////////////////////////////////////////////////////////////////////////*/

    private static final int POPUP_MENU_ID_QUALITY = 69;
    private static final int POPUP_MENU_ID_PLAYBACK_SPEED = 79;
    private static final int POPUP_MENU_ID_CAPTION = 89;

    private boolean isSomePopupMenuVisible = false;
    private PopupMenu qualityPopupMenu;
    private PopupMenu playbackSpeedPopupMenu;
    private PopupMenu captionPopupMenu;

    /*//////////////////////////////////////////////////////////////////////////
    // Popup player
    //////////////////////////////////////////////////////////////////////////*/

    private PlayerPopupCloseOverlayBinding closeOverlayBinding;

    private boolean isPopupClosing = false;

    private float screenWidth;
    private float screenHeight;

    /*//////////////////////////////////////////////////////////////////////////
    // Popup player window manager
    //////////////////////////////////////////////////////////////////////////*/

    public static final int IDLE_WINDOW_FLAGS = WindowManager.LayoutParams.FLAG_NOT_FOCUSABLE
            | WindowManager.LayoutParams.FLAG_ALT_FOCUSABLE_IM;
    public static final int ONGOING_PLAYBACK_WINDOW_FLAGS = IDLE_WINDOW_FLAGS
            | WindowManager.LayoutParams.FLAG_KEEP_SCREEN_ON;

    @Nullable private WindowManager.LayoutParams popupLayoutParams; // null if player is not popup
    @Nullable private final WindowManager windowManager;

    /*//////////////////////////////////////////////////////////////////////////
    // Gestures
    //////////////////////////////////////////////////////////////////////////*/

    private static final float MAX_GESTURE_LENGTH = 0.75f;

    private int maxGestureLength; // scaled
    private GestureDetectorCompat gestureDetector;
    private PlayerGestureListener playerGestureListener;

    /*//////////////////////////////////////////////////////////////////////////
    // Listeners and disposables
    //////////////////////////////////////////////////////////////////////////*/

    private BroadcastReceiver broadcastReceiver;
    private IntentFilter intentFilter;
    private PlayerServiceEventListener fragmentListener;
    private PlayerEventListener activityListener;
    private ContentObserver settingsContentObserver;

    @NonNull private final SerialDisposable progressUpdateDisposable = new SerialDisposable();
    @NonNull private final CompositeDisposable databaseUpdateDisposable = new CompositeDisposable();

    /*//////////////////////////////////////////////////////////////////////////
    // Utils
    //////////////////////////////////////////////////////////////////////////*/

    @NonNull private final Context context;
    @NonNull private final SharedPreferences prefs;
    @NonNull private final HistoryRecordManager recordManager;

    @NonNull private final SeekbarPreviewThumbnailHolder seekbarPreviewThumbnailHolder =
            new SeekbarPreviewThumbnailHolder();

    /*//////////////////////////////////////////////////////////////////////////
    // SponsorBlock
    //////////////////////////////////////////////////////////////////////////*/
    private SponsorBlockMode sponsorBlockMode = SponsorBlockMode.DISABLED;
    private int lastSkipTarget = -1;


    /*//////////////////////////////////////////////////////////////////////////
    // Constructor
    //////////////////////////////////////////////////////////////////////////*/
    //region Constructor

    public Player(@NonNull final MainPlayer service) {
        this.service = service;
        context = service;
        prefs = PreferenceManager.getDefaultSharedPreferences(context);
        recordManager = new HistoryRecordManager(context);

        setupBroadcastReceiver();

        trackSelector = new DefaultTrackSelector(context, PlayerHelper.getQualitySelector());
        final PlayerDataSource dataSource = new PlayerDataSource(context, DownloaderImpl.USER_AGENT,
                new DefaultBandwidthMeter.Builder(context).build());
        loadController = new LoadController();
        renderFactory = new DefaultRenderersFactory(context);

        videoResolver = new VideoPlaybackResolver(context, dataSource, getQualityResolver());
        audioResolver = new AudioPlaybackResolver(context, dataSource);

        windowManager = ContextCompat.getSystemService(context, WindowManager.class);
    }

    private VideoPlaybackResolver.QualityResolver getQualityResolver() {
        return new VideoPlaybackResolver.QualityResolver() {
            @Override
            public int getDefaultResolutionIndex(final List<VideoStream> sortedVideos) {
                return videoPlayerSelected()
                        ? ListHelper.getDefaultResolutionIndex(context, sortedVideos)
                        : ListHelper.getPopupDefaultResolutionIndex(context, sortedVideos);
            }

            @Override
            public int getOverrideResolutionIndex(final List<VideoStream> sortedVideos,
                                                  final String playbackQuality) {
                return videoPlayerSelected()
                        ? getResolutionIndex(context, sortedVideos, playbackQuality)
                        : getPopupResolutionIndex(context, sortedVideos, playbackQuality);
            }
        };
    }
    //endregion



    /*//////////////////////////////////////////////////////////////////////////
    // Setup and initialization
    //////////////////////////////////////////////////////////////////////////*/
    //region Setup and initialization

    public void setupFromView(@NonNull final PlayerBinding playerBinding) {
        initViews(playerBinding);
        if (exoPlayerIsNull()) {
            initPlayer(true);
        }
        initListeners();

        setupPlayerSeekOverlay();
    }

    private void initViews(@NonNull final PlayerBinding playerBinding) {
        binding = playerBinding;
        setupSubtitleView();

        binding.resizeTextView
                .setText(PlayerHelper.resizeTypeOf(context, binding.surfaceView.getResizeMode()));

        binding.playbackSeekBar.getThumb()
                .setColorFilter(new PorterDuffColorFilter(Color.RED, PorterDuff.Mode.SRC_IN));
        binding.playbackSeekBar.getProgressDrawable()
                .setColorFilter(new PorterDuffColorFilter(Color.RED, PorterDuff.Mode.MULTIPLY));

        final ContextThemeWrapper themeWrapper = new ContextThemeWrapper(getContext(),
                R.style.DarkPopupMenu);

        qualityPopupMenu = new PopupMenu(themeWrapper, binding.qualityTextView);
        playbackSpeedPopupMenu = new PopupMenu(context, binding.playbackSpeed);
        captionPopupMenu = new PopupMenu(themeWrapper, binding.captionTextView);

        binding.progressBarLoadingPanel.getIndeterminateDrawable()
                .setColorFilter(new PorterDuffColorFilter(Color.WHITE, PorterDuff.Mode.MULTIPLY));

        binding.titleTextView.setSelected(true);
        binding.channelTextView.setSelected(true);

        // Prevent hiding of bottom sheet via swipe inside queue
        binding.itemsList.setNestedScrollingEnabled(false);
    }

    private void initPlayer(final boolean playOnReady) {
        if (DEBUG) {
            Log.d(TAG, "initPlayer() called with: playOnReady = [" + playOnReady + "]");
        }

        simpleExoPlayer = new ExoPlayer.Builder(context, renderFactory)
                .setTrackSelector(trackSelector)
                .setLoadControl(loadController)
                .build();
        simpleExoPlayer.addListener(this);
        simpleExoPlayer.setPlayWhenReady(playOnReady);
        simpleExoPlayer.setSeekParameters(PlayerHelper.getSeekParameters(context));
        simpleExoPlayer.setWakeMode(C.WAKE_MODE_NETWORK);
        simpleExoPlayer.setHandleAudioBecomingNoisy(true);

        audioReactor = new AudioReactor(context, simpleExoPlayer);
        mediaSessionManager = new MediaSessionManager(context, simpleExoPlayer,
                new PlayerMediaSession(this));

        registerBroadcastReceiver();

        // Setup video view
        setupVideoSurface();

        // enable media tunneling
        if (DEBUG && PreferenceManager.getDefaultSharedPreferences(context)
                .getBoolean(context.getString(R.string.disable_media_tunneling_key), false)) {
            Log.d(TAG, "[" + Util.DEVICE_DEBUG_INFO + "] "
                    + "media tunneling disabled in debug preferences");
        } else if (DeviceUtils.shouldSupportMediaTunneling()) {
            trackSelector.setParameters(trackSelector.buildUponParameters()
                    .setTunnelingEnabled(true));
        } else if (DEBUG) {
            Log.d(TAG, "[" + Util.DEVICE_DEBUG_INFO + "] does not support media tunneling");
        }
    }

    private void initListeners() {
        binding.qualityTextView.setOnClickListener(
                new QualityClickListener(this, qualityPopupMenu));
        binding.playbackSpeed.setOnClickListener(
                new PlaybackSpeedClickListener(this, playbackSpeedPopupMenu));

        binding.playbackSeekBar.setOnSeekBarChangeListener(this);
        binding.captionTextView.setOnClickListener(this);
        binding.resizeTextView.setOnClickListener(this);
        binding.playbackLiveSync.setOnClickListener(this);

        playerGestureListener = new PlayerGestureListener(this, service);
        gestureDetector = new GestureDetectorCompat(context, playerGestureListener);
        binding.getRoot().setOnTouchListener(playerGestureListener);

        binding.queueButton.setOnClickListener(v -> onQueueClicked());
        binding.segmentsButton.setOnClickListener(v -> onSegmentsClicked());
        binding.repeatButton.setOnClickListener(v -> onRepeatClicked());
        binding.shuffleButton.setOnClickListener(v -> onShuffleClicked());
        binding.addToPlaylistButton.setOnClickListener(v -> {
            if (getParentActivity() != null) {
                onAddToPlaylistClicked(getParentActivity().getSupportFragmentManager());
            }
        });

        binding.playPauseButton.setOnClickListener(this);
        binding.playPreviousButton.setOnClickListener(this);
        binding.playNextButton.setOnClickListener(this);

        binding.moreOptionsButton.setOnClickListener(this);
        binding.moreOptionsButton.setOnLongClickListener(this);
        binding.share.setOnClickListener(this);
        binding.share.setOnLongClickListener(this);
        binding.fullScreenButton.setOnClickListener(this);
        binding.screenRotationButton.setOnClickListener(this);
        binding.playWithKodi.setOnClickListener(this);
        binding.openInBrowser.setOnClickListener(this);
        binding.playerCloseButton.setOnClickListener(this);
        binding.switchMute.setOnClickListener(this);

        binding.switchSponsorBlocking.setOnClickListener(this);
        binding.switchSponsorBlocking.setOnLongClickListener(this);

        settingsContentObserver = new ContentObserver(new Handler()) {
            @Override
            public void onChange(final boolean selfChange) {
                setupScreenRotationButton();
            }
        };
        context.getContentResolver().registerContentObserver(
                Settings.System.getUriFor(Settings.System.ACCELEROMETER_ROTATION), false,
                settingsContentObserver);
        binding.getRoot().addOnLayoutChangeListener(this::onLayoutChange);

        ViewCompat.setOnApplyWindowInsetsListener(binding.itemsListPanel, (view, windowInsets) -> {
            final Insets cutout = windowInsets.getInsets(WindowInsetsCompat.Type.displayCutout());
            if (!cutout.equals(Insets.NONE)) {
                view.setPadding(cutout.left, cutout.top, cutout.right, cutout.bottom);
            }
            return windowInsets;
        });

        // PlaybackControlRoot already consumed window insets but we should pass them to
        // player_overlays and fast_seek_overlay too. Without it they will be off-centered.
        binding.playbackControlRoot.addOnLayoutChangeListener(
                (v, left, top, right, bottom, oldLeft, oldTop, oldRight, oldBottom) -> {
                    binding.playerOverlays.setPadding(
                            v.getPaddingLeft(),
                            v.getPaddingTop(),
                            v.getPaddingRight(),
                            v.getPaddingBottom());

                    // If we added padding to the fast seek overlay, too, it would not go under the
                    // system ui. Instead we apply negative margins equal to the window insets of
                    // the opposite side, so that the view covers all of the player (overflowing on
                    // some sides) and its center coincides with the center of other controls.
                    final RelativeLayout.LayoutParams fastSeekParams = (RelativeLayout.LayoutParams)
                            binding.fastSeekOverlay.getLayoutParams();
                    fastSeekParams.leftMargin = -v.getPaddingRight();
                    fastSeekParams.topMargin = -v.getPaddingBottom();
                    fastSeekParams.rightMargin = -v.getPaddingLeft();
                    fastSeekParams.bottomMargin = -v.getPaddingTop();
                });
    }

    /**
     * Initializes the Fast-For/Backward overlay.
     */
    private void setupPlayerSeekOverlay() {
        binding.fastSeekOverlay
                .seekSecondsSupplier(() -> retrieveSeekDurationFromPreferences(this) / 1000)
                .performListener(new PlayerFastSeekOverlay.PerformListener() {

                    @Override
                    public void onDoubleTap() {
                        animate(binding.fastSeekOverlay, true, SEEK_OVERLAY_DURATION);
                    }

                    @Override
                    public void onDoubleTapEnd() {
                        animate(binding.fastSeekOverlay, false, SEEK_OVERLAY_DURATION);
                    }

                    @NonNull
                    @Override
                    public FastSeekDirection getFastSeekDirection(
                            @NonNull final DisplayPortion portion
                    ) {
                        if (exoPlayerIsNull()) {
                            // Abort seeking
                            playerGestureListener.endMultiDoubleTap();
                            return FastSeekDirection.NONE;
                        }
                        if (portion == DisplayPortion.LEFT) {
                            // Check if it's possible to rewind
                            // Small puffer to eliminate infinite rewind seeking
                            if (simpleExoPlayer.getCurrentPosition() < 500L) {
                                return FastSeekDirection.NONE;
                            }
                            return FastSeekDirection.BACKWARD;
                        } else if (portion == DisplayPortion.RIGHT) {
                            // Check if it's possible to fast-forward
                            if (currentState == STATE_COMPLETED
                                    || simpleExoPlayer.getCurrentPosition()
                                    >= simpleExoPlayer.getDuration()) {
                                return FastSeekDirection.NONE;
                            }
                            return FastSeekDirection.FORWARD;
                        }
                        /* portion == DisplayPortion.MIDDLE */
                        return FastSeekDirection.NONE;
                    }

                    @Override
                    public void seek(final boolean forward) {
                        playerGestureListener.keepInDoubleTapMode();
                        if (forward) {
                            fastForward();
                        } else {
                            fastRewind();
                        }
                    }
                });
        playerGestureListener.doubleTapControls(binding.fastSeekOverlay);
    }

    //endregion



    /*//////////////////////////////////////////////////////////////////////////
    // Playback initialization via intent
    //////////////////////////////////////////////////////////////////////////*/
    //region Playback initialization via intent

    @SuppressWarnings("MethodLength")
    public void handleIntent(@NonNull final Intent intent) {
        // fail fast if no play queue was provided
        final String queueCache = intent.getStringExtra(PLAY_QUEUE_KEY);
        if (queueCache == null) {
            return;
        }
        final PlayQueue newQueue = SerializedCache.getInstance().take(queueCache, PlayQueue.class);
        if (newQueue == null) {
            return;
        }

        final PlayerType oldPlayerType = playerType;
        playerType = retrievePlayerTypeFromIntent(intent);
        // We need to setup audioOnly before super(), see "sourceOf"
        isAudioOnly = audioPlayerSelected();

        if (intent.hasExtra(PLAYBACK_QUALITY)) {
            setPlaybackQuality(intent.getStringExtra(PLAYBACK_QUALITY));
        }

        // Resolve enqueue intents
        if (intent.getBooleanExtra(ENQUEUE, false) && playQueue != null) {
            playQueue.append(newQueue.getStreams());
            return;

        // Resolve enqueue next intents
        } else if (intent.getBooleanExtra(ENQUEUE_NEXT, false) && playQueue != null) {
            final int currentIndex = playQueue.getIndex();
            playQueue.append(newQueue.getStreams());
            playQueue.move(playQueue.size() - 1, currentIndex + 1);
            return;
        }

        // needed for tablets, check the function for a better explanation
        directlyOpenFullscreenIfNeeded();

        final PlaybackParameters savedParameters = retrievePlaybackParametersFromPrefs(this);
        final float playbackSpeed = savedParameters.speed;
        final float playbackPitch = savedParameters.pitch;
        final boolean playbackSkipSilence = getPrefs().getBoolean(getContext().getString(
                R.string.playback_skip_silence_key), getPlaybackSkipSilence());

        final boolean samePlayQueue = playQueue != null && playQueue.equals(newQueue);
        final int repeatMode = intent.getIntExtra(REPEAT_MODE, getRepeatMode());
        final boolean playWhenReady = intent.getBooleanExtra(PLAY_WHEN_READY, true);
        final boolean isMuted = intent.getBooleanExtra(IS_MUTED, isMuted());

        /*
         * TODO As seen in #7427 this does not work:
         * There are 3 situations when playback shouldn't be started from scratch (zero timestamp):
         * 1. User pressed on a timestamp link and the same video should be rewound to the timestamp
         * 2. User changed a player from, for example. main to popup, or from audio to main, etc
         * 3. User chose to resume a video based on a saved timestamp from history of played videos
         * In those cases time will be saved because re-init of the play queue is a not an instant
         *  task and requires network calls
         * */
        // seek to timestamp if stream is already playing
        if (!exoPlayerIsNull()
                && newQueue.size() == 1 && newQueue.getItem() != null
                && playQueue != null && playQueue.size() == 1 && playQueue.getItem() != null
                && newQueue.getItem().getUrl().equals(playQueue.getItem().getUrl())
                && newQueue.getItem().getRecoveryPosition() != PlayQueueItem.RECOVERY_UNSET) {
            // Player can have state = IDLE when playback is stopped or failed
            // and we should retry in this case
            if (simpleExoPlayer.getPlaybackState()
                    == com.google.android.exoplayer2.Player.STATE_IDLE) {
                simpleExoPlayer.prepare();
            }
            simpleExoPlayer.seekTo(playQueue.getIndex(), newQueue.getItem().getRecoveryPosition());
            simpleExoPlayer.setPlayWhenReady(playWhenReady);

        } else if (!exoPlayerIsNull()
                && samePlayQueue
                && playQueue != null
                && !playQueue.isDisposed()) {
            // Do not re-init the same PlayQueue. Save time
            // Player can have state = IDLE when playback is stopped or failed
            // and we should retry in this case
            if (simpleExoPlayer.getPlaybackState()
                    == com.google.android.exoplayer2.Player.STATE_IDLE) {
                simpleExoPlayer.prepare();
            }
            simpleExoPlayer.setPlayWhenReady(playWhenReady);

        } else if (intent.getBooleanExtra(RESUME_PLAYBACK, false)
                && isPlaybackResumeEnabled(this)
                && !samePlayQueue
                && !newQueue.isEmpty()
                && newQueue.getItem() != null
                && newQueue.getItem().getRecoveryPosition() == PlayQueueItem.RECOVERY_UNSET) {
            databaseUpdateDisposable.add(recordManager.loadStreamState(newQueue.getItem())
                    .observeOn(AndroidSchedulers.mainThread())
                    // Do not place initPlayback() in doFinally() because
                    // it restarts playback after destroy()
                    //.doFinally()
                    .subscribe(
                            state -> {
                                if (!state.isFinished(newQueue.getItem().getDuration())) {
                                    // resume playback only if the stream was not played to the end
                                    newQueue.setRecovery(newQueue.getIndex(),
                                            state.getProgressMillis());
                                }
                                initPlayback(newQueue, repeatMode, playbackSpeed, playbackPitch,
                                        playbackSkipSilence, playWhenReady, isMuted);
                            },
                            error -> {
                                if (DEBUG) {
                                    Log.w(TAG, "Failed to start playback", error);
                                }
                                // In case any error we can start playback without history
                                initPlayback(newQueue, repeatMode, playbackSpeed, playbackPitch,
                                        playbackSkipSilence, playWhenReady, isMuted);
                            },
                            () -> {
                                // Completed but not found in history
                                initPlayback(newQueue, repeatMode, playbackSpeed, playbackPitch,
                                        playbackSkipSilence, playWhenReady, isMuted);
                            }
                    ));
        } else {
            // Good to go...
            // In a case of equal PlayQueues we can re-init old one but only when it is disposed
            initPlayback(samePlayQueue ? playQueue : newQueue, repeatMode, playbackSpeed,
                    playbackPitch, playbackSkipSilence, playWhenReady, isMuted);
        }

        if (oldPlayerType != playerType && playQueue != null) {
            // If playerType changes from one to another we should reload the player
            // (to disable/enable video stream or to set quality)
            setRecovery();
            reloadPlayQueueManager();
            stopProgressLoop();
            startProgressLoop();
        }

        setupElementsVisibility();
        setupElementsSize();

        if (audioPlayerSelected()) {
            service.removeViewFromParent();
        } else if (popupPlayerSelected()) {
            binding.getRoot().setVisibility(View.VISIBLE);
            initPopup();
            initPopupCloseOverlay();
            binding.playPauseButton.requestFocus();
        } else {
            binding.getRoot().setVisibility(View.VISIBLE);
            initVideoPlayer();
            closeItemsList();
            // Android TV: without it focus will frame the whole player
            binding.playPauseButton.requestFocus();

            // Note: This is for automatically playing (when "Resume playback" is off), see #6179
            if (getPlayWhenReady()) {
                play();
            } else {
                pause();
            }
        }
        NavigationHelper.sendPlayerStartedEvent(context);
    }

    /**
     * Open fullscreen on tablets where the option to have the main player start automatically in
     * fullscreen mode is on. Rotating the device to landscape is already done in {@link
     * VideoDetailFragment#openVideoPlayer(boolean)} when the thumbnail is clicked, and that's
     * enough for phones, but not for tablets since the mini player can be also shown in landscape.
     */
    private void directlyOpenFullscreenIfNeeded() {
        if (fragmentListener != null
                && PlayerHelper.isStartMainPlayerFullscreenEnabled(service)
                && DeviceUtils.isTablet(service)
                && videoPlayerSelected()
                && PlayerHelper.globalScreenOrientationLocked(service)) {
            fragmentListener.onScreenRotationButtonClicked();
        }
    }

    private void initPlayback(@NonNull final PlayQueue queue,
                              @RepeatMode final int repeatMode,
                              final float playbackSpeed,
                              final float playbackPitch,
                              final boolean playbackSkipSilence,
                              final boolean playOnReady,
                              final boolean isMuted) {
        destroyPlayer();
        initPlayer(playOnReady);
        setRepeatMode(repeatMode);
        // #6825 - Ensure that the shuffle-button is in the correct state on the UI
        setShuffleButton(binding.shuffleButton, simpleExoPlayer.getShuffleModeEnabled());
        setPlaybackParameters(playbackSpeed, playbackPitch, playbackSkipSilence);

        playQueue = queue;
        playQueue.init();
        reloadPlayQueueManager();

        if (playQueueAdapter != null) {
            playQueueAdapter.dispose();
        }
        playQueueAdapter = new PlayQueueAdapter(context, playQueue);
        segmentAdapter = new StreamSegmentAdapter(getStreamSegmentListener());

        simpleExoPlayer.setVolume(isMuted ? 0 : 1);
        notifyQueueUpdateToListeners();
    }
    //endregion



    /*//////////////////////////////////////////////////////////////////////////
    // Destroy and recovery
    //////////////////////////////////////////////////////////////////////////*/
    //region Destroy and recovery

    private void destroyPlayer() {
        if (DEBUG) {
            Log.d(TAG, "destroyPlayer() called");
        }

        cleanupVideoSurface();

        if (!exoPlayerIsNull()) {
            simpleExoPlayer.removeListener(this);
            simpleExoPlayer.stop();
            simpleExoPlayer.release();
        }
        if (isProgressLoopRunning()) {
            stopProgressLoop();
        }
        if (playQueue != null) {
            playQueue.dispose();
        }
        if (audioReactor != null) {
            audioReactor.dispose();
        }
        if (playQueueManager != null) {
            playQueueManager.dispose();
        }
        if (mediaSessionManager != null) {
            mediaSessionManager.dispose();
        }

        if (playQueueAdapter != null) {
            playQueueAdapter.unsetSelectedListener();
            playQueueAdapter.dispose();
        }
    }

    public void destroy() {
        if (DEBUG) {
            Log.d(TAG, "destroy() called");
        }
        destroyPlayer();
        unregisterBroadcastReceiver();

        databaseUpdateDisposable.clear();
        progressUpdateDisposable.set(null);
        PicassoHelper.cancelTag(PicassoHelper.PLAYER_THUMBNAIL_TAG); // cancel thumbnail loading

        if (binding != null) {
            binding.endScreen.setImageBitmap(null);
        }

        context.getContentResolver().unregisterContentObserver(settingsContentObserver);
    }

    public void setRecovery() {
        if (playQueue == null || exoPlayerIsNull()) {
            return;
        }

        final int queuePos = playQueue.getIndex();
        final long windowPos = simpleExoPlayer.getCurrentPosition();
        final long duration = simpleExoPlayer.getDuration();

        // No checks due to https://github.com/TeamNewPipe/NewPipe/pull/7195#issuecomment-962624380
        setRecovery(queuePos, Math.max(0, Math.min(windowPos, duration)));
    }

    private void setRecovery(final int queuePos, final long windowPos) {
        if (playQueue.size() <= queuePos) {
            return;
        }

        if (DEBUG) {
            Log.d(TAG, "Setting recovery, queue: " + queuePos + ", pos: " + windowPos);
        }
        playQueue.setRecovery(queuePos, windowPos);
    }

    private void reloadPlayQueueManager() {
        if (playQueueManager != null) {
            playQueueManager.dispose();
        }

        if (playQueue != null) {
            playQueueManager = new MediaSourceManager(context, this, playQueue);
        }
    }

    @Override // own playback listener
    public void onPlaybackShutdown() {
        if (DEBUG) {
            Log.d(TAG, "onPlaybackShutdown() called");
        }
        // destroys the service, which in turn will destroy the player
        service.stopService();
    }

    public void smoothStopPlayer() {
        // Pausing would make transition from one stream to a new stream not smooth, so only stop
        simpleExoPlayer.stop();
    }
    //endregion



    /*//////////////////////////////////////////////////////////////////////////
    // Player type specific setup
    //////////////////////////////////////////////////////////////////////////*/
    //region Player type specific setup

    private void initVideoPlayer() {
        // restore last resize mode
        setResizeMode(PlayerHelper.retrieveResizeModeFromPrefs(this));
        binding.getRoot().setLayoutParams(new FrameLayout.LayoutParams(
                FrameLayout.LayoutParams.MATCH_PARENT, FrameLayout.LayoutParams.MATCH_PARENT));
    }

    @SuppressLint("RtlHardcoded")
    private void initPopup() {
        if (DEBUG) {
            Log.d(TAG, "initPopup() called");
        }

        // Popup is already added to windowManager
        if (popupHasParent()) {
            return;
        }

        updateScreenSize();

        popupLayoutParams = retrievePopupLayoutParamsFromPrefs(this);
        binding.surfaceView.setHeights(popupLayoutParams.height, popupLayoutParams.height);

        checkPopupPositionBounds();

        binding.loadingPanel.setMinimumWidth(popupLayoutParams.width);
        binding.loadingPanel.setMinimumHeight(popupLayoutParams.height);

        service.removeViewFromParent();
        Objects.requireNonNull(windowManager).addView(binding.getRoot(), popupLayoutParams);

        // Popup doesn't have aspectRatio selector, using FIT automatically
        setResizeMode(AspectRatioFrameLayout.RESIZE_MODE_FIT);
    }

    @SuppressLint("RtlHardcoded")
    private void initPopupCloseOverlay() {
        if (DEBUG) {
            Log.d(TAG, "initPopupCloseOverlay() called");
        }

        // closeOverlayView is already added to windowManager
        if (closeOverlayBinding != null) {
            return;
        }

        closeOverlayBinding = PlayerPopupCloseOverlayBinding.inflate(LayoutInflater.from(context));

        final WindowManager.LayoutParams closeOverlayLayoutParams = buildCloseOverlayLayoutParams();
        closeOverlayBinding.closeButton.setVisibility(View.GONE);
        Objects.requireNonNull(windowManager).addView(
                closeOverlayBinding.getRoot(), closeOverlayLayoutParams);
    }
    //endregion



    /*//////////////////////////////////////////////////////////////////////////
    // Elements visibility and size: popup and main players have different look
    //////////////////////////////////////////////////////////////////////////*/
    //region Elements visibility and size: popup and main players have different look

    /**
     * This method ensures that popup and main players have different look.
     * We use one layout for both players and need to decide what to show and what to hide.
     * Additional measuring should be done inside {@link #setupElementsSize}.
     */
    private void setupElementsVisibility() {
        if (popupPlayerSelected()) {
            binding.fullScreenButton.setVisibility(View.VISIBLE);
            binding.screenRotationButton.setVisibility(View.GONE);
            binding.resizeTextView.setVisibility(View.GONE);
            binding.getRoot().findViewById(R.id.metadataView).setVisibility(View.GONE);
            binding.queueButton.setVisibility(View.GONE);
            binding.segmentsButton.setVisibility(View.GONE);
            binding.moreOptionsButton.setVisibility(View.GONE);
            binding.topControls.setOrientation(LinearLayout.HORIZONTAL);
            binding.primaryControls.getLayoutParams().width
                    = LinearLayout.LayoutParams.WRAP_CONTENT;
            binding.secondaryControls.setAlpha(1.0f);
            binding.secondaryControls.setVisibility(View.VISIBLE);
            binding.secondaryControls.setTranslationY(0);
            binding.share.setVisibility(View.GONE);
            binding.playWithKodi.setVisibility(View.GONE);
            binding.openInBrowser.setVisibility(View.GONE);
            binding.switchMute.setVisibility(View.GONE);
            binding.switchSponsorBlocking.setVisibility(View.GONE);
            binding.playerCloseButton.setVisibility(View.GONE);
            binding.topControls.bringToFront();
            binding.topControls.setClickable(false);
            binding.topControls.setFocusable(false);
            binding.bottomControls.bringToFront();
            closeItemsList();
        } else if (videoPlayerSelected()) {
            binding.fullScreenButton.setVisibility(View.GONE);
            setupScreenRotationButton();
            binding.resizeTextView.setVisibility(View.VISIBLE);
            binding.getRoot().findViewById(R.id.metadataView).setVisibility(View.VISIBLE);
            binding.moreOptionsButton.setVisibility(View.VISIBLE);
            binding.topControls.setOrientation(LinearLayout.VERTICAL);
            binding.primaryControls.getLayoutParams().width
                    = LinearLayout.LayoutParams.MATCH_PARENT;
            binding.secondaryControls.setVisibility(View.INVISIBLE);
            binding.moreOptionsButton.setImageDrawable(AppCompatResources.getDrawable(context,
                    R.drawable.ic_expand_more));
            binding.share.setVisibility(View.VISIBLE);
            binding.openInBrowser.setVisibility(View.VISIBLE);
            binding.switchMute.setVisibility(View.VISIBLE);
            final boolean isSponsorBlockEnabled = prefs.getBoolean(
                    context.getString(R.string.sponsor_block_enable_key), false);
            binding.switchSponsorBlocking.setVisibility(
                    isSponsorBlockEnabled ? View.VISIBLE : View.GONE);
            binding.playerCloseButton.setVisibility(isFullscreen ? View.GONE : View.VISIBLE);
            // Top controls have a large minHeight which is allows to drag the player
            // down in fullscreen mode (just larger area to make easy to locate by finger)
            binding.topControls.setClickable(true);
            binding.topControls.setFocusable(true);
        }
        showHideKodiButton();

        if (isFullscreen) {
            binding.titleTextView.setVisibility(View.VISIBLE);
            binding.channelTextView.setVisibility(View.VISIBLE);
        } else {
            binding.titleTextView.setVisibility(View.GONE);
            binding.channelTextView.setVisibility(View.GONE);
        }
        setMuteButton(binding.switchMute, isMuted());
        setBlockSponsorsButton(binding.switchSponsorBlocking);

        animateRotation(binding.moreOptionsButton, DEFAULT_CONTROLS_DURATION, 0);
    }

    /**
     * Changes padding, size of elements based on player selected right now.
     * Popup player has small padding in comparison with the main player
     */
    private void setupElementsSize() {
        final Resources res = context.getResources();
        final int buttonsMinWidth;
        final int playerTopPad;
        final int controlsPad;
        final int buttonsPad;

        if (popupPlayerSelected()) {
            buttonsMinWidth = 0;
            playerTopPad = 0;
            controlsPad = res.getDimensionPixelSize(R.dimen.player_popup_controls_padding);
            buttonsPad = res.getDimensionPixelSize(R.dimen.player_popup_buttons_padding);
        } else if (videoPlayerSelected()) {
            buttonsMinWidth = res.getDimensionPixelSize(R.dimen.player_main_buttons_min_width);
            playerTopPad = res.getDimensionPixelSize(R.dimen.player_main_top_padding);
            controlsPad = res.getDimensionPixelSize(R.dimen.player_main_controls_padding);
            buttonsPad = res.getDimensionPixelSize(R.dimen.player_main_buttons_padding);
        } else {
            return;
        }

        binding.topControls.setPaddingRelative(controlsPad, playerTopPad, controlsPad, 0);
        binding.bottomControls.setPaddingRelative(controlsPad, 0, controlsPad, 0);
        binding.qualityTextView.setPadding(buttonsPad, buttonsPad, buttonsPad, buttonsPad);
        binding.playbackSpeed.setPadding(buttonsPad, buttonsPad, buttonsPad, buttonsPad);
        binding.playbackSpeed.setMinimumWidth(buttonsMinWidth);
        binding.captionTextView.setPadding(buttonsPad, buttonsPad, buttonsPad, buttonsPad);
    }

    private void showHideKodiButton() {
        // show kodi button if it supports the current service and it is enabled in settings
        binding.playWithKodi.setVisibility(videoPlayerSelected()
                && playQueue != null && playQueue.getItem() != null
                && KoreUtils.shouldShowPlayWithKodi(context, playQueue.getItem().getServiceId())
                ? View.VISIBLE : View.GONE);
    }
    //endregion



    /*//////////////////////////////////////////////////////////////////////////
    // Broadcast receiver
    //////////////////////////////////////////////////////////////////////////*/
    //region Broadcast receiver

    private void setupBroadcastReceiver() {
        if (DEBUG) {
            Log.d(TAG, "setupBroadcastReceiver() called");
        }

        broadcastReceiver = new BroadcastReceiver() {
            @Override
            public void onReceive(final Context ctx, final Intent intent) {
                onBroadcastReceived(intent);
            }
        };
        intentFilter = new IntentFilter();

        intentFilter.addAction(AudioManager.ACTION_AUDIO_BECOMING_NOISY);

        intentFilter.addAction(ACTION_CLOSE);
        intentFilter.addAction(ACTION_PLAY_PAUSE);
        intentFilter.addAction(ACTION_PLAY_PREVIOUS);
        intentFilter.addAction(ACTION_PLAY_NEXT);
        intentFilter.addAction(ACTION_FAST_REWIND);
        intentFilter.addAction(ACTION_FAST_FORWARD);
        intentFilter.addAction(ACTION_REPEAT);
        intentFilter.addAction(ACTION_SHUFFLE);
        intentFilter.addAction(ACTION_RECREATE_NOTIFICATION);

        intentFilter.addAction(VideoDetailFragment.ACTION_VIDEO_FRAGMENT_RESUMED);
        intentFilter.addAction(VideoDetailFragment.ACTION_VIDEO_FRAGMENT_STOPPED);

        intentFilter.addAction(Intent.ACTION_CONFIGURATION_CHANGED);
        intentFilter.addAction(Intent.ACTION_SCREEN_ON);
        intentFilter.addAction(Intent.ACTION_SCREEN_OFF);
        intentFilter.addAction(Intent.ACTION_HEADSET_PLUG);
    }

    private void onBroadcastReceived(final Intent intent) {
        if (intent == null || intent.getAction() == null) {
            return;
        }

        if (DEBUG) {
            Log.d(TAG, "onBroadcastReceived() called with: intent = [" + intent + "]");
        }

        switch (intent.getAction()) {
            case AudioManager.ACTION_AUDIO_BECOMING_NOISY:
                pause();
                break;
            case ACTION_CLOSE:
                service.stopService();
                break;
            case ACTION_PLAY_PAUSE:
                playPause();
                if (!fragmentIsVisible) {
                    // Ensure that we have audio-only stream playing when a user
                    // started to play from notification's play button from outside of the app
                    onFragmentStopped();
                }
                break;
            case ACTION_PLAY_PREVIOUS:
                playPrevious();
                break;
            case ACTION_PLAY_NEXT:
                playNext();
                break;
            case ACTION_FAST_REWIND:
                fastRewind();
                break;
            case ACTION_FAST_FORWARD:
                fastForward();
                break;
            case ACTION_REPEAT:
                onRepeatClicked();
                break;
            case ACTION_SHUFFLE:
                onShuffleClicked();
                break;
            case ACTION_RECREATE_NOTIFICATION:
                NotificationUtil.getInstance().createNotificationIfNeededAndUpdate(this, true);
                break;
            case VideoDetailFragment.ACTION_VIDEO_FRAGMENT_RESUMED:
                fragmentIsVisible = true;
                useVideoSource(true);
                break;
            case VideoDetailFragment.ACTION_VIDEO_FRAGMENT_STOPPED:
                fragmentIsVisible = false;
                onFragmentStopped();
                break;
            case Intent.ACTION_CONFIGURATION_CHANGED:
                assureCorrectAppLanguage(service);
                if (DEBUG) {
                    Log.d(TAG, "onConfigurationChanged() called");
                }
                if (popupPlayerSelected()) {
                    updateScreenSize();
                    changePopupSize(popupLayoutParams.width);
                    checkPopupPositionBounds();
                }
                // Close it because when changing orientation from portrait
                // (in fullscreen mode) the size of queue layout can be larger than the screen size
                closeItemsList();
                // When the orientation changed, the screen height might be smaller.
                // If the end screen thumbnail is not re-scaled,
                // it can be larger than the current screen height
                // and thus enlarging the whole player.
                // This causes the seekbar to be ouf the visible area.
                updateEndScreenThumbnail();
                break;
            case Intent.ACTION_SCREEN_ON:
                // Interrupt playback only when screen turns on
                // and user is watching video in popup player.
                // Same actions for video player will be handled in ACTION_VIDEO_FRAGMENT_RESUMED
                if (popupPlayerSelected() && (isPlaying() || isLoading())) {
                    useVideoSource(true);
                }
                break;
            case Intent.ACTION_SCREEN_OFF:
                // Interrupt playback only when screen turns off with popup player working
                if (popupPlayerSelected() && (isPlaying() || isLoading())) {
                    useVideoSource(false);
                }
                break;
            case Intent.ACTION_HEADSET_PLUG: //FIXME
                /*notificationManager.cancel(NOTIFICATION_ID);
                mediaSessionManager.dispose();
                mediaSessionManager.enable(getBaseContext(), basePlayerImpl.simpleExoPlayer);*/
                break;
        }
    }

    private void registerBroadcastReceiver() {
        // Try to unregister current first
        unregisterBroadcastReceiver();
        context.registerReceiver(broadcastReceiver, intentFilter);
    }

    private void unregisterBroadcastReceiver() {
        try {
            context.unregisterReceiver(broadcastReceiver);
        } catch (final IllegalArgumentException unregisteredException) {
            Log.w(TAG, "Broadcast receiver already unregistered: "
                    + unregisteredException.getMessage());
        }
    }
    //endregion



    /*//////////////////////////////////////////////////////////////////////////
    // Thumbnail loading
    //////////////////////////////////////////////////////////////////////////*/
    //region Thumbnail loading

    private void initThumbnail(final String url) {
        if (DEBUG) {
            Log.d(TAG, "Thumbnail - initThumbnail() called with url = ["
                    + (url == null ? "null" : url) + "]");
        }
        if (isNullOrEmpty(url)) {
            return;
        }

        // scale down the notification thumbnail for performance
        PicassoHelper.loadScaledDownThumbnail(context, url).into(new Target() {
            @Override
            public void onBitmapLoaded(final Bitmap bitmap, final Picasso.LoadedFrom from) {
                if (DEBUG) {
                    Log.d(TAG, "Thumbnail - onLoadingComplete() called with: url = [" + url
                            + "], " + "loadedImage = [" + bitmap + " -> " + bitmap.getWidth() + "x"
                            + bitmap.getHeight() + "], from = [" + from + "]");
                }

                currentThumbnail = bitmap;
                NotificationUtil.getInstance()
                        .createNotificationIfNeededAndUpdate(Player.this, false);
                // there is a new thumbnail, so changed the end screen thumbnail, too.
                updateEndScreenThumbnail();
            }

            @Override
            public void onBitmapFailed(final Exception e, final Drawable errorDrawable) {
                Log.e(TAG, "Thumbnail - onBitmapFailed() called with: url = [" + url + "]", e);
                currentThumbnail = null;
                NotificationUtil.getInstance()
                        .createNotificationIfNeededAndUpdate(Player.this, false);
            }

            @Override
            public void onPrepareLoad(final Drawable placeHolderDrawable) {
                if (DEBUG) {
                    Log.d(TAG, "Thumbnail - onLoadingStarted() called with: url = [" + url + "]");
                }
            }
        });
    }

    /**
     * Scale the player audio / end screen thumbnail down if necessary.
     * <p>
     * This is necessary when the thumbnail's height is larger than the device's height
     * and thus is enlarging the player's height
     * causing the bottom playback controls to be out of the visible screen.
     * </p>
     */
    public void updateEndScreenThumbnail() {
        if (currentThumbnail == null) {
            return;
        }

        final float endScreenHeight = calculateMaxEndScreenThumbnailHeight();

        final Bitmap endScreenBitmap = Bitmap.createScaledBitmap(
                currentThumbnail,
                (int) (currentThumbnail.getWidth()
                        / (currentThumbnail.getHeight() / endScreenHeight)),
                (int) endScreenHeight,
                true);

        if (DEBUG) {
            Log.d(TAG, "Thumbnail - updateEndScreenThumbnail() called with: "
                    + "currentThumbnail = [" + currentThumbnail + "], "
                    + currentThumbnail.getWidth() + "x" + currentThumbnail.getHeight()
                    + ", scaled end screen height = " + endScreenHeight
                    + ", scaled end screen width = " + endScreenBitmap.getWidth());
        }

        binding.endScreen.setImageBitmap(endScreenBitmap);
    }

    /**
     * Calculate the maximum allowed height for the {@link R.id.endScreen}
     * to prevent it from enlarging the player.
     * <p>
     * The calculating follows these rules:
     * <ul>
     * <li>
     *     Show at least stream title and content creator on TVs and tablets
     *     when in landscape (always the case for TVs) and not in fullscreen mode.
     *     This requires to have at least <code>85dp</code> free space for {@link R.id.detail_root}
     *     and additional space for the stream title text size
     *     ({@link R.id.detail_title_root_layout}).
     *     The text size is <code>15sp</code> on tablets and <code>16sp</code> on TVs,
     *     see {@link R.id.titleTextView}.
     * </li>
     * <li>
     *     Otherwise, the max thumbnail height is the screen height.
     * </li>
     * </ul>
     *
     * @return the maximum height for the end screen thumbnail
     */
    private float calculateMaxEndScreenThumbnailHeight() {
        // ensure that screenHeight is initialized and thus not 0
        updateScreenSize();

        if (DeviceUtils.isTv(context) && !isFullscreen) {
            final int videoInfoHeight =
                    DeviceUtils.dpToPx(85, context) + DeviceUtils.spToPx(16, context);
            return Math.min(currentThumbnail.getHeight(), screenHeight - videoInfoHeight);
        } else if (DeviceUtils.isTablet(context) && service.isLandscape() && !isFullscreen) {
            final int videoInfoHeight =
                    DeviceUtils.dpToPx(85, context) + DeviceUtils.spToPx(15, context);
            return Math.min(currentThumbnail.getHeight(), screenHeight - videoInfoHeight);
        } else { // fullscreen player: max height is the device height
            return Math.min(currentThumbnail.getHeight(), screenHeight);
        }
    }
    //endregion



    /*//////////////////////////////////////////////////////////////////////////
    // Popup player utils
    //////////////////////////////////////////////////////////////////////////*/
    //region Popup player utils

    /**
     * Check if {@link #popupLayoutParams}' position is within a arbitrary boundary
     * that goes from (0, 0) to (screenWidth, screenHeight).
     * <p>
     * If it's out of these boundaries, {@link #popupLayoutParams}' position is changed
     * and {@code true} is returned to represent this change.
     * </p>
     */
    public void checkPopupPositionBounds() {
        if (DEBUG) {
            Log.d(TAG, "checkPopupPositionBounds() called with: "
                    + "screenWidth = [" + screenWidth + "], "
                    + "screenHeight = [" + screenHeight + "]");
        }
        if (popupLayoutParams == null) {
            return;
        }

        if (popupLayoutParams.x < 0) {
            popupLayoutParams.x = 0;
        } else if (popupLayoutParams.x > screenWidth - popupLayoutParams.width) {
            popupLayoutParams.x = (int) (screenWidth - popupLayoutParams.width);
        }

        if (popupLayoutParams.y < 0) {
            popupLayoutParams.y = 0;
        } else if (popupLayoutParams.y > screenHeight - popupLayoutParams.height) {
            popupLayoutParams.y = (int) (screenHeight - popupLayoutParams.height);
        }
    }

    public void updateScreenSize() {
        if (windowManager != null) {
            final DisplayMetrics metrics = new DisplayMetrics();
            windowManager.getDefaultDisplay().getMetrics(metrics);

            screenWidth = metrics.widthPixels;
            screenHeight = metrics.heightPixels;
            if (DEBUG) {
                Log.d(TAG, "updateScreenSize() called: screenWidth = ["
                        + screenWidth + "], screenHeight = [" + screenHeight + "]");
            }
        }
    }

    /**
     * Changes the size of the popup based on the width.
     * @param width the new width, height is calculated with
     *              {@link PlayerHelper#getMinimumVideoHeight(float)}
     */
    public void changePopupSize(final int width) {
        if (DEBUG) {
            Log.d(TAG, "changePopupSize() called with: width = [" + width + "]");
        }

        if (anyPopupViewIsNull()) {
            return;
        }

        final float minimumWidth = context.getResources().getDimension(R.dimen.popup_minimum_width);
        final int actualWidth = (int) (width > screenWidth ? screenWidth
                : (width < minimumWidth ? minimumWidth : width));
        final int actualHeight = (int) getMinimumVideoHeight(width);
        if (DEBUG) {
            Log.d(TAG, "updatePopupSize() updated values:"
                    + "  width = [" + actualWidth + "], height = [" + actualHeight + "]");
        }

        popupLayoutParams.width = actualWidth;
        popupLayoutParams.height = actualHeight;
        binding.surfaceView.setHeights(popupLayoutParams.height, popupLayoutParams.height);
        Objects.requireNonNull(windowManager)
                .updateViewLayout(binding.getRoot(), popupLayoutParams);
    }

    private void changePopupWindowFlags(final int flags) {
        if (DEBUG) {
            Log.d(TAG, "changePopupWindowFlags() called with: flags = [" + flags + "]");
        }

        if (!anyPopupViewIsNull()) {
            popupLayoutParams.flags = flags;
            Objects.requireNonNull(windowManager)
                    .updateViewLayout(binding.getRoot(), popupLayoutParams);
        }
    }

    public void closePopup() {
        if (DEBUG) {
            Log.d(TAG, "closePopup() called, isPopupClosing = " + isPopupClosing);
        }
        if (isPopupClosing) {
            return;
        }
        isPopupClosing = true;

        saveStreamProgressState();
        Objects.requireNonNull(windowManager).removeView(binding.getRoot());

        animatePopupOverlayAndFinishService();
    }

    public void removePopupFromView() {
        if (windowManager != null) {
            // wrap in try-catch since it could sometimes generate errors randomly
            try {
                if (popupHasParent()) {
                    windowManager.removeView(binding.getRoot());
                }
            } catch (final IllegalArgumentException e) {
                Log.w(TAG, "Failed to remove popup from window manager", e);
            }

            try {
                final boolean closeOverlayHasParent = closeOverlayBinding != null
                        && closeOverlayBinding.getRoot().getParent() != null;
                if (closeOverlayHasParent) {
                    windowManager.removeView(closeOverlayBinding.getRoot());
                }
            } catch (final IllegalArgumentException e) {
                Log.w(TAG, "Failed to remove popup overlay from window manager", e);
            }
        }
    }

    private void animatePopupOverlayAndFinishService() {
        final int targetTranslationY =
                (int) (closeOverlayBinding.closeButton.getRootView().getHeight()
                        - closeOverlayBinding.closeButton.getY());

        closeOverlayBinding.closeButton.animate().setListener(null).cancel();
        closeOverlayBinding.closeButton.animate()
                .setInterpolator(new AnticipateInterpolator())
                .translationY(targetTranslationY)
                .setDuration(400)
                .setListener(new AnimatorListenerAdapter() {
                    @Override
                    public void onAnimationCancel(final Animator animation) {
                        end();
                    }

                    @Override
                    public void onAnimationEnd(final Animator animation) {
                        end();
                    }

                    private void end() {
                        Objects.requireNonNull(windowManager)
                                .removeView(closeOverlayBinding.getRoot());
                        closeOverlayBinding = null;
                        service.stopService();
                    }
                }).start();
    }

    private boolean popupHasParent() {
        return binding != null
                && binding.getRoot().getLayoutParams() instanceof WindowManager.LayoutParams
                && binding.getRoot().getParent() != null;
    }

    private boolean anyPopupViewIsNull() {
        // TODO understand why checking getParentActivity() != null
        return popupLayoutParams == null || windowManager == null
                || getParentActivity() != null || binding.getRoot().getParent() == null;
    }
    //endregion



    /*//////////////////////////////////////////////////////////////////////////
    // Playback parameters
    //////////////////////////////////////////////////////////////////////////*/
    //region Playback parameters

    public float getPlaybackSpeed() {
        return getPlaybackParameters().speed;
    }

    private void setPlaybackSpeed(final float speed) {
        setPlaybackParameters(speed, getPlaybackPitch(), getPlaybackSkipSilence());
    }

    public float getPlaybackPitch() {
        return getPlaybackParameters().pitch;
    }

    public boolean getPlaybackSkipSilence() {
        return !exoPlayerIsNull() && simpleExoPlayer.getSkipSilenceEnabled();
    }

    public PlaybackParameters getPlaybackParameters() {
        if (exoPlayerIsNull()) {
            return PlaybackParameters.DEFAULT;
        }
        return simpleExoPlayer.getPlaybackParameters();
    }

    /**
     * Sets the playback parameters of the player, and also saves them to shared preferences.
     * Speed and pitch are rounded up to 2 decimal places before being used or saved.
     *
     * @param speed       the playback speed, will be rounded to up to 2 decimal places
     * @param pitch       the playback pitch, will be rounded to up to 2 decimal places
     * @param skipSilence skip silence during playback
     */
    public void setPlaybackParameters(final float speed, final float pitch,
                                      final boolean skipSilence) {
        final float roundedSpeed = Math.round(speed * 100.0f) / 100.0f;
        final float roundedPitch = Math.round(pitch * 100.0f) / 100.0f;

        savePlaybackParametersToPrefs(this, roundedSpeed, roundedPitch, skipSilence);
        simpleExoPlayer.setPlaybackParameters(
                new PlaybackParameters(roundedSpeed, roundedPitch));
        simpleExoPlayer.setSkipSilenceEnabled(skipSilence);
    }
    //endregion



    /*//////////////////////////////////////////////////////////////////////////
    // Progress loop and updates
    //////////////////////////////////////////////////////////////////////////*/
    //region Progress loop and updates

    private void onUpdateProgress(final int currentProgress,
                                  final int duration,
                                  final int bufferPercent) {
        if (!isPrepared) {
            return;
        }

        if (duration != binding.playbackSeekBar.getMax()) {
            setVideoDurationToControls(duration);
        }
        if (currentState != STATE_PAUSED) {
            updatePlayBackElementsCurrentDuration(currentProgress);
        }
        if (simpleExoPlayer.isLoading() || bufferPercent > 90) {
            binding.playbackSeekBar.setSecondaryProgress(
                    (int) (binding.playbackSeekBar.getMax() * ((float) bufferPercent / 100)));
        }
        if (DEBUG && bufferPercent % 20 == 0) { //Limit log
            Log.d(TAG, "notifyProgressUpdateToListeners() called with: "
                    + "isVisible = " + isControlsVisible() + ", "
                    + "currentProgress = [" + currentProgress + "], "
                    + "duration = [" + duration + "], bufferPercent = [" + bufferPercent + "]");
        }
        binding.playbackLiveSync.setClickable(!isLiveEdge());

        notifyProgressUpdateToListeners(currentProgress, duration, bufferPercent);

        if (areSegmentsVisible) {
            segmentAdapter.selectSegmentAt(getNearestStreamSegmentPosition(currentProgress));
        }

        if (isQueueVisible) {
            updateQueueTime(currentProgress);
        }
    }

    private void startProgressLoop() {
        progressUpdateDisposable.set(getProgressUpdateDisposable());
    }

    private void stopProgressLoop() {
        progressUpdateDisposable.set(null);
    }

    private boolean isProgressLoopRunning() {
        return progressUpdateDisposable.get() != null;
    }

    public void triggerProgressUpdate() {
        triggerProgressUpdate(false);
    }

    private void triggerProgressUpdate(final boolean isRewind) {
        if (exoPlayerIsNull()) {
            return;
        }
        // Use duration of currentItem for non-live streams,
        // because HLS streams are fragmented
        // and thus the whole duration is not available to the player
        // TODO: revert #6307 when introducing proper HLS support
        final int duration;
        if (currentItem != null
                && !StreamTypeUtil.isLiveStream(currentItem.getStreamType())
        ) {
            // convert seconds to milliseconds
            duration = (int) (currentItem.getDuration() * 1000);
        } else {
            duration = (int) simpleExoPlayer.getDuration();
        }
        final int currentProgress = Math.max((int) simpleExoPlayer.getCurrentPosition(), 0);
        onUpdateProgress(
                currentProgress,
                duration,
                simpleExoPlayer.getBufferedPercentage()
        );

        if (sponsorBlockMode == SponsorBlockMode.ENABLED && isPrepared) {
            final VideoSegment segment = getSkippableSegment(currentProgress);
            if (segment == null) {
                lastSkipTarget = -1;
                return;
            }

            int skipTarget = isRewind
                    ? (int) Math.ceil((segment.startTime)) - 1
                    : (int) Math.ceil((segment.endTime));

            if (skipTarget < 0) {
                skipTarget = 0;
            }

            if (lastSkipTarget == skipTarget) {
                return;
            }

            lastSkipTarget = skipTarget;

            // temporarily force EXACT seek parameters to prevent infinite skip looping
            final SeekParameters seekParams = simpleExoPlayer.getSeekParameters();
            simpleExoPlayer.setSeekParameters(SeekParameters.EXACT);

            seekTo(skipTarget);

            simpleExoPlayer.setSeekParameters(seekParams);

            if (prefs.getBoolean(
                    context.getString(R.string.sponsor_block_notifications_key), false)) {
                String toastText = "";

                switch (segment.category) {
                    case "sponsor":
                        toastText = context
                                .getString(R.string.sponsor_block_skip_sponsor_toast);
                        break;
                    case "intro":
                        toastText = context
                                .getString(R.string.sponsor_block_skip_intro_toast);
                        break;
                    case "outro":
                        toastText = context
                                .getString(R.string.sponsor_block_skip_outro_toast);
                        break;
                    case "interaction":
                        toastText = context
                                .getString(R.string.sponsor_block_skip_interaction_toast);
                        break;
                    case "selfpromo":
                        toastText = context
                                .getString(R.string.sponsor_block_skip_self_promo_toast);
                        break;
                    case "music_offtopic":
                        toastText = context
                                .getString(R.string.sponsor_block_skip_non_music_toast);
                        break;
                }

                Toast.makeText(context, toastText, Toast.LENGTH_SHORT).show();
            }

            if (DEBUG) {
                Log.d("SPONSOR_BLOCK", "Skipped segment: currentProgress = ["
                        + currentProgress + "], skipped to = [" + skipTarget + "]");
            }
        }
    }

    private Disposable getProgressUpdateDisposable() {
        return Observable.interval(PROGRESS_LOOP_INTERVAL_MILLIS, MILLISECONDS,
                AndroidSchedulers.mainThread())
                .observeOn(AndroidSchedulers.mainThread())
                .subscribe(ignored -> triggerProgressUpdate(),
                        error -> Log.e(TAG, "Progress update failure: ", error));
    }

    @Override // seekbar listener
    public void onProgressChanged(final SeekBar seekBar, final int progress,
                                  final boolean fromUser) {
        // Currently we don't need method execution when fromUser is false
        if (!fromUser) {
            return;
        }
        if (DEBUG) {
            Log.d(TAG, "onProgressChanged() called with: "
                    + "seekBar = [" + seekBar + "], progress = [" + progress + "]");
        }

        binding.currentDisplaySeek.setText(getTimeString(progress));

        // Seekbar Preview Thumbnail
        SeekbarPreviewThumbnailHelper
                .tryResizeAndSetSeekbarPreviewThumbnail(
                        getContext(),
                        seekbarPreviewThumbnailHolder.getBitmapAt(progress),
                        binding.currentSeekbarPreviewThumbnail,
                        binding.subtitleView::getWidth);

        adjustSeekbarPreviewContainer();
    }

    private void adjustSeekbarPreviewContainer() {
        try {
            // Should only be required when an error occurred before
            // and the layout was positioned in the center
            binding.bottomSeekbarPreviewLayout.setGravity(Gravity.NO_GRAVITY);

            // Calculate the current left position of seekbar progress in px
            // More info: https://stackoverflow.com/q/20493577
            final int currentSeekbarLeft =
                    binding.playbackSeekBar.getLeft()
                            + binding.playbackSeekBar.getPaddingLeft()
                            + binding.playbackSeekBar.getThumb().getBounds().left;

            // Calculate the (unchecked) left position of the container
            final int uncheckedContainerLeft =
                    currentSeekbarLeft - (binding.seekbarPreviewContainer.getWidth() / 2);

            // Fix the position so it's within the boundaries
            final int checkedContainerLeft =
                    Math.max(
                            Math.min(
                                    uncheckedContainerLeft,
                                    // Max left
                                    binding.playbackWindowRoot.getWidth()
                                            - binding.seekbarPreviewContainer.getWidth()
                            ),
                            0 // Min left
                    );

            // See also: https://stackoverflow.com/a/23249734
            final LinearLayout.LayoutParams params =
                    new LinearLayout.LayoutParams(
                            binding.seekbarPreviewContainer.getLayoutParams());
            params.setMarginStart(checkedContainerLeft);
            binding.seekbarPreviewContainer.setLayoutParams(params);
        } catch (final Exception ex) {
            Log.e(TAG, "Failed to adjust seekbarPreviewContainer", ex);
            // Fallback - position in the middle
            binding.bottomSeekbarPreviewLayout.setGravity(Gravity.CENTER);
        }
    }

    @Override // seekbar listener
    public void onStartTrackingTouch(final SeekBar seekBar) {
        if (DEBUG) {
            Log.d(TAG, "onStartTrackingTouch() called with: seekBar = [" + seekBar + "]");
        }
        if (currentState != STATE_PAUSED_SEEK) {
            changeState(STATE_PAUSED_SEEK);
        }

        saveWasPlaying();
        if (isPlaying()) {
            simpleExoPlayer.pause();
        }

        showControls(0);
        animate(binding.currentDisplaySeek, true, DEFAULT_CONTROLS_DURATION,
                AnimationType.SCALE_AND_ALPHA);
        animate(binding.currentSeekbarPreviewThumbnail, true, DEFAULT_CONTROLS_DURATION,
                AnimationType.SCALE_AND_ALPHA);
    }

    @Override // seekbar listener
    public void onStopTrackingTouch(final SeekBar seekBar) {
        if (DEBUG) {
            Log.d(TAG, "onStopTrackingTouch() called with: seekBar = [" + seekBar + "]");
        }

        seekTo(seekBar.getProgress());
        if (wasPlaying || simpleExoPlayer.getDuration() == seekBar.getProgress()) {
            simpleExoPlayer.play();
        }

        binding.playbackCurrentTime.setText(getTimeString(seekBar.getProgress()));
        animate(binding.currentDisplaySeek, false, 200, AnimationType.SCALE_AND_ALPHA);
        animate(binding.currentSeekbarPreviewThumbnail, false, 200, AnimationType.SCALE_AND_ALPHA);

        if (currentState == STATE_PAUSED_SEEK) {
            changeState(STATE_BUFFERING);
        }
        if (!isProgressLoopRunning()) {
            startProgressLoop();
        }
        if (wasPlaying) {
            showControlsThenHide();
        }
    }

    public void saveWasPlaying() {
        this.wasPlaying = getPlayWhenReady();
    }
    //endregion



    /*//////////////////////////////////////////////////////////////////////////
    // Controls showing / hiding
    //////////////////////////////////////////////////////////////////////////*/
    //region Controls showing / hiding

    public boolean isControlsVisible() {
        return binding != null && binding.playbackControlRoot.getVisibility() == View.VISIBLE;
    }

    public void showControlsThenHide() {
        if (DEBUG) {
            Log.d(TAG, "showControlsThenHide() called");
        }
        showOrHideButtons();
        showSystemUIPartially();

        final int hideTime = binding.playbackControlRoot.isInTouchMode()
                ? DEFAULT_CONTROLS_HIDE_TIME
                : DPAD_CONTROLS_HIDE_TIME;

        showHideShadow(true, DEFAULT_CONTROLS_DURATION);
        animate(binding.playbackControlRoot, true, DEFAULT_CONTROLS_DURATION,
                AnimationType.ALPHA, 0, () -> hideControls(DEFAULT_CONTROLS_DURATION, hideTime));
    }

    public void showControls(final long duration) {
        if (DEBUG) {
            Log.d(TAG, "showControls() called");
        }
        showOrHideButtons();
        showSystemUIPartially();
        controlsVisibilityHandler.removeCallbacksAndMessages(null);
        showHideShadow(true, duration);
        animate(binding.playbackControlRoot, true, duration);
    }

    public void hideControls(final long duration, final long delay) {
        if (DEBUG) {
            Log.d(TAG, "hideControls() called with: duration = [" + duration
                    + "], delay = [" + delay + "]");
        }

        showOrHideButtons();

        controlsVisibilityHandler.removeCallbacksAndMessages(null);
        controlsVisibilityHandler.postDelayed(() -> {
            showHideShadow(false, duration);
            animate(binding.playbackControlRoot, false, duration, AnimationType.ALPHA,
                    0, this::hideSystemUIIfNeeded);
        }, delay);
    }

    public void showHideShadow(final boolean show, final long duration) {
        animate(binding.playbackControlsShadow, show, duration, AnimationType.ALPHA, 0, null);
        animate(binding.playerTopShadow, show, duration, AnimationType.ALPHA, 0, null);
        animate(binding.playerBottomShadow, show, duration, AnimationType.ALPHA, 0, null);
    }

    private void showOrHideButtons() {
        if (playQueue == null) {
            return;
        }

        final boolean showPrev = playQueue.getIndex() != 0;
        final boolean showNext = playQueue.getIndex() + 1 != playQueue.getStreams().size();
        final boolean showQueue = playQueue.getStreams().size() > 1 && !popupPlayerSelected();
        /* only when stream has segments and is not playing in popup player */
        final boolean showSegment = !popupPlayerSelected()
                && !getCurrentStreamInfo()
                .map(StreamInfo::getStreamSegments)
                .map(List::isEmpty)
                .orElse(/*no stream info=*/true);

        binding.playPreviousButton.setVisibility(showPrev ? View.VISIBLE : View.INVISIBLE);
        binding.playPreviousButton.setAlpha(showPrev ? 1.0f : 0.0f);
        binding.playNextButton.setVisibility(showNext ? View.VISIBLE : View.INVISIBLE);
        binding.playNextButton.setAlpha(showNext ? 1.0f : 0.0f);
        binding.queueButton.setVisibility(showQueue ? View.VISIBLE : View.GONE);
        binding.queueButton.setAlpha(showQueue ? 1.0f : 0.0f);
        binding.segmentsButton.setVisibility(showSegment ? View.VISIBLE : View.GONE);
        binding.segmentsButton.setAlpha(showSegment ? 1.0f : 0.0f);
    }

    private void showSystemUIPartially() {
        final AppCompatActivity activity = getParentActivity();
        if (isFullscreen && activity != null) {
            if (Build.VERSION.SDK_INT >= Build.VERSION_CODES.LOLLIPOP) {
                activity.getWindow().setStatusBarColor(Color.TRANSPARENT);
                activity.getWindow().setNavigationBarColor(Color.TRANSPARENT);
            }
            final int visibility = View.SYSTEM_UI_FLAG_LAYOUT_STABLE
                    | View.SYSTEM_UI_FLAG_LAYOUT_FULLSCREEN
                    | View.SYSTEM_UI_FLAG_LAYOUT_HIDE_NAVIGATION;
            activity.getWindow().getDecorView().setSystemUiVisibility(visibility);
            activity.getWindow().clearFlags(WindowManager.LayoutParams.FLAG_FULLSCREEN);
        }
    }

    private void hideSystemUIIfNeeded() {
        if (fragmentListener != null) {
            fragmentListener.hideSystemUiIfNeeded();
        }
    }
    //endregion



    /*//////////////////////////////////////////////////////////////////////////
    // Playback states
    //////////////////////////////////////////////////////////////////////////*/
    //region Playback states
    @Override
    public void onPlayWhenReadyChanged(final boolean playWhenReady, final int reason) {
        if (DEBUG) {
            Log.d(TAG, "ExoPlayer - onPlayWhenReadyChanged() called with: "
                    + "playWhenReady = [" + playWhenReady + "], "
                    + "reason = [" + reason + "]");
        }
        final int playbackState = exoPlayerIsNull()
                ? com.google.android.exoplayer2.Player.STATE_IDLE
                : simpleExoPlayer.getPlaybackState();
        updatePlaybackState(playWhenReady, playbackState);
    }

    @Override
    public void onPlaybackStateChanged(final int playbackState) {
        if (DEBUG) {
            Log.d(TAG, "ExoPlayer - onPlaybackStateChanged() called with: "
                    + "playbackState = [" + playbackState + "]");
        }
        updatePlaybackState(getPlayWhenReady(), playbackState);
    }

    private void updatePlaybackState(final boolean playWhenReady, final int playbackState) {
        if (DEBUG) {
            Log.d(TAG, "ExoPlayer - onPlayerStateChanged() called with: "
                    + "playWhenReady = [" + playWhenReady + "], "
                    + "playbackState = [" + playbackState + "]");
        }

        if (currentState == STATE_PAUSED_SEEK) {
            if (DEBUG) {
                Log.d(TAG, "updatePlaybackState() is currently blocked");
            }
            return;
        }

        switch (playbackState) {
            case com.google.android.exoplayer2.Player.STATE_IDLE: // 1
                isPrepared = false;
                break;
            case com.google.android.exoplayer2.Player.STATE_BUFFERING: // 2
                if (isPrepared) {
                    changeState(STATE_BUFFERING);
                }
                break;
            case com.google.android.exoplayer2.Player.STATE_READY: //3
                if (!isPrepared) {
                    isPrepared = true;
                    onPrepared(playWhenReady);
                }
                changeState(playWhenReady ? STATE_PLAYING : STATE_PAUSED);
                break;
            case com.google.android.exoplayer2.Player.STATE_ENDED: // 4
                changeState(STATE_COMPLETED);
                saveStreamProgressStateCompleted();
                isPrepared = false;
                break;
        }
    }

    @Override // exoplayer listener
    public void onIsLoadingChanged(final boolean isLoading) {
        if (!isLoading && currentState == STATE_PAUSED && isProgressLoopRunning()) {
            stopProgressLoop();
        } else if (isLoading && !isProgressLoopRunning()) {
            startProgressLoop();
        }
    }

    @Override // own playback listener
    public void onPlaybackBlock() {
        if (exoPlayerIsNull()) {
            return;
        }
        if (DEBUG) {
            Log.d(TAG, "Playback - onPlaybackBlock() called");
        }

        currentItem = null;
        currentMetadata = null;
        simpleExoPlayer.stop();
        isPrepared = false;

        changeState(STATE_BLOCKED);
    }

    @Override // own playback listener
    public void onPlaybackUnblock(final MediaSource mediaSource) {
        if (DEBUG) {
            Log.d(TAG, "Playback - onPlaybackUnblock() called");
        }

        if (exoPlayerIsNull()) {
            return;
        }
        if (currentState == STATE_BLOCKED) {
            changeState(STATE_BUFFERING);
        }
        simpleExoPlayer.setMediaSource(mediaSource, false);
        simpleExoPlayer.prepare();
    }

    public void changeState(final int state) {
        if (DEBUG) {
            Log.d(TAG, "changeState() called with: state = [" + state + "]");
        }
        currentState = state;
        switch (state) {
            case STATE_BLOCKED:
                onBlocked();
                break;
            case STATE_PLAYING:
                onPlaying();
                break;
            case STATE_BUFFERING:
                onBuffering();
                break;
            case STATE_PAUSED:
                onPaused();
                break;
            case STATE_PAUSED_SEEK:
                onPausedSeek();
                break;
            case STATE_COMPLETED:
                onCompleted();
                break;
        }
        notifyPlaybackUpdateToListeners();
    }

    private void onPrepared(final boolean playWhenReady) {
        if (DEBUG) {
            Log.d(TAG, "onPrepared() called with: playWhenReady = [" + playWhenReady + "]");
        }

        setVideoDurationToControls((int) simpleExoPlayer.getDuration());

        binding.playbackSpeed.setText(formatSpeed(getPlaybackSpeed()));

        if (playWhenReady) {
            audioReactor.requestAudioFocus();
        }

        markSegments(currentItem, binding.playbackSeekBar, context, prefs);
    }

    private void onBlocked() {
        if (DEBUG) {
            Log.d(TAG, "onBlocked() called");
        }
        if (!isProgressLoopRunning()) {
            startProgressLoop();
        }

        // if we are e.g. switching players, hide controls
        hideControls(DEFAULT_CONTROLS_DURATION, 0);

        binding.playbackSeekBar.setEnabled(false);
        binding.playbackSeekBar.getThumb()
                .setColorFilter(new PorterDuffColorFilter(Color.RED, PorterDuff.Mode.SRC_IN));

        binding.loadingPanel.setBackgroundColor(Color.BLACK);
        animate(binding.loadingPanel, true, 0);
        animate(binding.surfaceForeground, true, 100);

        binding.playPauseButton.setImageResource(R.drawable.ic_play_arrow);
        animatePlayButtons(false, 100);
        binding.getRoot().setKeepScreenOn(false);

        NotificationUtil.getInstance().createNotificationIfNeededAndUpdate(this, false);
    }

    private void onPlaying() {
        if (DEBUG) {
            Log.d(TAG, "onPlaying() called");
        }
        if (!isProgressLoopRunning()) {
            startProgressLoop();
        }

        updateStreamRelatedViews();

        binding.playbackSeekBar.setEnabled(true);
        binding.playbackSeekBar.getThumb()
                .setColorFilter(new PorterDuffColorFilter(Color.RED, PorterDuff.Mode.SRC_IN));

        binding.loadingPanel.setVisibility(View.GONE);

        animate(binding.currentDisplaySeek, false, 200, AnimationType.SCALE_AND_ALPHA);

        animate(binding.playPauseButton, false, 80, AnimationType.SCALE_AND_ALPHA, 0,
                () -> {
                    binding.playPauseButton.setImageResource(R.drawable.ic_pause);
                    animatePlayButtons(true, 200);
                    if (!isQueueVisible) {
                        binding.playPauseButton.requestFocus();
                    }
                });

        changePopupWindowFlags(ONGOING_PLAYBACK_WINDOW_FLAGS);
        checkLandscape();
        binding.getRoot().setKeepScreenOn(true);

        NotificationUtil.getInstance().createNotificationIfNeededAndUpdate(this, false);
    }

    private void onBuffering() {
        if (DEBUG) {
            Log.d(TAG, "onBuffering() called");
        }
        binding.loadingPanel.setBackgroundColor(Color.TRANSPARENT);
        binding.loadingPanel.setVisibility(View.VISIBLE);

        binding.getRoot().setKeepScreenOn(true);

        if (NotificationUtil.getInstance().shouldUpdateBufferingSlot()) {
            NotificationUtil.getInstance().createNotificationIfNeededAndUpdate(this, false);
        }
    }

    private void onPaused() {
        if (DEBUG) {
            Log.d(TAG, "onPaused() called");
        }

        if (isProgressLoopRunning()) {
            stopProgressLoop();
        }

        // Don't let UI elements popup during double tap seeking. This state is entered sometimes
        // during seeking/loading. This if-else check ensures that the controls aren't popping up.
        if (!playerGestureListener.isDoubleTapping()) {
            showControls(400);
            binding.loadingPanel.setVisibility(View.GONE);

            animate(binding.playPauseButton, false, 80, AnimationType.SCALE_AND_ALPHA, 0,
                    () -> {
                        binding.playPauseButton.setImageResource(R.drawable.ic_play_arrow);
                        animatePlayButtons(true, 200);
                        if (!isQueueVisible) {
                            binding.playPauseButton.requestFocus();
                        }
                    });
        }
        changePopupWindowFlags(IDLE_WINDOW_FLAGS);

        // Remove running notification when user does not want minimization to background or popup
        if (PlayerHelper.getMinimizeOnExitAction(context) == MINIMIZE_ON_EXIT_MODE_NONE
                && videoPlayerSelected()) {
            NotificationUtil.getInstance().cancelNotificationAndStopForeground(service);
        } else {
            NotificationUtil.getInstance().createNotificationIfNeededAndUpdate(this, false);
        }

        binding.getRoot().setKeepScreenOn(false);
    }

    private void onPausedSeek() {
        if (DEBUG) {
            Log.d(TAG, "onPausedSeek() called");
        }

        animatePlayButtons(false, 100);
        binding.getRoot().setKeepScreenOn(true);

        NotificationUtil.getInstance().createNotificationIfNeededAndUpdate(this, false);
    }

    private void onCompleted() {
        if (DEBUG) {
            Log.d(TAG, "onCompleted() called" + (playQueue == null ? ". playQueue is null" : ""));
        }
        if (playQueue == null) {
            return;
        }

        animate(binding.playPauseButton, false, 0, AnimationType.SCALE_AND_ALPHA, 0,
                () -> {
                    binding.playPauseButton.setImageResource(R.drawable.ic_replay);
                    animatePlayButtons(true, DEFAULT_CONTROLS_DURATION);
                });

        binding.getRoot().setKeepScreenOn(false);
        changePopupWindowFlags(IDLE_WINDOW_FLAGS);

        NotificationUtil.getInstance().createNotificationIfNeededAndUpdate(this, false);
        if (isFullscreen) {
            toggleFullscreen();
        }

        if (playQueue.getIndex() < playQueue.size() - 1) {
            playQueue.offsetIndex(+1);
        }
        if (isProgressLoopRunning()) {
            stopProgressLoop();
        }

        // When a (short) video ends the elements have to display the correct values - see #6180
        updatePlayBackElementsCurrentDuration(binding.playbackSeekBar.getMax());

        showControls(500);
        animate(binding.currentDisplaySeek, false, 200, AnimationType.SCALE_AND_ALPHA);
        binding.loadingPanel.setVisibility(View.GONE);
        animate(binding.surfaceForeground, true, 100);
    }

    private void animatePlayButtons(final boolean show, final int duration) {
        animate(binding.playPauseButton, show, duration, AnimationType.SCALE_AND_ALPHA);

        boolean showQueueButtons = show;
        if (playQueue == null) {
            showQueueButtons = false;
        }

        if (!showQueueButtons || playQueue.getIndex() > 0) {
            animate(
                    binding.playPreviousButton,
                    showQueueButtons,
                    duration,
                    AnimationType.SCALE_AND_ALPHA);
        }
        if (!showQueueButtons || playQueue.getIndex() + 1 < playQueue.getStreams().size()) {
            animate(
                    binding.playNextButton,
                    showQueueButtons,
                    duration,
                    AnimationType.SCALE_AND_ALPHA);
        }
    }
    //endregion



    /*//////////////////////////////////////////////////////////////////////////
    // Repeat and shuffle
    //////////////////////////////////////////////////////////////////////////*/
    //region Repeat and shuffle

    public void onRepeatClicked() {
        if (DEBUG) {
            Log.d(TAG, "onRepeatClicked() called");
        }
        setRepeatMode(nextRepeatMode(getRepeatMode()));
    }

    public void onShuffleClicked() {
        if (DEBUG) {
            Log.d(TAG, "onShuffleClicked() called");
        }

        if (exoPlayerIsNull()) {
            return;
        }
        simpleExoPlayer.setShuffleModeEnabled(!simpleExoPlayer.getShuffleModeEnabled());
    }

    @RepeatMode
    public int getRepeatMode() {
        return exoPlayerIsNull() ? REPEAT_MODE_OFF : simpleExoPlayer.getRepeatMode();
    }

    private void setRepeatMode(@RepeatMode final int repeatMode) {
        if (!exoPlayerIsNull()) {
            simpleExoPlayer.setRepeatMode(repeatMode);
        }
    }

    @Override
    public void onRepeatModeChanged(@RepeatMode final int repeatMode) {
        if (DEBUG) {
            Log.d(TAG, "ExoPlayer - onRepeatModeChanged() called with: "
                    + "repeatMode = [" + repeatMode + "]");
        }
        setRepeatModeButton(binding.repeatButton, repeatMode);
        onShuffleOrRepeatModeChanged();
    }

    @Override
    public void onShuffleModeEnabledChanged(final boolean shuffleModeEnabled) {
        if (DEBUG) {
            Log.d(TAG, "ExoPlayer - onShuffleModeEnabledChanged() called with: "
                    + "mode = [" + shuffleModeEnabled + "]");
        }

        if (playQueue != null) {
            if (shuffleModeEnabled) {
                playQueue.shuffle();
            } else {
                playQueue.unshuffle();
            }
        }

        setShuffleButton(binding.shuffleButton, shuffleModeEnabled);
        onShuffleOrRepeatModeChanged();
    }

    private void onShuffleOrRepeatModeChanged() {
        notifyPlaybackUpdateToListeners();
        NotificationUtil.getInstance().createNotificationIfNeededAndUpdate(this, false);
    }

    private void setRepeatModeButton(final AppCompatImageButton imageButton,
                                     @RepeatMode final int repeatMode) {
        switch (repeatMode) {
            case REPEAT_MODE_OFF:
                imageButton.setImageResource(R.drawable.exo_controls_repeat_off);
                break;
            case REPEAT_MODE_ONE:
                imageButton.setImageResource(R.drawable.exo_controls_repeat_one);
                break;
            case REPEAT_MODE_ALL:
                imageButton.setImageResource(R.drawable.exo_controls_repeat_all);
                break;
        }
    }

    private void setShuffleButton(@NonNull final ImageButton button, final boolean shuffled) {
        button.setImageAlpha(shuffled ? 255 : 77);
    }
    //endregion



    /*//////////////////////////////////////////////////////////////////////////
    // Playlist append
    //////////////////////////////////////////////////////////////////////////*/
    //region Playlist append

    public void onAddToPlaylistClicked(@NonNull final FragmentManager fragmentManager) {
        if (DEBUG) {
            Log.d(TAG, "onAddToPlaylistClicked() called");
        }

        if (getPlayQueue() != null) {
            PlaylistDialog.createCorrespondingDialog(
                    getContext(),
                    getPlayQueue()
                            .getStreams()
                            .stream()
                            .map(StreamEntity::new)
                            .collect(Collectors.toList()),
                    dialog -> dialog.show(fragmentManager, TAG)
            );
        }
    }
    //endregion



    /*//////////////////////////////////////////////////////////////////////////
    // Mute / Unmute
    //////////////////////////////////////////////////////////////////////////*/
    //region Mute / Unmute

    public void onMuteUnmuteButtonClicked() {
        if (DEBUG) {
            Log.d(TAG, "onMuteUnmuteButtonClicked() called");
        }
        simpleExoPlayer.setVolume(isMuted() ? 1 : 0);
        notifyPlaybackUpdateToListeners();
        setMuteButton(binding.switchMute, isMuted());
    }

    boolean isMuted() {
        return !exoPlayerIsNull() && simpleExoPlayer.getVolume() == 0;
    }

    private void setMuteButton(@NonNull final ImageButton button, final boolean isMuted) {
        button.setImageDrawable(AppCompatResources.getDrawable(context, isMuted
                ? R.drawable.ic_volume_off : R.drawable.ic_volume_up));
    }
    //endregion



    /*//////////////////////////////////////////////////////////////////////////
    // ExoPlayer listeners (that didn't fit in other categories)
    //////////////////////////////////////////////////////////////////////////*/
    //region ExoPlayer listeners (that didn't fit in other categories)

    /**
     * <p>Listens for event or state changes on ExoPlayer. When any event happens, we check for
     * changes in the currently-playing metadata and update the encapsulating
     * {@link Player}. Downstream listeners are also informed.</p>
     *
     * <p>When the renewed metadata contains any error, it is reported as a notification.
     * This is done because not all source resolution errors are {@link PlaybackException}, which
     * are also captured by {@link ExoPlayer} and stops the playback.</p>
     *
     * @param player The {@link com.google.android.exoplayer2.Player} whose state changed.
     * @param events The {@link com.google.android.exoplayer2.Player.Events} that has triggered
     *               the player state changes.
     **/
    @Override
    public void onEvents(@NonNull final com.google.android.exoplayer2.Player player,
                         @NonNull final com.google.android.exoplayer2.Player.Events events) {
        Listener.super.onEvents(player, events);
        MediaItemTag.from(player.getCurrentMediaItem()).ifPresent(tag -> {
            if (tag == currentMetadata) {
                return;
            }
            currentMetadata = tag;
            if (!tag.getErrors().isEmpty()) {
                final ErrorInfo errorInfo = new ErrorInfo(
                        tag.getErrors().get(0),
                        UserAction.PLAY_STREAM,
                        "Loading failed for [" + tag.getTitle() + "]: " + tag.getStreamUrl(),
                        tag.getServiceId());
                ErrorUtil.createNotification(context, errorInfo);
            }
            tag.getMaybeStreamInfo().ifPresent(info -> {
                if (DEBUG) {
                    Log.d(TAG, "ExoPlayer - onEvents() update stream info: " + info.getName());
                }
                updateMetadataWith(info);
            });
        });
    }

    @Override
    public void onTracksInfoChanged(@NonNull final TracksInfo tracksInfo) {
        if (DEBUG) {
            Log.d(TAG, "ExoPlayer - onTracksChanged(), "
                    + "track group size = " + tracksInfo.getTrackGroupInfos().size());
        }
        onTextTracksChanged(tracksInfo);
    }

    @Override
    public void onPlaybackParametersChanged(@NonNull final PlaybackParameters playbackParameters) {
        if (DEBUG) {
            Log.d(TAG, "ExoPlayer - playbackParameters(), speed = [" + playbackParameters.speed
                    + "], pitch = [" + playbackParameters.pitch + "]");
        }
        binding.playbackSpeed.setText(formatSpeed(playbackParameters.speed));
    }

    @Override
    public void onPositionDiscontinuity(@NonNull final PositionInfo oldPosition,
                                        @NonNull final PositionInfo newPosition,
                                        @DiscontinuityReason final int discontinuityReason) {
        if (DEBUG) {
            Log.d(TAG, "ExoPlayer - onPositionDiscontinuity() called with "
                    + "oldPositionIndex = [" + oldPosition.mediaItemIndex + "], "
                    + "oldPositionMs = [" + oldPosition.positionMs + "], "
                    + "newPositionIndex = [" + newPosition.mediaItemIndex + "], "
                    + "newPositionMs = [" + newPosition.positionMs + "], "
                    + "discontinuityReason = [" + discontinuityReason + "]");
        }
        if (playQueue == null) {
            return;
        }

        // Refresh the playback if there is a transition to the next video
        final int newIndex = newPosition.mediaItemIndex;
        switch (discontinuityReason) {
            case DISCONTINUITY_REASON_AUTO_TRANSITION:
            case DISCONTINUITY_REASON_REMOVE:
                // When player is in single repeat mode and a period transition occurs,
                // we need to register a view count here since no metadata has changed
                if (getRepeatMode() == REPEAT_MODE_ONE && newIndex == playQueue.getIndex()) {
                    registerStreamViewed();
                    break;
                }
            case DISCONTINUITY_REASON_SEEK:
                if (DEBUG) {
                    Log.d(TAG, "ExoPlayer - onSeekProcessed() called");
                }
                if (isPrepared) {
                    saveStreamProgressState();
                }
            case DISCONTINUITY_REASON_SEEK_ADJUSTMENT:
            case DISCONTINUITY_REASON_INTERNAL:
                // Player index may be invalid when playback is blocked
                if (getCurrentState() != STATE_BLOCKED && newIndex != playQueue.getIndex()) {
                    saveStreamProgressStateCompleted(); // current stream has ended
                    playQueue.setIndex(newIndex);
                }
                break;
            case DISCONTINUITY_REASON_SKIP:
                break; // only makes Android Studio linter happy, as there are no ads
        }
    }

    @Override
    public void onRenderedFirstFrame() {
        //TODO check if this causes black screen when switching to fullscreen
        animate(binding.surfaceForeground, false, DEFAULT_CONTROLS_DURATION);
    }

    @Override
    public void onCues(@NonNull final List<Cue> cues) {
        binding.subtitleView.onCues(cues);
    }
    //endregion



    /*//////////////////////////////////////////////////////////////////////////
    // Errors
    //////////////////////////////////////////////////////////////////////////*/
    //region Errors
    /**
     * Process exceptions produced by {@link com.google.android.exoplayer2.ExoPlayer ExoPlayer}.
     * <p>There are multiple types of errors:</p>
     * <ul>
     * <li>{@link PlaybackException#ERROR_CODE_BEHIND_LIVE_WINDOW BEHIND_LIVE_WINDOW}:
     * If the playback on livestreams are lagged too far behind the current playable
     * window. Then we seek to the latest timestamp and restart the playback.
     * This error is <b>catchable</b>.
     * </li>
     * <li>From {@link PlaybackException#ERROR_CODE_IO_INVALID_HTTP_CONTENT_TYPE BAD_IO} to
     * {@link PlaybackException#ERROR_CODE_PARSING_MANIFEST_UNSUPPORTED UNSUPPORTED_FORMATS}:
     * If the stream source is validated by the extractor but not recognized by the player,
     * then we can try to recover playback by signalling an error on the {@link PlayQueue}.</li>
     * <li>For {@link PlaybackException#ERROR_CODE_TIMEOUT PLAYER_TIMEOUT},
     * {@link PlaybackException#ERROR_CODE_IO_UNSPECIFIED MEDIA_SOURCE_RESOLVER_TIMEOUT} and
     * {@link PlaybackException#ERROR_CODE_IO_NETWORK_CONNECTION_FAILED NO_NETWORK}:
     * We can keep set the recovery record and keep to player at the current state until
     * it is ready to play by restarting the {@link MediaSourceManager}.</li>
     * <li>On any ExoPlayer specific issue internal to its device interaction, such as
     * {@link PlaybackException#ERROR_CODE_DECODER_INIT_FAILED DECODER_ERROR}:
     * We terminate the playback.</li>
     * <li>For any other unspecified issue internal: We set a recovery and try to restart
     * the playback.</li>
     * For any error above that is <b>not</b> explicitly <b>catchable</b>, the player will
     * create a notification so users are aware.
     * </ul>
     * @see com.google.android.exoplayer2.Player.Listener#onPlayerError(PlaybackException)
     * */
    // Any error code not explicitly covered here are either unrelated to NewPipe use case
    // (e.g. DRM) or not recoverable (e.g. Decoder error). In both cases, the player should
    // shutdown.
    @SuppressLint("SwitchIntDef")
    @Override
    public void onPlayerError(@NonNull final PlaybackException error) {
        Log.e(TAG, "ExoPlayer - onPlayerError() called with:", error);

        saveStreamProgressState();
        boolean isCatchableException = false;

        switch (error.errorCode) {
            case ERROR_CODE_BEHIND_LIVE_WINDOW:
                isCatchableException = true;
                simpleExoPlayer.seekToDefaultPosition();
                simpleExoPlayer.prepare();
                // Inform the user that we are reloading the stream by
                // switching to the buffering state
                onBuffering();
                break;
            case ERROR_CODE_IO_INVALID_HTTP_CONTENT_TYPE:
            case ERROR_CODE_IO_BAD_HTTP_STATUS:
            case ERROR_CODE_IO_FILE_NOT_FOUND:
            case ERROR_CODE_IO_NO_PERMISSION:
            case ERROR_CODE_IO_CLEARTEXT_NOT_PERMITTED:
            case ERROR_CODE_IO_READ_POSITION_OUT_OF_RANGE:
            case ERROR_CODE_PARSING_CONTAINER_MALFORMED:
            case ERROR_CODE_PARSING_MANIFEST_MALFORMED:
            case ERROR_CODE_PARSING_CONTAINER_UNSUPPORTED:
            case ERROR_CODE_PARSING_MANIFEST_UNSUPPORTED:
                // Source errors, signal on playQueue and move on:
                if (!exoPlayerIsNull() && playQueue != null) {
                    playQueue.error();
                }
                break;
            case ERROR_CODE_TIMEOUT:
            case ERROR_CODE_IO_UNSPECIFIED:
            case ERROR_CODE_IO_NETWORK_CONNECTION_FAILED:
            case ERROR_CODE_IO_NETWORK_CONNECTION_TIMEOUT:
            case ERROR_CODE_UNSPECIFIED:
                // Reload playback on unexpected errors:
                setRecovery();
                reloadPlayQueueManager();
                break;
            default:
                // API, remote and renderer errors belong here:
                onPlaybackShutdown();
                break;
        }

        if (!isCatchableException) {
            createErrorNotification(error);
        }

        if (fragmentListener != null) {
            fragmentListener.onPlayerError(error, isCatchableException);
        }
    }

    private void createErrorNotification(@NonNull final PlaybackException error) {
        final ErrorInfo errorInfo;
        if (currentMetadata == null) {
            errorInfo = new ErrorInfo(error, UserAction.PLAY_STREAM,
                    "Player error[type=" + error.getErrorCodeName()
                            + "] occurred, currentMetadata is null");
        } else {
            errorInfo = new ErrorInfo(error, UserAction.PLAY_STREAM,
                    "Player error[type=" + error.getErrorCodeName()
                            + "] occurred while playing " + currentMetadata.getStreamUrl(),
                    currentMetadata.getServiceId());
        }
        ErrorUtil.createNotification(context, errorInfo);
    }
    //endregion



    /*//////////////////////////////////////////////////////////////////////////
    // Playback position and seek
    //////////////////////////////////////////////////////////////////////////*/
    //region Playback position and seek

    /**
     * Sets the current duration into the corresponding elements.
     * @param currentProgress
     */
    private void updatePlayBackElementsCurrentDuration(final int currentProgress) {
        // Don't set seekbar progress while user is seeking
        if (currentState != STATE_PAUSED_SEEK) {
            binding.playbackSeekBar.setProgress(currentProgress);
        }
        binding.playbackCurrentTime.setText(getTimeString(currentProgress));
    }

    @Override // own playback listener (this is a getter)
    public boolean isApproachingPlaybackEdge(final long timeToEndMillis) {
        // If live, then not near playback edge
        // If not playing, then not approaching playback edge
        if (exoPlayerIsNull() || isLive() || !isPlaying()) {
            return false;
        }

        final long currentPositionMillis = simpleExoPlayer.getCurrentPosition();
        final long currentDurationMillis = simpleExoPlayer.getDuration();
        return currentDurationMillis - currentPositionMillis < timeToEndMillis;
    }

    /**
     * Checks if the current playback is a livestream AND is playing at or beyond the live edge.
     *
     * @return whether the livestream is playing at or beyond the edge
     */
    @SuppressWarnings("BooleanMethodIsAlwaysInverted")
    public boolean isLiveEdge() {
        if (exoPlayerIsNull() || !isLive()) {
            return false;
        }

        final Timeline currentTimeline = simpleExoPlayer.getCurrentTimeline();
        final int currentWindowIndex = simpleExoPlayer.getCurrentMediaItemIndex();
        if (currentTimeline.isEmpty() || currentWindowIndex < 0
                || currentWindowIndex >= currentTimeline.getWindowCount()) {
            return false;
        }

        final Timeline.Window timelineWindow = new Timeline.Window();
        currentTimeline.getWindow(currentWindowIndex, timelineWindow);
        return timelineWindow.getDefaultPositionMs() <= simpleExoPlayer.getCurrentPosition();
    }

    @Override // own playback listener
    public void onPlaybackSynchronize(@NonNull final PlayQueueItem item, final boolean wasBlocked) {
        if (DEBUG) {
            Log.d(TAG, "Playback - onPlaybackSynchronize(was blocked: " + wasBlocked
                    + ") called with item=[" + item.getTitle() + "], url=[" + item.getUrl() + "]");
        }
        if (exoPlayerIsNull() || playQueue == null) {
            return;
        }

        final boolean hasPlayQueueItemChanged = currentItem != item;

        final int currentPlayQueueIndex = playQueue.indexOf(item);
        final int currentPlaylistIndex = simpleExoPlayer.getCurrentMediaItemIndex();
        final int currentPlaylistSize = simpleExoPlayer.getCurrentTimeline().getWindowCount();

        // If nothing to synchronize
        if (!hasPlayQueueItemChanged) {
            return;
        }
        currentItem = item;

        // Check if on wrong window
        if (currentPlayQueueIndex != playQueue.getIndex()) {
            Log.e(TAG, "Playback - Play Queue may be desynchronized: item "
                    + "index=[" + currentPlayQueueIndex + "], "
                    + "queue index=[" + playQueue.getIndex() + "]");

            // Check if bad seek position
        } else if ((currentPlaylistSize > 0 && currentPlayQueueIndex >= currentPlaylistSize)
                || currentPlayQueueIndex < 0) {
            Log.e(TAG, "Playback - Trying to seek to invalid "
                    + "index=[" + currentPlayQueueIndex + "] with "
                    + "playlist length=[" + currentPlaylistSize + "]");

        } else if (wasBlocked || currentPlaylistIndex != currentPlayQueueIndex || !isPlaying()) {
            if (DEBUG) {
                Log.d(TAG, "Playback - Rewinding to correct "
                        + "index=[" + currentPlayQueueIndex + "], "
                        + "from=[" + currentPlaylistIndex + "], "
                        + "size=[" + currentPlaylistSize + "].");
            }

            if (item.getRecoveryPosition() != PlayQueueItem.RECOVERY_UNSET) {
                simpleExoPlayer.seekTo(currentPlayQueueIndex, item.getRecoveryPosition());
                playQueue.unsetRecovery(currentPlayQueueIndex);
            } else {
                simpleExoPlayer.seekToDefaultPosition(currentPlayQueueIndex);
            }
        }
    }

    public void seekTo(final long positionMillis) {
        if (DEBUG) {
            Log.d(TAG, "seekBy() called with: position = [" + positionMillis + "]");
        }
        if (!exoPlayerIsNull()) {
            // prevent invalid positions when fast-forwarding/-rewinding
            long normalizedPositionMillis = positionMillis;
            if (normalizedPositionMillis < 0) {
                normalizedPositionMillis = 0;
            } else if (normalizedPositionMillis > simpleExoPlayer.getDuration()) {
                normalizedPositionMillis = simpleExoPlayer.getDuration();
            }

            simpleExoPlayer.seekTo(normalizedPositionMillis);
        }
    }

    private void seekBy(final long offsetMillis) {
        if (DEBUG) {
            Log.d(TAG, "seekBy() called with: offsetMillis = [" + offsetMillis + "]");
        }
        seekTo(simpleExoPlayer.getCurrentPosition() + offsetMillis);
    }

    public void seekToDefault() {
        if (!exoPlayerIsNull()) {
            simpleExoPlayer.seekToDefaultPosition();
        }
    }

    /**
     * Sets the video duration time into all control components (e.g. seekbar).
     * @param duration
     */
    private void setVideoDurationToControls(final int duration) {
        binding.playbackEndTime.setText(getTimeString(duration));

        binding.playbackSeekBar.setMax(duration);
        // This is important for Android TVs otherwise it would apply the default from
        // setMax/Min methods which is (max - min) / 20
        binding.playbackSeekBar.setKeyProgressIncrement(
                PlayerHelper.retrieveSeekDurationFromPreferences(this));
    }
    //endregion



    /*//////////////////////////////////////////////////////////////////////////
    // Player actions (play, pause, previous, fast-forward, ...)
    //////////////////////////////////////////////////////////////////////////*/
    //region Player actions (play, pause, previous, fast-forward, ...)

    public void play() {
        if (DEBUG) {
            Log.d(TAG, "play() called");
        }
        if (audioReactor == null || playQueue == null || exoPlayerIsNull()) {
            return;
        }

        audioReactor.requestAudioFocus();

        if (currentState == STATE_COMPLETED) {
            if (playQueue.getIndex() == 0) {
                seekToDefault();
            } else {
                playQueue.setIndex(0);
            }
        }

        simpleExoPlayer.play();
        saveStreamProgressState();
    }

    public void pause() {
        if (DEBUG) {
            Log.d(TAG, "pause() called");
        }
        if (audioReactor == null || exoPlayerIsNull()) {
            return;
        }

        audioReactor.abandonAudioFocus();
        simpleExoPlayer.pause();
        saveStreamProgressState();
    }

    public void playPause() {
        if (DEBUG) {
            Log.d(TAG, "onPlayPause() called");
        }

        if (getPlayWhenReady()
                // When state is completed (replay button is shown) then (re)play and do not pause
                && currentState != STATE_COMPLETED) {
            pause();
        } else {
            play();
        }
    }

    public void playPrevious() {
        if (DEBUG) {
            Log.d(TAG, "onPlayPrevious() called");
        }
        if (exoPlayerIsNull() || playQueue == null) {
            return;
        }

        /* If current playback has run for PLAY_PREV_ACTIVATION_LIMIT_MILLIS milliseconds,
         * restart current track. Also restart the track if the current track
         * is the first in a queue.*/
        if (simpleExoPlayer.getCurrentPosition() > PLAY_PREV_ACTIVATION_LIMIT_MILLIS
                || playQueue.getIndex() == 0) {
            seekToDefault();
            playQueue.offsetIndex(0);
        } else {
            saveStreamProgressState();
            playQueue.offsetIndex(-1);
        }
        triggerProgressUpdate();
    }

    public void playNext() {
        if (DEBUG) {
            Log.d(TAG, "onPlayNext() called");
        }
        if (playQueue == null) {
            return;
        }

        saveStreamProgressState();
        playQueue.offsetIndex(+1);
        triggerProgressUpdate();
    }

    public void fastForward() {
        if (DEBUG) {
            Log.d(TAG, "fastRewind() called");
        }
        seekBy(retrieveSeekDurationFromPreferences(this));
        triggerProgressUpdate();
    }

    public void fastRewind() {
        if (DEBUG) {
            Log.d(TAG, "fastRewind() called");
        }
        seekBy(-retrieveSeekDurationFromPreferences(this));
        triggerProgressUpdate();
    }
    //endregion



    /*//////////////////////////////////////////////////////////////////////////
    // StreamInfo history: views and progress
    //////////////////////////////////////////////////////////////////////////*/
    //region StreamInfo history: views and progress

    private void registerStreamViewed() {
        getCurrentStreamInfo().ifPresent(info -> databaseUpdateDisposable
                .add(recordManager.onViewed(info).onErrorComplete().subscribe()));
    }

    private void saveStreamProgressState(final long progressMillis) {
        if (!getCurrentStreamInfo().isPresent()
                || !prefs.getBoolean(context.getString(R.string.enable_watch_history_key), true)) {
            return;
        }
        if (DEBUG) {
            Log.d(TAG, "saveStreamProgressState() called with: progressMillis=" + progressMillis
                    + ", currentMetadata=[" + getCurrentStreamInfo().get().getName() + "]");
        }

        databaseUpdateDisposable
                .add(recordManager.saveStreamState(getCurrentStreamInfo().get(), progressMillis)
                .observeOn(AndroidSchedulers.mainThread())
                .doOnError(e -> {
                    if (DEBUG) {
                        e.printStackTrace();
                    }
                })
                .onErrorComplete()
                .subscribe());
    }

    public void saveStreamProgressState() {
        if (exoPlayerIsNull() || currentMetadata == null || playQueue == null
                || playQueue.getIndex() != simpleExoPlayer.getCurrentMediaItemIndex()) {
            // Make sure play queue and current window index are equal, to prevent saving state for
            // the wrong stream on discontinuity (e.g. when the stream just changed but the
            // playQueue index and currentMetadata still haven't updated)
            return;
        }
        // Save current position. It will help to restore this position once a user
        // wants to play prev or next stream from the queue
        playQueue.setRecovery(playQueue.getIndex(), simpleExoPlayer.getContentPosition());
        saveStreamProgressState(simpleExoPlayer.getCurrentPosition());
    }

    public void saveStreamProgressStateCompleted() {
        // current stream has ended, so the progress is its duration (+1 to overcome rounding)
        getCurrentStreamInfo().ifPresent(info ->
                saveStreamProgressState((info.getDuration() + 1) * 1000));
    }
    //endregion



    /*//////////////////////////////////////////////////////////////////////////
    // Metadata
    //////////////////////////////////////////////////////////////////////////*/
    //region Metadata

    private void onMetadataChanged(@NonNull final StreamInfo info) {
        if (DEBUG) {
            Log.d(TAG, "Playback - onMetadataChanged() called, playing: " + info.getName());
        }

        initThumbnail(info.getThumbnailUrl());
        registerStreamViewed();
        updateStreamRelatedViews();
        showHideKodiButton();

<<<<<<< HEAD
        setBlockSponsorsButton(binding.switchSponsorBlocking);

        binding.titleTextView.setText(tag.getMetadata().getName());
        binding.channelTextView.setText(tag.getMetadata().getUploaderName());
=======
        binding.titleTextView.setText(info.getName());
        binding.channelTextView.setText(info.getUploaderName());
>>>>>>> ecb8ef6b

        this.seekbarPreviewThumbnailHolder.resetFrom(this.getContext(), info.getPreviewFrames());

        NotificationUtil.getInstance().createNotificationIfNeededAndUpdate(this, false);

        final boolean showThumbnail = prefs.getBoolean(
                context.getString(R.string.show_thumbnail_key), true);
        mediaSessionManager.setMetadata(
                getVideoTitle(),
                getUploaderName(),
                showThumbnail ? Optional.ofNullable(getThumbnail()) : Optional.empty(),
                StreamTypeUtil.isLiveStream(info.getStreamType()) ? -1 : info.getDuration()
        );

        notifyMetadataUpdateToListeners();

        if (areSegmentsVisible) {
            if (segmentAdapter.setItems(info)) {
                final int adapterPosition = getNearestStreamSegmentPosition(
                        simpleExoPlayer.getCurrentPosition());
                segmentAdapter.selectSegmentAt(adapterPosition);
                binding.itemsList.scrollToPosition(adapterPosition);
            } else {
                closeItemsList();
            }
        }

        final boolean isSponsorBlockEnabled = prefs.getBoolean(
                context.getString(R.string.sponsor_block_enable_key), false);
        final Set<String> uploaderWhitelist = prefs.getStringSet(
                context.getString(R.string.sponsor_block_whitelist_key), null);

        if (uploaderWhitelist != null && uploaderWhitelist.contains(info.getUploaderName())) {
            setSponsorBlockMode(SponsorBlockMode.IGNORE);
        } else {
            setSponsorBlockMode(isSponsorBlockEnabled
                    ? SponsorBlockMode.ENABLED
                    : SponsorBlockMode.DISABLED);
        }
    }

    private void updateMetadataWith(@NonNull final StreamInfo streamInfo) {
        if (exoPlayerIsNull()) {
            return;
        }

        maybeAutoQueueNextStream(streamInfo);
        onMetadataChanged(streamInfo);
        NotificationUtil.getInstance().createNotificationIfNeededAndUpdate(this, true);
    }

    @NonNull
    private String getVideoUrl() {
        return currentMetadata == null
                ? context.getString(R.string.unknown_content)
                : currentMetadata.getStreamUrl();
    }

    @NonNull
    private String getVideoUrlAtCurrentTime() {
        final int timeSeconds = binding.playbackSeekBar.getProgress() / 1000;
        String videoUrl = getVideoUrl();
        if (!isLive() && timeSeconds >= 0 && currentMetadata != null
                && currentMetadata.getServiceId() == YouTube.getServiceId()) {
            // Timestamp doesn't make sense in a live stream so drop it
            videoUrl += ("&t=" + timeSeconds);
        }
        return videoUrl;
    }

    @NonNull
    public String getVideoTitle() {
        return currentMetadata == null
                ? context.getString(R.string.unknown_content)
                : currentMetadata.getTitle();
    }

    @NonNull
    public String getUploaderName() {
        return currentMetadata == null
                ? context.getString(R.string.unknown_content)
                : currentMetadata.getUploaderName();
    }

    @Nullable
    public Bitmap getThumbnail() {
        if (currentThumbnail == null) {
            currentThumbnail = BitmapFactory.decodeResource(
                    context.getResources(), R.drawable.dummy_thumbnail);
        }
        return currentThumbnail;
    }
    //endregion



    /*//////////////////////////////////////////////////////////////////////////
    // Play queue, segments and streams
    //////////////////////////////////////////////////////////////////////////*/
    //region Play queue, segments and streams

    private void maybeAutoQueueNextStream(@NonNull final StreamInfo info) {
        if (playQueue == null || playQueue.getIndex() != playQueue.size() - 1
                || getRepeatMode() != REPEAT_MODE_OFF
                || !PlayerHelper.isAutoQueueEnabled(context)) {
            return;
        }
        // auto queue when starting playback on the last item when not repeating
        final PlayQueue autoQueue = PlayerHelper.autoQueueOf(info,
                playQueue.getStreams());
        if (autoQueue != null) {
            playQueue.append(autoQueue.getStreams());
        }
    }

    public void selectQueueItem(final PlayQueueItem item) {
        if (playQueue == null || exoPlayerIsNull()) {
            return;
        }

        final int index = playQueue.indexOf(item);
        if (index == -1) {
            return;
        }

        if (playQueue.getIndex() == index && simpleExoPlayer.getCurrentMediaItemIndex() == index) {
            seekToDefault();
        } else {
            saveStreamProgressState();
        }
        playQueue.setIndex(index);
    }

    @Override
    public void onPlayQueueEdited() {
        notifyPlaybackUpdateToListeners();
        showOrHideButtons();
        NotificationUtil.getInstance().createNotificationIfNeededAndUpdate(this, false);
    }

    private void onQueueClicked() {
        isQueueVisible = true;

        hideSystemUIIfNeeded();
        buildQueue();

        binding.itemsListHeaderTitle.setVisibility(View.GONE);
        binding.itemsListHeaderDuration.setVisibility(View.VISIBLE);
        binding.shuffleButton.setVisibility(View.VISIBLE);
        binding.repeatButton.setVisibility(View.VISIBLE);
        binding.addToPlaylistButton.setVisibility(View.VISIBLE);

        hideControls(0, 0);
        binding.itemsListPanel.requestFocus();
        animate(binding.itemsListPanel, true, DEFAULT_CONTROLS_DURATION,
                AnimationType.SLIDE_AND_ALPHA);

        binding.itemsList.scrollToPosition(playQueue.getIndex());

        updateQueueTime((int) simpleExoPlayer.getCurrentPosition());
    }

    private void buildQueue() {
        binding.itemsList.setAdapter(playQueueAdapter);
        binding.itemsList.setClickable(true);
        binding.itemsList.setLongClickable(true);

        binding.itemsList.clearOnScrollListeners();
        binding.itemsList.addOnScrollListener(getQueueScrollListener());

        itemTouchHelper = new ItemTouchHelper(getItemTouchCallback());
        itemTouchHelper.attachToRecyclerView(binding.itemsList);

        playQueueAdapter.setSelectedListener(getOnSelectedListener());

        binding.itemsListClose.setOnClickListener(view -> closeItemsList());
    }

    private void onSegmentsClicked() {
        areSegmentsVisible = true;

        hideSystemUIIfNeeded();
        buildSegments();

        binding.itemsListHeaderTitle.setVisibility(View.VISIBLE);
        binding.itemsListHeaderDuration.setVisibility(View.GONE);
        binding.shuffleButton.setVisibility(View.GONE);
        binding.repeatButton.setVisibility(View.GONE);
        binding.addToPlaylistButton.setVisibility(View.GONE);

        hideControls(0, 0);
        binding.itemsListPanel.requestFocus();
        animate(binding.itemsListPanel, true, DEFAULT_CONTROLS_DURATION,
                AnimationType.SLIDE_AND_ALPHA);

        final int adapterPosition = getNearestStreamSegmentPosition(simpleExoPlayer
                .getCurrentPosition());
        segmentAdapter.selectSegmentAt(adapterPosition);
        binding.itemsList.scrollToPosition(adapterPosition);
    }

    private void buildSegments() {
        binding.itemsList.setAdapter(segmentAdapter);
        binding.itemsList.setClickable(true);
        binding.itemsList.setLongClickable(false);

        binding.itemsList.clearOnScrollListeners();
        if (itemTouchHelper != null) {
            itemTouchHelper.attachToRecyclerView(null);
        }

        getCurrentStreamInfo().ifPresent(segmentAdapter::setItems);

        binding.shuffleButton.setVisibility(View.GONE);
        binding.repeatButton.setVisibility(View.GONE);
        binding.addToPlaylistButton.setVisibility(View.GONE);
        binding.itemsListClose.setOnClickListener(view -> closeItemsList());
    }

    public void closeItemsList() {
        if (isQueueVisible || areSegmentsVisible) {
            isQueueVisible = false;
            areSegmentsVisible = false;

            if (itemTouchHelper != null) {
                itemTouchHelper.attachToRecyclerView(null);
            }

            animate(binding.itemsListPanel, false, DEFAULT_CONTROLS_DURATION,
                    AnimationType.SLIDE_AND_ALPHA, 0, () -> {
                        // Even when queueLayout is GONE it receives touch events
                        // and ruins normal behavior of the app. This line fixes it
                        binding.itemsListPanel.setTranslationY(
                                -binding.itemsListPanel.getHeight() * 5);
                    });

            // clear focus, otherwise a white rectangle remains on top of the player
            binding.itemsListClose.clearFocus();
            binding.playPauseButton.requestFocus();
        }
    }

    private OnScrollBelowItemsListener getQueueScrollListener() {
        return new OnScrollBelowItemsListener() {
            @Override
            public void onScrolledDown(final RecyclerView recyclerView) {
                if (playQueue != null && !playQueue.isComplete()) {
                    playQueue.fetch();
                } else if (binding != null) {
                    binding.itemsList.clearOnScrollListeners();
                }
            }
        };
    }

    private StreamSegmentAdapter.StreamSegmentListener getStreamSegmentListener() {
        return (item, seconds) -> {
            segmentAdapter.selectSegment(item);
            seekTo(seconds * 1000L);
            triggerProgressUpdate();
        };
    }

    private int getNearestStreamSegmentPosition(final long playbackPosition) {
        int nearestPosition = 0;
        final List<StreamSegment> segments = getCurrentStreamInfo()
                .map(StreamInfo::getStreamSegments)
                .orElse(Collections.emptyList());

        for (int i = 0; i < segments.size(); i++) {
            if (segments.get(i).getStartTimeSeconds() * 1000L > playbackPosition) {
                break;
            }
            nearestPosition++;
        }
        return Math.max(0, nearestPosition - 1);
    }

    private ItemTouchHelper.SimpleCallback getItemTouchCallback() {
        return new PlayQueueItemTouchCallback() {
            @Override
            public void onMove(final int sourceIndex, final int targetIndex) {
                if (playQueue != null) {
                    playQueue.move(sourceIndex, targetIndex);
                }
            }

            @Override
            public void onSwiped(final int index) {
                if (index != -1) {
                    playQueue.remove(index);
                }
            }
        };
    }

    private PlayQueueItemBuilder.OnSelectedListener getOnSelectedListener() {
        return new PlayQueueItemBuilder.OnSelectedListener() {
            @Override
            public void selected(final PlayQueueItem item, final View view) {
                selectQueueItem(item);
            }

            @Override
            public void held(final PlayQueueItem item, final View view) {
                if (playQueue.indexOf(item) != -1) {
                    openPopupMenu(playQueue, item, view, true,
                            getParentActivity().getSupportFragmentManager(), context);
                }
            }

            @Override
            public void onStartDrag(final PlayQueueItemHolder viewHolder) {
                if (itemTouchHelper != null) {
                    itemTouchHelper.startDrag(viewHolder);
                }
            }
        };
    }

    @Override // own playback listener
    @Nullable
    public MediaSource sourceOf(final PlayQueueItem item, final StreamInfo info) {
        if (audioPlayerSelected()) {
            return audioResolver.resolve(info);
        }

        if (isAudioOnly && videoResolver.getStreamSourceType().orElse(
                SourceType.VIDEO_WITH_AUDIO_OR_AUDIO_ONLY)
                == SourceType.VIDEO_WITH_AUDIO_OR_AUDIO_ONLY) {
            // If the current info has only video streams with audio and if the stream is played as
            // audio, we need to use the audio resolver, otherwise the video stream will be played
            // in background.
            return audioResolver.resolve(info);
        }

        // Even if the stream is played in background, we need to use the video resolver if the
        // info played is separated video-only and audio-only streams; otherwise, if the audio
        // resolver was called when the app was in background, the app will only stream audio when
        // the user come back to the app and will never fetch the video stream.
        // Note that the video is not fetched when the app is in background because the video
        // renderer is fully disabled (see useVideoSource method), except for HLS streams
        // (see https://github.com/google/ExoPlayer/issues/9282).
        return videoResolver.resolve(info);
    }

    public void disablePreloadingOfCurrentTrack() {
        loadController.disablePreloadingOfCurrentTrack();
    }

    @Nullable
    public VideoStream getSelectedVideoStream() {
        return (selectedStreamIndex >= 0 && availableStreams != null
                && availableStreams.size() > selectedStreamIndex)
                ? availableStreams.get(selectedStreamIndex) : null;
    }

    private void updateStreamRelatedViews() {
        if (!getCurrentStreamInfo().isPresent()) {
            return;
        }
        final StreamInfo info = getCurrentStreamInfo().get();

        binding.qualityTextView.setVisibility(View.GONE);
        binding.playbackSpeed.setVisibility(View.GONE);

        binding.playbackEndTime.setVisibility(View.GONE);
        binding.playbackLiveSync.setVisibility(View.GONE);

        switch (info.getStreamType()) {
            case AUDIO_STREAM:
                binding.surfaceView.setVisibility(View.GONE);
                binding.endScreen.setVisibility(View.VISIBLE);
                binding.playbackEndTime.setVisibility(View.VISIBLE);
                break;

            case AUDIO_LIVE_STREAM:
                binding.surfaceView.setVisibility(View.GONE);
                binding.endScreen.setVisibility(View.VISIBLE);
                binding.playbackLiveSync.setVisibility(View.VISIBLE);
                break;

            case LIVE_STREAM:
                binding.surfaceView.setVisibility(View.VISIBLE);
                binding.endScreen.setVisibility(View.GONE);
                binding.playbackLiveSync.setVisibility(View.VISIBLE);
                break;

            case VIDEO_STREAM:
                if (currentMetadata == null
                        || !currentMetadata.getMaybeQuality().isPresent()
                        || (info.getVideoStreams().isEmpty()
                        && info.getVideoOnlyStreams().isEmpty())) {
                    break;
                }

                availableStreams = currentMetadata.getMaybeQuality().get().getSortedVideoStreams();
                selectedStreamIndex =
                        currentMetadata.getMaybeQuality().get().getSelectedVideoStreamIndex();
                buildQualityMenu();

                binding.qualityTextView.setVisibility(View.VISIBLE);
                binding.surfaceView.setVisibility(View.VISIBLE);
            default:
                binding.endScreen.setVisibility(View.GONE);
                binding.playbackEndTime.setVisibility(View.VISIBLE);
                break;
        }

        buildPlaybackSpeedMenu();
        binding.playbackSpeed.setVisibility(View.VISIBLE);
    }

    private void updateQueueTime(final int currentTime) {
        final int currentStream = playQueue.getIndex();
        int before = 0;
        int after = 0;

        final List<PlayQueueItem> streams = playQueue.getStreams();
        final int nStreams = streams.size();

        for (int i = 0; i < nStreams; i++) {
            if (i < currentStream) {
                before += streams.get(i).getDuration();
            } else {
                after += streams.get(i).getDuration();
            }
        }

        before *= 1000;
        after *= 1000;

        binding.itemsListHeaderDuration.setText(
                String.format("%s/%s",
                        getTimeString(currentTime + before),
                        getTimeString(before + after)
                ));
    }
    //endregion



    /*//////////////////////////////////////////////////////////////////////////
    // Popup menus ("popup" means that they pop up, not that they belong to the popup player)
    //////////////////////////////////////////////////////////////////////////*/
    //region Popup menus ("popup" means that they pop up, not that they belong to the popup player)

    private void buildQualityMenu() {
        if (qualityPopupMenu == null) {
            return;
        }
        qualityPopupMenu.getMenu().removeGroup(POPUP_MENU_ID_QUALITY);

        for (int i = 0; i < availableStreams.size(); i++) {
            final VideoStream videoStream = availableStreams.get(i);
            qualityPopupMenu.getMenu().add(POPUP_MENU_ID_QUALITY, i, Menu.NONE, MediaFormat
                    .getNameById(videoStream.getFormatId()) + " " + videoStream.resolution);
        }
        if (getSelectedVideoStream() != null) {
            binding.qualityTextView.setText(getSelectedVideoStream().resolution);
        }
        qualityPopupMenu.setOnMenuItemClickListener(this);
        qualityPopupMenu.setOnDismissListener(this);
    }

    private void buildPlaybackSpeedMenu() {
        if (playbackSpeedPopupMenu == null) {
            return;
        }
        playbackSpeedPopupMenu.getMenu().removeGroup(POPUP_MENU_ID_PLAYBACK_SPEED);

        for (int i = 0; i < PLAYBACK_SPEEDS.length; i++) {
            playbackSpeedPopupMenu.getMenu().add(POPUP_MENU_ID_PLAYBACK_SPEED, i, Menu.NONE,
                    formatSpeed(PLAYBACK_SPEEDS[i]));
        }
        binding.playbackSpeed.setText(formatSpeed(getPlaybackSpeed()));
        playbackSpeedPopupMenu.setOnMenuItemClickListener(this);
        playbackSpeedPopupMenu.setOnDismissListener(this);
    }

    private void buildCaptionMenu(@NonNull final List<String> availableLanguages) {
        if (captionPopupMenu == null) {
            return;
        }
        captionPopupMenu.getMenu().removeGroup(POPUP_MENU_ID_CAPTION);
        captionPopupMenu.setOnDismissListener(this);

        // Add option for turning off caption
        final MenuItem captionOffItem = captionPopupMenu.getMenu().add(POPUP_MENU_ID_CAPTION,
                0, Menu.NONE, R.string.caption_none);
        captionOffItem.setOnMenuItemClickListener(menuItem -> {
            final int textRendererIndex = getCaptionRendererIndex();
            if (textRendererIndex != RENDERER_UNAVAILABLE) {
                trackSelector.setParameters(trackSelector.buildUponParameters()
                        .setRendererDisabled(textRendererIndex, true));
            }
            prefs.edit().remove(context.getString(R.string.caption_user_set_key)).apply();
            return true;
        });

        // Add all available captions
        for (int i = 0; i < availableLanguages.size(); i++) {
            final String captionLanguage = availableLanguages.get(i);
            final MenuItem captionItem = captionPopupMenu.getMenu().add(POPUP_MENU_ID_CAPTION,
                    i + 1, Menu.NONE, captionLanguage);
            captionItem.setOnMenuItemClickListener(menuItem -> {
                final int textRendererIndex = getCaptionRendererIndex();
                if (textRendererIndex != RENDERER_UNAVAILABLE) {
                    // DefaultTrackSelector will select for text tracks in the following order.
                    // When multiple tracks share the same rank, a random track will be chosen.
                    // 1. ANY track exactly matching preferred language name
                    // 2. ANY track exactly matching preferred language stem
                    // 3. ROLE_FLAG_CAPTION track matching preferred language stem
                    // 4. ROLE_FLAG_DESCRIBES_MUSIC_AND_SOUND track matching preferred language stem
                    // This means if a caption track of preferred language is not available,
                    // then an auto-generated track of that language will be chosen automatically.
                    trackSelector.setParameters(trackSelector.buildUponParameters()
                            .setPreferredTextLanguages(captionLanguage,
                                    PlayerHelper.captionLanguageStemOf(captionLanguage))
                            .setPreferredTextRoleFlags(C.ROLE_FLAG_CAPTION)
                            .setRendererDisabled(textRendererIndex, false));
                    prefs.edit().putString(context.getString(R.string.caption_user_set_key),
                            captionLanguage).apply();
                }
                return true;
            });
        }

        // apply caption language from previous user preference
        final int textRendererIndex = getCaptionRendererIndex();
        if (textRendererIndex == RENDERER_UNAVAILABLE) {
            return;
        }

        // If user prefers to show no caption, then disable the renderer.
        // Otherwise, DefaultTrackSelector may automatically find an available caption
        // and display that.
        final String userPreferredLanguage =
                prefs.getString(context.getString(R.string.caption_user_set_key), null);
        if (userPreferredLanguage == null) {
            trackSelector.setParameters(trackSelector.buildUponParameters()
                    .setRendererDisabled(textRendererIndex, true));
            return;
        }

        // Only set preferred language if it does not match the user preference,
        // otherwise there might be an infinite cycle at onTextTracksChanged.
        final List<String> selectedPreferredLanguages =
                trackSelector.getParameters().preferredTextLanguages;
        if (!selectedPreferredLanguages.contains(userPreferredLanguage)) {
            trackSelector.setParameters(trackSelector.buildUponParameters()
                    .setPreferredTextLanguages(userPreferredLanguage,
                            PlayerHelper.captionLanguageStemOf(userPreferredLanguage))
                    .setPreferredTextRoleFlags(C.ROLE_FLAG_CAPTION)
                    .setRendererDisabled(textRendererIndex, false));
        }
    }

    /**
     * Called when an item of the quality selector or the playback speed selector is selected.
     */
    @Override
    public boolean onMenuItemClick(@NonNull final MenuItem menuItem) {
        if (DEBUG) {
            Log.d(TAG, "onMenuItemClick() called with: "
                    + "menuItem = [" + menuItem + "], "
                    + "menuItem.getItemId = [" + menuItem.getItemId() + "]");
        }

        if (menuItem.getGroupId() == POPUP_MENU_ID_QUALITY) {
            final int menuItemIndex = menuItem.getItemId();
            if (selectedStreamIndex == menuItemIndex || availableStreams == null
                    || availableStreams.size() <= menuItemIndex) {
                return true;
            }

            saveStreamProgressState(); //TODO added, check if good
            final String newResolution = availableStreams.get(menuItemIndex).resolution;
            setRecovery();
            setPlaybackQuality(newResolution);
            reloadPlayQueueManager();

            binding.qualityTextView.setText(menuItem.getTitle());
            return true;
        } else if (menuItem.getGroupId() == POPUP_MENU_ID_PLAYBACK_SPEED) {
            final int speedIndex = menuItem.getItemId();
            final float speed = PLAYBACK_SPEEDS[speedIndex];

            setPlaybackSpeed(speed);
            binding.playbackSpeed.setText(formatSpeed(speed));
        }

        return false;
    }

    /**
     * Called when some popup menu is dismissed.
     */
    @Override
    public void onDismiss(@Nullable final PopupMenu menu) {
        if (DEBUG) {
            Log.d(TAG, "onDismiss() called with: menu = [" + menu + "]");
        }
        isSomePopupMenuVisible = false; //TODO check if this works
        if (getSelectedVideoStream() != null) {
            binding.qualityTextView.setText(getSelectedVideoStream().resolution);
        }
        if (isPlaying()) {
            hideControls(DEFAULT_CONTROLS_DURATION, 0);
            hideSystemUIIfNeeded();
        }
    }

    private void onCaptionClicked() {
        if (DEBUG) {
            Log.d(TAG, "onCaptionClicked() called");
        }
        captionPopupMenu.show();
        isSomePopupMenuVisible = true;
    }

    private void setPlaybackQuality(@Nullable final String quality) {
        videoResolver.setPlaybackQuality(quality);
    }
    //endregion



    /*//////////////////////////////////////////////////////////////////////////
    // Captions (text tracks)
    //////////////////////////////////////////////////////////////////////////*/
    //region Captions (text tracks)

    private void setupSubtitleView() {
        final float captionScale = PlayerHelper.getCaptionScale(context);
        final CaptionStyleCompat captionStyle = PlayerHelper.getCaptionStyle(context);
        if (popupPlayerSelected()) {
            final float captionRatio = (captionScale - 1.0f) / 5.0f + 1.0f;
            binding.subtitleView.setFractionalTextSize(
                    SubtitleView.DEFAULT_TEXT_SIZE_FRACTION * captionRatio);
        } else {
            final DisplayMetrics metrics = context.getResources().getDisplayMetrics();
            final int minimumLength = Math.min(metrics.heightPixels, metrics.widthPixels);
            final float captionRatioInverse = 20f + 4f * (1.0f - captionScale);
            binding.subtitleView.setFixedTextSize(
                    TypedValue.COMPLEX_UNIT_PX, minimumLength / captionRatioInverse);
        }
        binding.subtitleView.setApplyEmbeddedStyles(captionStyle == CaptionStyleCompat.DEFAULT);
        binding.subtitleView.setStyle(captionStyle);
    }

    private void onTextTracksChanged(@NonNull final TracksInfo currentTrackInfo) {
        if (binding == null) {
            return;
        }

        if (trackSelector.getCurrentMappedTrackInfo() == null
                || !currentTrackInfo.isTypeSupportedOrEmpty(C.TRACK_TYPE_TEXT)) {
            binding.captionTextView.setVisibility(View.GONE);
            return;
        }

        // Extract all loaded languages
        final List<TracksInfo.TrackGroupInfo> textTracks = currentTrackInfo
                .getTrackGroupInfos()
                .stream()
                .filter(trackGroupInfo -> C.TRACK_TYPE_TEXT == trackGroupInfo.getTrackType())
                .collect(Collectors.toList());
        final List<String> availableLanguages = textTracks.stream()
                .map(TracksInfo.TrackGroupInfo::getTrackGroup)
                .filter(textTrack -> textTrack.length > 0)
                .map(textTrack -> textTrack.getFormat(0).language)
                .collect(Collectors.toList());

        // Find selected text track
        final Optional<Format> selectedTracks = textTracks.stream()
                .filter(TracksInfo.TrackGroupInfo::isSelected)
                .filter(info -> info.getTrackGroup().length >= 1)
                .map(info -> info.getTrackGroup().getFormat(0))
                .findFirst();

        // Build UI
        buildCaptionMenu(availableLanguages);
        if (trackSelector.getParameters().getRendererDisabled(getCaptionRendererIndex())
                || !selectedTracks.isPresent()) {
            binding.captionTextView.setText(R.string.caption_none);
        } else {
            binding.captionTextView.setText(selectedTracks.get().language);
        }
        binding.captionTextView.setVisibility(
                availableLanguages.isEmpty() ? View.GONE : View.VISIBLE);
    }

    private int getCaptionRendererIndex() {
        if (exoPlayerIsNull()) {
            return RENDERER_UNAVAILABLE;
        }

        for (int t = 0; t < simpleExoPlayer.getRendererCount(); t++) {
            if (simpleExoPlayer.getRendererType(t) == C.TRACK_TYPE_TEXT) {
                return t;
            }
        }

        return RENDERER_UNAVAILABLE;
    }
    //endregion



    /*//////////////////////////////////////////////////////////////////////////
    // Click listeners
    //////////////////////////////////////////////////////////////////////////*/
    //region Click listeners

    @Override
    public void onClick(final View v) {
        if (DEBUG) {
            Log.d(TAG, "onClick() called with: v = [" + v + "]");
        }
        if (v.getId() == binding.resizeTextView.getId()) {
            onResizeClicked();
        } else if (v.getId() == binding.captionTextView.getId()) {
            onCaptionClicked();
        } else if (v.getId() == binding.playbackLiveSync.getId()) {
            seekToDefault();
        } else if (v.getId() == binding.playPauseButton.getId()) {
            playPause();
        } else if (v.getId() == binding.playPreviousButton.getId()) {
            playPrevious();
        } else if (v.getId() == binding.playNextButton.getId()) {
            playNext();
        } else if (v.getId() == binding.moreOptionsButton.getId()) {
            onMoreOptionsClicked();
        } else if (v.getId() == binding.share.getId()) {
            ShareUtils.shareText(context, getVideoTitle(), getVideoUrlAtCurrentTime(),
                            currentItem.getThumbnailUrl());
        } else if (v.getId() == binding.playWithKodi.getId()) {
            onPlayWithKodiClicked();
        } else if (v.getId() == binding.openInBrowser.getId()) {
            onOpenInBrowserClicked();
        } else if (v.getId() == binding.fullScreenButton.getId()) {
            setRecovery();
            NavigationHelper.playOnMainPlayer(context, playQueue, true);
            return;
        } else if (v.getId() == binding.screenRotationButton.getId()) {
            // Only if it's not a vertical video or vertical video but in landscape with locked
            // orientation a screen orientation can be changed automatically
            if (!isVerticalVideo
                    || (service.isLandscape() && globalScreenOrientationLocked(context))) {
                fragmentListener.onScreenRotationButtonClicked();
            } else {
                toggleFullscreen();
            }
        } else if (v.getId() == binding.switchMute.getId()) {
            onMuteUnmuteButtonClicked();
        } else if (v.getId() == binding.switchSponsorBlocking.getId()) {
            onBlockingSponsorsButtonClicked();
        } else if (v.getId() == binding.playerCloseButton.getId()) {
            context.sendBroadcast(new Intent(VideoDetailFragment.ACTION_HIDE_MAIN_PLAYER));
        }

        manageControlsAfterOnClick(v);
    }

    /**
     * Manages the controls after a click occurred on the player UI.
     * @param v – The view that was clicked
     */
    public void manageControlsAfterOnClick(@NonNull final View v) {
        if (currentState == STATE_COMPLETED) {
            return;
        }

        controlsVisibilityHandler.removeCallbacksAndMessages(null);
        showHideShadow(true, DEFAULT_CONTROLS_DURATION);
        animate(binding.playbackControlRoot, true, DEFAULT_CONTROLS_DURATION,
                AnimationType.ALPHA, 0, () -> {
                    if (currentState == STATE_PLAYING && !isSomePopupMenuVisible) {
                        if (v.getId() == binding.playPauseButton.getId()
                                // Hide controls in fullscreen immediately
                                || (v.getId() == binding.screenRotationButton.getId()
                                && isFullscreen)) {
                            hideControls(0, 0);
                        } else {
                            hideControls(DEFAULT_CONTROLS_DURATION, DEFAULT_CONTROLS_HIDE_TIME);
                        }
                    }
                });
    }

    @Override
    public boolean onLongClick(final View v) {
        if (v.getId() == binding.moreOptionsButton.getId() && isFullscreen) {
            fragmentListener.onMoreOptionsLongClicked();
            hideControls(0, 0);
            hideSystemUIIfNeeded();
        } else if (v.getId() == binding.switchSponsorBlocking.getId()) {
            final Set<String> uploaderWhitelist = new HashSet<>(prefs.getStringSet(
                    context.getString(R.string.sponsor_block_whitelist_key),
                    new HashSet<>()));

            final String toastText;

            if (getSponsorBlockMode() == SponsorBlockMode.IGNORE) {
                uploaderWhitelist.remove(currentMetadata.getMetadata().getUploaderName());
                setSponsorBlockMode(SponsorBlockMode.ENABLED);
                toastText = context
                        .getString(R.string.sponsor_block_uploader_removed_from_whitelist_toast);
            } else {
                uploaderWhitelist.add(currentMetadata.getMetadata().getUploaderName());
                setSponsorBlockMode(SponsorBlockMode.IGNORE);
                toastText = context
                        .getString(R.string.sponsor_block_uploader_added_to_whitelist_toast);
            }

            prefs.edit()
                    .putStringSet(
                            context.getString(R.string.sponsor_block_whitelist_key),
                            new HashSet<>(uploaderWhitelist))
                    .apply();

            setBlockSponsorsButton(binding.switchSponsorBlocking);
            Toast.makeText(context, toastText, Toast.LENGTH_LONG).show();
        } else if (v.getId() == binding.share.getId()) {
            ShareUtils.copyToClipboard(context, getVideoUrlAtCurrentTime());
        }
        return true;
    }

    public boolean onKeyDown(final int keyCode) {
        switch (keyCode) {
            default:
                break;
            case KeyEvent.KEYCODE_SPACE:
                if (isFullscreen) {
                    playPause();
                    if (isPlaying()) {
                        hideControls(0, 0);
                    }
                    return true;
                }
                break;
            case KeyEvent.KEYCODE_BACK:
                if (DeviceUtils.isTv(context) && isControlsVisible()) {
                    hideControls(0, 0);
                    return true;
                }
                break;
            case KeyEvent.KEYCODE_DPAD_UP:
            case KeyEvent.KEYCODE_DPAD_LEFT:
            case KeyEvent.KEYCODE_DPAD_DOWN:
            case KeyEvent.KEYCODE_DPAD_RIGHT:
            case KeyEvent.KEYCODE_DPAD_CENTER:
                if ((binding.getRoot().hasFocus() && !binding.playbackControlRoot.hasFocus())
                        || isQueueVisible) {
                    // do not interfere with focus in playlist and play queue etc.
                    return false;
                }

                if (currentState == Player.STATE_BLOCKED) {
                    return true;
                }

                if (isControlsVisible()) {
                    hideControls(DEFAULT_CONTROLS_DURATION, DPAD_CONTROLS_HIDE_TIME);
                } else {
                    binding.playPauseButton.requestFocus();
                    showControlsThenHide();
                    showSystemUIPartially();
                    return true;
                }
                break;
        }

        return false;
    }

    private void onMoreOptionsClicked() {
        if (DEBUG) {
            Log.d(TAG, "onMoreOptionsClicked() called");
        }

        final boolean isMoreControlsVisible =
                binding.secondaryControls.getVisibility() == View.VISIBLE;

        animateRotation(binding.moreOptionsButton, DEFAULT_CONTROLS_DURATION,
                isMoreControlsVisible ? 0 : 180);
        animate(binding.secondaryControls, !isMoreControlsVisible, DEFAULT_CONTROLS_DURATION,
                AnimationType.SLIDE_AND_ALPHA, 0, () -> {
                    // Fix for a ripple effect on background drawable.
                    // When view returns from GONE state it takes more milliseconds than returning
                    // from INVISIBLE state. And the delay makes ripple background end to fast
                    if (isMoreControlsVisible) {
                        binding.secondaryControls.setVisibility(View.INVISIBLE);
                    }
                });
        showControls(DEFAULT_CONTROLS_DURATION);
    }

    private void onPlayWithKodiClicked() {
        if (currentMetadata != null) {
            pause();
            try {
                NavigationHelper.playWithKore(context, Uri.parse(getVideoUrl()));
            } catch (final Exception e) {
                if (DEBUG) {
                    Log.i(TAG, "Failed to start kore", e);
                }
                KoreUtils.showInstallKoreDialog(getParentActivity());
            }
        }
    }

    private void onOpenInBrowserClicked() {
        getCurrentStreamInfo()
                .map(Info::getOriginalUrl)
                .ifPresent(originalUrl -> ShareUtils.openUrlInBrowser(
                        Objects.requireNonNull(getParentActivity()), originalUrl));
    }
    //endregion



    /*//////////////////////////////////////////////////////////////////////////
    // Video size, resize, orientation, fullscreen
    //////////////////////////////////////////////////////////////////////////*/
    //region Video size, resize, orientation, fullscreen

    private void setupScreenRotationButton() {
        binding.screenRotationButton.setVisibility(videoPlayerSelected()
                && (globalScreenOrientationLocked(context) || isVerticalVideo
                        || DeviceUtils.isTablet(context))
                ? View.VISIBLE : View.GONE);
        binding.screenRotationButton.setImageDrawable(AppCompatResources.getDrawable(context,
                isFullscreen ? R.drawable.ic_fullscreen_exit
                : R.drawable.ic_fullscreen));
    }

    private void setResizeMode(@AspectRatioFrameLayout.ResizeMode final int resizeMode) {
        binding.surfaceView.setResizeMode(resizeMode);
        binding.resizeTextView.setText(PlayerHelper.resizeTypeOf(context, resizeMode));
    }

    void onResizeClicked() {
        if (binding != null) {
            setResizeMode(nextResizeModeAndSaveToPrefs(this, binding.surfaceView.getResizeMode()));
        }
    }

    @Override // exoplayer listener
    public void onVideoSizeChanged(@NonNull final VideoSize videoSize) {
        if (DEBUG) {
            Log.d(TAG, "onVideoSizeChanged() called with: "
                    + "width / height = [" + videoSize.width + " / " + videoSize.height
                    + " = " + (((float) videoSize.width) / videoSize.height) + "], "
                    + "unappliedRotationDegrees = [" + videoSize.unappliedRotationDegrees + "], "
                    + "pixelWidthHeightRatio = [" + videoSize.pixelWidthHeightRatio + "]");
        }

        binding.surfaceView.setAspectRatio(((float) videoSize.width) / videoSize.height);
        isVerticalVideo = videoSize.width < videoSize.height;

        if (globalScreenOrientationLocked(context)
                && isFullscreen
                && service.isLandscape() == isVerticalVideo
                && !DeviceUtils.isTv(context)
                && !DeviceUtils.isTablet(context)
                && fragmentListener != null) {
            // set correct orientation
            fragmentListener.onScreenRotationButtonClicked();
        }

        setupScreenRotationButton();
    }

    public void toggleFullscreen() {
        if (DEBUG) {
            Log.d(TAG, "toggleFullscreen() called");
        }
        if (popupPlayerSelected() || exoPlayerIsNull() || fragmentListener == null) {
            return;
        }

        isFullscreen = !isFullscreen;
        if (!isFullscreen) {
            // Apply window insets because Android will not do it when orientation changes
            // from landscape to portrait (open vertical video to reproduce)
            binding.playbackControlRoot.setPadding(0, 0, 0, 0);
        } else {
            // Android needs tens milliseconds to send new insets but a user is able to see
            // how controls changes it's position from `0` to `nav bar height` padding.
            // So just hide the controls to hide this visual inconsistency
            hideControls(0, 0);
        }
        fragmentListener.onFullscreenStateChanged(isFullscreen);

        if (isFullscreen) {
            binding.titleTextView.setVisibility(View.VISIBLE);
            binding.channelTextView.setVisibility(View.VISIBLE);
            binding.playerCloseButton.setVisibility(View.GONE);
        } else {
            binding.titleTextView.setVisibility(View.GONE);
            binding.channelTextView.setVisibility(View.GONE);
            binding.playerCloseButton.setVisibility(
                    videoPlayerSelected() ? View.VISIBLE : View.GONE);
        }
        setupScreenRotationButton();
    }

    public void checkLandscape() {
        final AppCompatActivity parent = getParentActivity();
        final boolean videoInLandscapeButNotInFullscreen =
                service.isLandscape() && !isFullscreen && videoPlayerSelected() && !isAudioOnly;

        if (prefs.getBoolean(
                context.getString(R.string.force_auto_fullscreen_key), false)
                && videoInLandscapeButNotInFullscreen) {
            toggleFullscreen();
            return;
        }

        final boolean notPaused = currentState != STATE_COMPLETED && currentState != STATE_PAUSED;
        if (parent != null
                && videoInLandscapeButNotInFullscreen
                && notPaused
                && !DeviceUtils.isTablet(context)) {
            toggleFullscreen();
        }
    }
    //endregion



    /*//////////////////////////////////////////////////////////////////////////
    // Gestures
    //////////////////////////////////////////////////////////////////////////*/
    //region Gestures

    @SuppressWarnings("checkstyle:ParameterNumber")
    private void onLayoutChange(final View view, final int l, final int t, final int r, final int b,
                                final int ol, final int ot, final int or, final int ob) {
        if (l != ol || t != ot || r != or || b != ob) {
            // Use smaller value to be consistent between screen orientations
            // (and to make usage easier)
            final int width = r - l;
            final int height = b - t;
            final int min = Math.min(width, height);
            maxGestureLength = (int) (min * MAX_GESTURE_LENGTH);

            if (DEBUG) {
                Log.d(TAG, "maxGestureLength = " + maxGestureLength);
            }

            binding.volumeProgressBar.setMax(maxGestureLength);
            binding.brightnessProgressBar.setMax(maxGestureLength);

            setInitialGestureValues();
            binding.itemsListPanel.getLayoutParams().height
                    = height - binding.itemsListPanel.getTop();
        }
    }

    private void setInitialGestureValues() {
        if (audioReactor != null) {
            final float currentVolumeNormalized =
                    (float) audioReactor.getVolume() / audioReactor.getMaxVolume();
            binding.volumeProgressBar.setProgress(
                    (int) (binding.volumeProgressBar.getMax() * currentVolumeNormalized));
        }
    }

    private int distanceFromCloseButton(@NonNull final MotionEvent popupMotionEvent) {
        final int closeOverlayButtonX = closeOverlayBinding.closeButton.getLeft()
                + closeOverlayBinding.closeButton.getWidth() / 2;
        final int closeOverlayButtonY = closeOverlayBinding.closeButton.getTop()
                + closeOverlayBinding.closeButton.getHeight() / 2;

        final float fingerX = popupLayoutParams.x + popupMotionEvent.getX();
        final float fingerY = popupLayoutParams.y + popupMotionEvent.getY();

        return (int) Math.sqrt(Math.pow(closeOverlayButtonX - fingerX, 2)
                + Math.pow(closeOverlayButtonY - fingerY, 2));
    }

    private float getClosingRadius() {
        final int buttonRadius = closeOverlayBinding.closeButton.getWidth() / 2;
        // 20% wider than the button itself
        return buttonRadius * 1.2f;
    }

    public boolean isInsideClosingRadius(@NonNull final MotionEvent popupMotionEvent) {
        return distanceFromCloseButton(popupMotionEvent) <= getClosingRadius();
    }
    //endregion



    /*//////////////////////////////////////////////////////////////////////////
    // Activity / fragment binding
    //////////////////////////////////////////////////////////////////////////*/
    //region Activity / fragment binding

    public void setFragmentListener(final PlayerServiceEventListener listener) {
        fragmentListener = listener;
        fragmentIsVisible = true;
        // Apply window insets because Android will not do it when orientation changes
        // from landscape to portrait
        if (!isFullscreen) {
            binding.playbackControlRoot.setPadding(0, 0, 0, 0);
        }
        binding.itemsListPanel.setPadding(0, 0, 0, 0);
        notifyQueueUpdateToListeners();
        notifyMetadataUpdateToListeners();
        notifyPlaybackUpdateToListeners();
        triggerProgressUpdate();
    }

    public void removeFragmentListener(final PlayerServiceEventListener listener) {
        if (fragmentListener == listener) {
            fragmentListener = null;
        }
    }

    void setActivityListener(final PlayerEventListener listener) {
        activityListener = listener;
        // TODO why not queue update?
        notifyMetadataUpdateToListeners();
        notifyPlaybackUpdateToListeners();
        triggerProgressUpdate();
    }

    void removeActivityListener(final PlayerEventListener listener) {
        if (activityListener == listener) {
            activityListener = null;
        }
    }

    void stopActivityBinding() {
        if (fragmentListener != null) {
            fragmentListener.onServiceStopped();
            fragmentListener = null;
        }
        if (activityListener != null) {
            activityListener.onServiceStopped();
            activityListener = null;
        }
    }

    /**
     * This will be called when a user goes to another app/activity, turns off a screen.
     * We don't want to interrupt playback and don't want to see notification so
     * next lines of code will enable audio-only playback only if needed
     */
    private void onFragmentStopped() {
        if (videoPlayerSelected() && (isPlaying() || isLoading())) {
            switch (getMinimizeOnExitAction(context)) {
                case MINIMIZE_ON_EXIT_MODE_BACKGROUND:
                    useVideoSource(false);
                    break;
                case MINIMIZE_ON_EXIT_MODE_POPUP:
                    setRecovery();
                    NavigationHelper.playOnPopupPlayer(getParentActivity(), playQueue, true);
                    break;
                case MINIMIZE_ON_EXIT_MODE_NONE: default:
                    pause();
                    break;
            }
        }
    }

    private void notifyQueueUpdateToListeners() {
        if (fragmentListener != null && playQueue != null) {
            fragmentListener.onQueueUpdate(playQueue);
        }
        if (activityListener != null && playQueue != null) {
            activityListener.onQueueUpdate(playQueue);
        }
    }

    private void notifyMetadataUpdateToListeners() {
        getCurrentStreamInfo().ifPresent(info -> {
            if (fragmentListener != null) {
                fragmentListener.onMetadataUpdate(info, playQueue);
            }
            if (activityListener != null) {
                activityListener.onMetadataUpdate(info, playQueue);
            }
        });
    }

    private void notifyPlaybackUpdateToListeners() {
        if (fragmentListener != null && !exoPlayerIsNull() && playQueue != null) {
            fragmentListener.onPlaybackUpdate(currentState, getRepeatMode(),
                    playQueue.isShuffled(), simpleExoPlayer.getPlaybackParameters());
        }
        if (activityListener != null && !exoPlayerIsNull() && playQueue != null) {
            activityListener.onPlaybackUpdate(currentState, getRepeatMode(),
                    playQueue.isShuffled(), getPlaybackParameters());
        }
    }

    private void notifyProgressUpdateToListeners(final int currentProgress,
                                                 final int duration,
                                                 final int bufferPercent) {
        if (fragmentListener != null) {
            fragmentListener.onProgressUpdate(currentProgress, duration, bufferPercent);
        }
        if (activityListener != null) {
            activityListener.onProgressUpdate(currentProgress, duration, bufferPercent);
        }
    }

    @Nullable
    public AppCompatActivity getParentActivity() {
        // ! instanceof ViewGroup means that view was added via windowManager for Popup
        if (binding == null || !(binding.getRoot().getParent() instanceof ViewGroup)) {
            return null;
        }

        return (AppCompatActivity) ((ViewGroup) binding.getRoot().getParent()).getContext();
    }

    private void useVideoSource(final boolean videoEnabled) {
        if (playQueue == null || isAudioOnly == !videoEnabled || audioPlayerSelected()) {
            return;
        }

        isAudioOnly = !videoEnabled;
        // When a user returns from background, controls could be hidden but SystemUI will be shown
        // 100%. Hide it.
        if (!isAudioOnly && !isControlsVisible()) {
            hideSystemUIIfNeeded();
        }

        // The current metadata may be null sometimes (for e.g. when using an unstable connection
        // in livestreams) so we will be not able to execute the block below.
        // Reload the play queue manager in this case, which is the behavior when we don't know the
        // index of the video renderer or playQueueManagerReloadingNeeded returns true.
        final Optional<StreamInfo> optCurrentStreamInfo = getCurrentStreamInfo();
        if (!optCurrentStreamInfo.isPresent()) {
            reloadPlayQueueManager();
            setRecovery();
            return;
        }

        final StreamInfo info = optCurrentStreamInfo.get();

        // In the case we don't know the source type, fallback to the one with video with audio or
        // audio-only source.
        final SourceType sourceType = videoResolver.getStreamSourceType().orElse(
                SourceType.VIDEO_WITH_AUDIO_OR_AUDIO_ONLY);

        if (playQueueManagerReloadingNeeded(sourceType, info, getVideoRendererIndex())) {
            reloadPlayQueueManager();
        } else {
            final StreamType streamType = info.getStreamType();
            if (streamType == StreamType.AUDIO_STREAM
                    || streamType == StreamType.AUDIO_LIVE_STREAM) {
                // Nothing to do more than setting the recovery position
                setRecovery();
                return;
            }

            final DefaultTrackSelector.ParametersBuilder parametersBuilder =
                    trackSelector.buildUponParameters();

            if (videoEnabled) {
                // Enable again the video track and the subtitles, if there is one selected
                parametersBuilder.setDisabledTrackTypes(Collections.emptySet());
            } else {
                // Disable the video track and the ability to select subtitles
                // Use an ArraySet because we can't use Set.of() on all supported APIs by the app
                final ArraySet<Integer> disabledTracks = new ArraySet<>();
                disabledTracks.add(C.TRACK_TYPE_TEXT);
                disabledTracks.add(C.TRACK_TYPE_VIDEO);
                parametersBuilder.setDisabledTrackTypes(disabledTracks);
            }

            trackSelector.setParameters(parametersBuilder);
        }

        setRecovery();
    }

    /**
     * Return whether the play queue manager needs to be reloaded when switching player type.
     *
     * <p>
     * The play queue manager needs to be reloaded if the video renderer index is not known and if
     * the content is not an audio content, but also if none of the following cases is met:
     *
     * <ul>
     *     <li>the content is an {@link StreamType#AUDIO_STREAM audio stream} or an
     *     {@link StreamType#AUDIO_LIVE_STREAM audio live stream};</li>
     *     <li>the content is a {@link StreamType#LIVE_STREAM live stream} and the source type is a
     *     {@link SourceType#LIVE_STREAM live source};</li>
     *     <li>the content's source is {@link SourceType#VIDEO_WITH_SEPARATED_AUDIO a video stream
     *     with a separated audio source} or has no audio-only streams available <b>and</b> is a
     *     {@link StreamType#LIVE_STREAM live stream} or a
     *     {@link StreamType#LIVE_STREAM live stream}.
     *     </li>
     * </ul>
     * </p>
     *
     * @param sourceType         the {@link SourceType} of the stream
     * @param streamInfo         the {@link StreamInfo} of the stream
     * @param videoRendererIndex the video renderer index of the video source, if that's a video
     *                           source (or {@link #RENDERER_UNAVAILABLE})
     * @return whether the play queue manager needs to be reloaded
     */
    private boolean playQueueManagerReloadingNeeded(final SourceType sourceType,
                                                    @NonNull final StreamInfo streamInfo,
                                                    final int videoRendererIndex) {
        final StreamType streamType = streamInfo.getStreamType();

        if (videoRendererIndex == RENDERER_UNAVAILABLE && streamType != StreamType.AUDIO_STREAM
                && streamType != StreamType.AUDIO_LIVE_STREAM) {
            return true;
        }

        // The content is an audio stream, an audio live stream, or a live stream with a live
        // source: it's not needed to reload the play queue manager because the stream source will
        // be the same
        if ((streamType == StreamType.AUDIO_STREAM || streamType == StreamType.AUDIO_LIVE_STREAM)
                || (streamType == StreamType.LIVE_STREAM
                        && sourceType == SourceType.LIVE_STREAM)) {
            return false;
        }

        // The content's source is a video with separated audio or a video with audio -> the video
        // and its fetch may be disabled
        // The content's source is a video with embedded audio and the content has no separated
        // audio stream available: it's probably not needed to reload the play queue manager
        // because the stream source will be probably the same as the current played
        if (sourceType == SourceType.VIDEO_WITH_SEPARATED_AUDIO
                || (sourceType == SourceType.VIDEO_WITH_AUDIO_OR_AUDIO_ONLY
                    && isNullOrEmpty(streamInfo.getAudioStreams()))) {
            // It's not needed to reload the play queue manager only if the content's stream type
            // is a video stream or a live stream
            return streamType != StreamType.VIDEO_STREAM && streamType != StreamType.LIVE_STREAM;
        }

        // Other cases: the play queue manager reload is needed
        return true;
    }
    //endregion


    /*//////////////////////////////////////////////////////////////////////////
    // Getters
    //////////////////////////////////////////////////////////////////////////*/
    //region Getters

    private Optional<StreamInfo> getCurrentStreamInfo() {
        return Optional.ofNullable(currentMetadata).flatMap(MediaItemTag::getMaybeStreamInfo);
    }

    public int getCurrentState() {
        return currentState;
    }

    public boolean exoPlayerIsNull() {
        return simpleExoPlayer == null;
    }

    public boolean isStopped() {
        return exoPlayerIsNull() || simpleExoPlayer.getPlaybackState() == ExoPlayer.STATE_IDLE;
    }

    public boolean isPlaying() {
        return !exoPlayerIsNull() && simpleExoPlayer.isPlaying();
    }

    public boolean getPlayWhenReady() {
        return !exoPlayerIsNull() && simpleExoPlayer.getPlayWhenReady();
    }

    private boolean isLoading() {
        return !exoPlayerIsNull() && simpleExoPlayer.isLoading();
    }

    private boolean isLive() {
        try {
            return !exoPlayerIsNull() && simpleExoPlayer.isCurrentMediaItemDynamic();
        } catch (final IndexOutOfBoundsException e) {
            // Why would this even happen =(... but lets log it anyway, better safe than sorry
            if (DEBUG) {
                Log.d(TAG, "player.isCurrentWindowDynamic() failed: ", e);
            }
            return false;
        }
    }


    @NonNull
    public Context getContext() {
        return context;
    }

    @NonNull
    public SharedPreferences getPrefs() {
        return prefs;
    }

    public MediaSessionManager getMediaSessionManager() {
        return mediaSessionManager;
    }


    public PlayerType getPlayerType() {
        return playerType;
    }

    public boolean audioPlayerSelected() {
        return playerType == PlayerType.AUDIO;
    }

    public boolean videoPlayerSelected() {
        return playerType == PlayerType.VIDEO;
    }

    public boolean popupPlayerSelected() {
        return playerType == PlayerType.POPUP;
    }


    @Nullable
    public PlayQueue getPlayQueue() {
        return playQueue;
    }

    public AudioReactor getAudioReactor() {
        return audioReactor;
    }

    public GestureDetectorCompat getGestureDetector() {
        return gestureDetector;
    }

    public boolean isFullscreen() {
        return isFullscreen;
    }

    public boolean isVerticalVideo() {
        return isVerticalVideo;
    }

    public boolean isPopupClosing() {
        return isPopupClosing;
    }


    public boolean isSomePopupMenuVisible() {
        return isSomePopupMenuVisible;
    }

    public void setSomePopupMenuVisible(final boolean somePopupMenuVisible) {
        isSomePopupMenuVisible = somePopupMenuVisible;
    }

    public ImageButton getPlayPauseButton() {
        return binding.playPauseButton;
    }

    public View getClosingOverlayView() {
        return binding.closingOverlay;
    }

    public ProgressBar getVolumeProgressBar() {
        return binding.volumeProgressBar;
    }

    public ProgressBar getBrightnessProgressBar() {
        return binding.brightnessProgressBar;
    }

    public int getMaxGestureLength() {
        return maxGestureLength;
    }

    public ImageView getVolumeImageView() {
        return binding.volumeImageView;
    }

    public RelativeLayout getVolumeRelativeLayout() {
        return binding.volumeRelativeLayout;
    }

    public ImageView getBrightnessImageView() {
        return binding.brightnessImageView;
    }

    public RelativeLayout getBrightnessRelativeLayout() {
        return binding.brightnessRelativeLayout;
    }

    public FloatingActionButton getCloseOverlayButton() {
        return closeOverlayBinding.closeButton;
    }

    public View getLoadingPanel() {
        return binding.loadingPanel;
    }

    public TextView getCurrentDisplaySeek() {
        return binding.currentDisplaySeek;
    }

    public PlayerFastSeekOverlay getFastSeekOverlay() {
        return binding.fastSeekOverlay;
    }

    @Nullable
    public WindowManager.LayoutParams getPopupLayoutParams() {
        return popupLayoutParams;
    }

    @Nullable
    public WindowManager getWindowManager() {
        return windowManager;
    }

    public float getScreenWidth() {
        return screenWidth;
    }

    public float getScreenHeight() {
        return screenHeight;
    }

    public View getRootView() {
        return binding.getRoot();
    }

    public ExpandableSurfaceView getSurfaceView() {
        return binding.surfaceView;
    }

    public PlayQueueAdapter getPlayQueueAdapter() {
        return playQueueAdapter;
    }

<<<<<<< HEAD
    //endregion

    /*//////////////////////////////////////////////////////////////////////////
    // SponsorBlock
    //////////////////////////////////////////////////////////////////////////*/
    //region

    public void onBlockingSponsorsButtonClicked() {
        if (DEBUG) {
            Log.d(TAG, "onBlockingSponsorsButtonClicked() called");
        }

        setBlockSponsorsButton(binding.switchSponsorBlocking);

        switch (sponsorBlockMode) {
            case DISABLED:
                sponsorBlockMode = SponsorBlockMode.ENABLED;
                Toast.makeText(context, R.string.sponsor_block_enabled_toast, Toast.LENGTH_SHORT)
                        .show();
                break;
            case ENABLED:
                sponsorBlockMode = SponsorBlockMode.DISABLED;
                Toast.makeText(context, R.string.sponsor_block_disabled_toast, Toast.LENGTH_SHORT)
                        .show();
                break;
            case IGNORE:
                // ignored
        }
    }

    public SponsorBlockMode getSponsorBlockMode() {
        return sponsorBlockMode;
    }

    public void setSponsorBlockMode(final SponsorBlockMode mode) {
        sponsorBlockMode = mode;
    }

    public VideoSegment getSkippableSegment(final int progress) {
        // currentItem may get set to something later (asynchronously)
        if (currentItem == null) {
            return null;
        }

        final VideoSegment[] videoSegments = currentItem.getVideoSegments();
        if (videoSegments == null) {
            return null;
        }

        for (final VideoSegment segment : videoSegments) {
            if (progress < segment.startTime) {
                continue;
            }

            if (progress > segment.endTime) {
                continue;
            }

            return segment;
        }

        return null;
    }

    protected void setBlockSponsorsButton(final ImageButton button) {
        if (button == null) {
            return;
        }

        final int resId;

        switch (sponsorBlockMode) {
            case DISABLED:
                resId = R.drawable.ic_sponsor_block_disable;
                break;
            case ENABLED:
                resId = R.drawable.ic_sponsor_block_enable;
                break;
            case IGNORE:
                resId = R.drawable.ic_sponsor_block_exclude;
                break;
            default:
                return;
        }

        button.setImageDrawable(AppCompatResources.getDrawable(service, resId));
=======
    public PlayerBinding getBinding() {
        return binding;
>>>>>>> ecb8ef6b
    }

    //endregion


    /*//////////////////////////////////////////////////////////////////////////
    // SurfaceHolderCallback helpers
    //////////////////////////////////////////////////////////////////////////*/
    //region SurfaceHolderCallback helpers

    private void setupVideoSurface() {
        // make sure there is nothing left over from previous calls
        cleanupVideoSurface();

        if (Build.VERSION.SDK_INT >= Build.VERSION_CODES.M) { // >=API23
            surfaceHolderCallback = new SurfaceHolderCallback(context, simpleExoPlayer);
            binding.surfaceView.getHolder().addCallback(surfaceHolderCallback);
            final Surface surface = binding.surfaceView.getHolder().getSurface();
            // ensure player is using an unreleased surface, which the surfaceView might not be
            // when starting playback on background or during player switching
            if (surface.isValid()) {
                // initially set the surface manually otherwise
                // onRenderedFirstFrame() will not be called
                simpleExoPlayer.setVideoSurface(surface);
            }
        } else {
            simpleExoPlayer.setVideoSurfaceView(binding.surfaceView);
        }
    }

    private void cleanupVideoSurface() {
        // Only for API >= 23
        if (Build.VERSION.SDK_INT >= Build.VERSION_CODES.M && surfaceHolderCallback != null) {
            if (binding != null) {
                binding.surfaceView.getHolder().removeCallback(surfaceHolderCallback);
            }
            surfaceHolderCallback.release();
            surfaceHolderCallback = null;
        }
    }
    //endregion

    /**
     * Get the video renderer index of the current playing stream.
     *
     * This method returns the video renderer index of the current
     * {@link MappingTrackSelector.MappedTrackInfo} or {@link #RENDERER_UNAVAILABLE} if the current
     * {@link MappingTrackSelector.MappedTrackInfo} is null or if there is no video renderer index.
     *
     * @return the video renderer index or {@link #RENDERER_UNAVAILABLE} if it cannot be get
     */
    private int getVideoRendererIndex() {
        final MappingTrackSelector.MappedTrackInfo mappedTrackInfo = trackSelector
                .getCurrentMappedTrackInfo();

        if (mappedTrackInfo == null) {
            return RENDERER_UNAVAILABLE;
        }

        // Check every renderer
        return IntStream.range(0, mappedTrackInfo.getRendererCount())
                // Check the renderer is a video renderer and has at least one track
                .filter(i -> !mappedTrackInfo.getTrackGroups(i).isEmpty()
                        && simpleExoPlayer.getRendererType(i) == C.TRACK_TYPE_VIDEO)
                // Return the first index found (there is at most one renderer per renderer type)
                .findFirst()
                // No video renderer index with at least one track found: return unavailable index
                .orElse(RENDERER_UNAVAILABLE);
    }
}<|MERGE_RESOLUTION|>--- conflicted
+++ resolved
@@ -135,11 +135,7 @@
 import com.google.android.exoplayer2.PlaybackParameters;
 import com.google.android.exoplayer2.Player.PositionInfo;
 import com.google.android.exoplayer2.RenderersFactory;
-<<<<<<< HEAD
 import com.google.android.exoplayer2.SeekParameters;
-import com.google.android.exoplayer2.SimpleExoPlayer;
-=======
->>>>>>> ecb8ef6b
 import com.google.android.exoplayer2.Timeline;
 import com.google.android.exoplayer2.TracksInfo;
 import com.google.android.exoplayer2.source.MediaSource;
@@ -218,13 +214,8 @@
 import org.schabi.newpipe.views.ExpandableSurfaceView;
 import org.schabi.newpipe.views.player.PlayerFastSeekOverlay;
 
-<<<<<<< HEAD
-import java.io.IOException;
-import java.util.ArrayList;
+import java.util.Collections;
 import java.util.HashSet;
-=======
-import java.util.Collections;
->>>>>>> ecb8ef6b
 import java.util.List;
 import java.util.Objects;
 import java.util.Set;
@@ -3150,15 +3141,10 @@
         updateStreamRelatedViews();
         showHideKodiButton();
 
-<<<<<<< HEAD
         setBlockSponsorsButton(binding.switchSponsorBlocking);
 
-        binding.titleTextView.setText(tag.getMetadata().getName());
-        binding.channelTextView.setText(tag.getMetadata().getUploaderName());
-=======
         binding.titleTextView.setText(info.getName());
         binding.channelTextView.setText(info.getUploaderName());
->>>>>>> ecb8ef6b
 
         this.seekbarPreviewThumbnailHolder.resetFrom(this.getContext(), info.getPreviewFrames());
 
@@ -3964,12 +3950,12 @@
             final String toastText;
 
             if (getSponsorBlockMode() == SponsorBlockMode.IGNORE) {
-                uploaderWhitelist.remove(currentMetadata.getMetadata().getUploaderName());
+                uploaderWhitelist.remove(currentMetadata.getUploaderName());
                 setSponsorBlockMode(SponsorBlockMode.ENABLED);
                 toastText = context
                         .getString(R.string.sponsor_block_uploader_removed_from_whitelist_toast);
             } else {
-                uploaderWhitelist.add(currentMetadata.getMetadata().getUploaderName());
+                uploaderWhitelist.add(currentMetadata.getUploaderName());
                 setSponsorBlockMode(SponsorBlockMode.IGNORE);
                 toastText = context
                         .getString(R.string.sponsor_block_uploader_added_to_whitelist_toast);
@@ -4699,10 +4685,13 @@
     }
 
     public PlayQueueAdapter getPlayQueueAdapter() {
+
         return playQueueAdapter;
     }
-
-<<<<<<< HEAD
+    public PlayerBinding getBinding() {
+        return binding;
+    }
+
     //endregion
 
     /*//////////////////////////////////////////////////////////////////////////
@@ -4715,22 +4704,18 @@
             Log.d(TAG, "onBlockingSponsorsButtonClicked() called");
         }
 
-        setBlockSponsorsButton(binding.switchSponsorBlocking);
-
         switch (sponsorBlockMode) {
             case DISABLED:
                 sponsorBlockMode = SponsorBlockMode.ENABLED;
-                Toast.makeText(context, R.string.sponsor_block_enabled_toast, Toast.LENGTH_SHORT)
-                        .show();
                 break;
             case ENABLED:
                 sponsorBlockMode = SponsorBlockMode.DISABLED;
-                Toast.makeText(context, R.string.sponsor_block_disabled_toast, Toast.LENGTH_SHORT)
-                        .show();
                 break;
             case IGNORE:
                 // ignored
         }
+
+        setBlockSponsorsButton(binding.switchSponsorBlocking);
     }
 
     public SponsorBlockMode getSponsorBlockMode() {
@@ -4789,10 +4774,6 @@
         }
 
         button.setImageDrawable(AppCompatResources.getDrawable(service, resId));
-=======
-    public PlayerBinding getBinding() {
-        return binding;
->>>>>>> ecb8ef6b
     }
 
     //endregion
