package org.schabi.newpipe.player;

import android.animation.Animator;
import android.animation.AnimatorListenerAdapter;
import android.animation.ObjectAnimator;
import android.animation.PropertyValuesHolder;
import android.animation.ValueAnimator;
import android.annotation.SuppressLint;
import android.content.BroadcastReceiver;
import android.content.Context;
import android.content.Intent;
import android.content.IntentFilter;
import android.content.SharedPreferences;
import android.content.res.Resources;
import android.database.ContentObserver;
import android.graphics.Bitmap;
import android.graphics.BitmapFactory;
import android.graphics.Color;
import android.graphics.PorterDuff;
import android.graphics.PorterDuffColorFilter;
import android.media.AudioManager;
import android.net.Uri;
import android.os.Build;
import android.os.Handler;
import android.provider.Settings;
import android.util.DisplayMetrics;
import android.util.Log;
import android.util.TypedValue;
import android.view.ContextThemeWrapper;
import android.view.GestureDetector;
import android.view.KeyEvent;
import android.view.LayoutInflater;
import android.view.Menu;
import android.view.MenuItem;
import android.view.MotionEvent;
import android.view.View;
import android.view.ViewGroup;
import android.view.WindowManager;
import android.view.animation.AnticipateInterpolator;
import android.widget.FrameLayout;
import android.widget.ImageButton;
import android.widget.ImageView;
import android.widget.LinearLayout;
import android.widget.PopupMenu;
import android.widget.ProgressBar;
import android.widget.RelativeLayout;
import android.widget.SeekBar;
import android.widget.TextView;
import android.widget.Toast;

import androidx.annotation.NonNull;
import androidx.annotation.Nullable;
import androidx.appcompat.app.AppCompatActivity;
import androidx.appcompat.content.res.AppCompatResources;
import androidx.appcompat.widget.AppCompatImageButton;
import androidx.core.content.ContextCompat;
import androidx.core.view.DisplayCutoutCompat;
import androidx.core.view.ViewCompat;
import androidx.preference.PreferenceManager;
import androidx.recyclerview.widget.ItemTouchHelper;
import androidx.recyclerview.widget.RecyclerView;

import com.google.android.exoplayer2.C;
import com.google.android.exoplayer2.DefaultRenderersFactory;
import com.google.android.exoplayer2.ExoPlaybackException;
import com.google.android.exoplayer2.PlaybackParameters;
import com.google.android.exoplayer2.RenderersFactory;
import com.google.android.exoplayer2.SeekParameters;
import com.google.android.exoplayer2.SimpleExoPlayer;
import com.google.android.exoplayer2.Timeline;
import com.google.android.exoplayer2.source.BehindLiveWindowException;
import com.google.android.exoplayer2.source.MediaSource;
import com.google.android.exoplayer2.source.TrackGroup;
import com.google.android.exoplayer2.source.TrackGroupArray;
import com.google.android.exoplayer2.text.CaptionStyleCompat;
import com.google.android.exoplayer2.trackselection.TrackSelectionArray;
import com.google.android.exoplayer2.ui.AspectRatioFrameLayout;
import com.google.android.exoplayer2.ui.SubtitleView;
import com.google.android.exoplayer2.upstream.DefaultBandwidthMeter;
import com.google.android.exoplayer2.util.Util;
import com.google.android.exoplayer2.video.VideoListener;
import com.google.android.material.floatingactionbutton.FloatingActionButton;
import com.nostra13.universalimageloader.core.ImageLoader;
import com.nostra13.universalimageloader.core.assist.FailReason;
import com.nostra13.universalimageloader.core.listener.ImageLoadingListener;

import org.schabi.newpipe.DownloaderImpl;
import org.schabi.newpipe.MainActivity;
import org.schabi.newpipe.R;
import org.schabi.newpipe.databinding.PlayerBinding;
import org.schabi.newpipe.databinding.PlayerPopupCloseOverlayBinding;
import org.schabi.newpipe.extractor.MediaFormat;
import org.schabi.newpipe.extractor.stream.StreamInfo;
import org.schabi.newpipe.extractor.stream.StreamSegment;
import org.schabi.newpipe.extractor.stream.VideoStream;
import org.schabi.newpipe.fragments.OnScrollBelowItemsListener;
import org.schabi.newpipe.fragments.detail.VideoDetailFragment;
import org.schabi.newpipe.info_list.StreamSegmentAdapter;
import org.schabi.newpipe.ktx.AnimationType;
import org.schabi.newpipe.local.history.HistoryRecordManager;
import org.schabi.newpipe.player.MainPlayer.PlayerType;
import org.schabi.newpipe.player.event.PlayerEventListener;
import org.schabi.newpipe.player.event.PlayerGestureListener;
import org.schabi.newpipe.player.event.PlayerServiceEventListener;
import org.schabi.newpipe.player.helper.AudioReactor;
import org.schabi.newpipe.player.helper.LoadController;
import org.schabi.newpipe.player.helper.MediaSessionManager;
import org.schabi.newpipe.player.helper.PlaybackParameterDialog;
import org.schabi.newpipe.player.helper.PlayerDataSource;
import org.schabi.newpipe.player.helper.PlayerHelper;
import org.schabi.newpipe.player.playback.CustomTrackSelector;
import org.schabi.newpipe.player.playback.MediaSourceManager;
import org.schabi.newpipe.player.playback.PlaybackListener;
import org.schabi.newpipe.player.playback.PlayerMediaSession;
import org.schabi.newpipe.player.playqueue.PlayQueue;
import org.schabi.newpipe.player.playqueue.PlayQueueAdapter;
import org.schabi.newpipe.player.playqueue.PlayQueueItem;
import org.schabi.newpipe.player.playqueue.PlayQueueItemBuilder;
import org.schabi.newpipe.player.playqueue.PlayQueueItemHolder;
import org.schabi.newpipe.player.playqueue.PlayQueueItemTouchCallback;
import org.schabi.newpipe.player.resolver.AudioPlaybackResolver;
import org.schabi.newpipe.player.resolver.MediaSourceTag;
import org.schabi.newpipe.player.resolver.VideoPlaybackResolver;
import org.schabi.newpipe.util.DeviceUtils;
import org.schabi.newpipe.util.ImageDisplayConstants;
import org.schabi.newpipe.util.KoreUtil;
import org.schabi.newpipe.util.ListHelper;
import org.schabi.newpipe.util.NavigationHelper;
import org.schabi.newpipe.util.SerializedCache;
import org.schabi.newpipe.util.ShareUtils;
import org.schabi.newpipe.util.SponsorBlockMode;
import org.schabi.newpipe.util.VideoSegment;
import org.schabi.newpipe.views.ExpandableSurfaceView;
import org.schabi.newpipe.views.SeekBarMarker;

import java.io.IOException;
import java.util.ArrayList;
import java.util.HashSet;
import java.util.List;
import java.util.Objects;
import java.util.Set;

import io.reactivex.rxjava3.android.schedulers.AndroidSchedulers;
import io.reactivex.rxjava3.core.Observable;
import io.reactivex.rxjava3.disposables.CompositeDisposable;
import io.reactivex.rxjava3.disposables.Disposable;
import io.reactivex.rxjava3.disposables.SerialDisposable;

import static com.google.android.exoplayer2.Player.DISCONTINUITY_REASON_AD_INSERTION;
import static com.google.android.exoplayer2.Player.DISCONTINUITY_REASON_INTERNAL;
import static com.google.android.exoplayer2.Player.DISCONTINUITY_REASON_PERIOD_TRANSITION;
import static com.google.android.exoplayer2.Player.DISCONTINUITY_REASON_SEEK;
import static com.google.android.exoplayer2.Player.DISCONTINUITY_REASON_SEEK_ADJUSTMENT;
import static com.google.android.exoplayer2.Player.DiscontinuityReason;
import static com.google.android.exoplayer2.Player.EventListener;
import static com.google.android.exoplayer2.Player.REPEAT_MODE_ALL;
import static com.google.android.exoplayer2.Player.REPEAT_MODE_OFF;
import static com.google.android.exoplayer2.Player.REPEAT_MODE_ONE;
import static com.google.android.exoplayer2.Player.RepeatMode;
import static java.util.concurrent.TimeUnit.MILLISECONDS;
import static org.schabi.newpipe.extractor.ServiceList.YouTube;
import static org.schabi.newpipe.ktx.ViewUtils.animate;
import static org.schabi.newpipe.ktx.ViewUtils.animateRotation;
import static org.schabi.newpipe.player.MainPlayer.ACTION_CLOSE;
import static org.schabi.newpipe.player.MainPlayer.ACTION_FAST_FORWARD;
import static org.schabi.newpipe.player.MainPlayer.ACTION_FAST_REWIND;
import static org.schabi.newpipe.player.MainPlayer.ACTION_PLAY_NEXT;
import static org.schabi.newpipe.player.MainPlayer.ACTION_PLAY_PAUSE;
import static org.schabi.newpipe.player.MainPlayer.ACTION_PLAY_PREVIOUS;
import static org.schabi.newpipe.player.MainPlayer.ACTION_RECREATE_NOTIFICATION;
import static org.schabi.newpipe.player.MainPlayer.ACTION_REPEAT;
import static org.schabi.newpipe.player.MainPlayer.ACTION_SHUFFLE;
import static org.schabi.newpipe.player.helper.PlayerHelper.MinimizeMode.MINIMIZE_ON_EXIT_MODE_BACKGROUND;
import static org.schabi.newpipe.player.helper.PlayerHelper.MinimizeMode.MINIMIZE_ON_EXIT_MODE_NONE;
import static org.schabi.newpipe.player.helper.PlayerHelper.MinimizeMode.MINIMIZE_ON_EXIT_MODE_POPUP;
import static org.schabi.newpipe.player.helper.PlayerHelper.buildCloseOverlayLayoutParams;
import static org.schabi.newpipe.player.helper.PlayerHelper.formatSpeed;
import static org.schabi.newpipe.player.helper.PlayerHelper.getMinimizeOnExitAction;
import static org.schabi.newpipe.player.helper.PlayerHelper.getMinimumVideoHeight;
import static org.schabi.newpipe.player.helper.PlayerHelper.getTimeString;
import static org.schabi.newpipe.player.helper.PlayerHelper.globalScreenOrientationLocked;
import static org.schabi.newpipe.player.helper.PlayerHelper.isPlaybackResumeEnabled;
import static org.schabi.newpipe.player.helper.PlayerHelper.nextRepeatMode;
import static org.schabi.newpipe.player.helper.PlayerHelper.nextResizeModeAndSaveToPrefs;
import static org.schabi.newpipe.player.helper.PlayerHelper.retrievePlaybackParametersFromPrefs;
import static org.schabi.newpipe.player.helper.PlayerHelper.retrievePlayerTypeFromIntent;
import static org.schabi.newpipe.player.helper.PlayerHelper.retrievePopupLayoutParamsFromPrefs;
import static org.schabi.newpipe.player.helper.PlayerHelper.retrieveSeekDurationFromPreferences;
import static org.schabi.newpipe.player.helper.PlayerHelper.savePlaybackParametersToPrefs;
import static org.schabi.newpipe.util.ListHelper.getPopupResolutionIndex;
import static org.schabi.newpipe.util.ListHelper.getResolutionIndex;
import static org.schabi.newpipe.util.Localization.assureCorrectAppLanguage;
import static org.schabi.newpipe.util.Localization.containsCaseInsensitive;

public final class Player implements
        EventListener,
        PlaybackListener,
        ImageLoadingListener,
        VideoListener,
        SeekBar.OnSeekBarChangeListener,
        View.OnClickListener,
        PopupMenu.OnMenuItemClickListener,
        PopupMenu.OnDismissListener,
        View.OnLongClickListener {
    public static final boolean DEBUG = MainActivity.DEBUG;
    public static final String TAG = Player.class.getSimpleName();

    /*//////////////////////////////////////////////////////////////////////////
    // States
    //////////////////////////////////////////////////////////////////////////*/

    public static final int STATE_PREFLIGHT = -1;
    public static final int STATE_BLOCKED = 123;
    public static final int STATE_PLAYING = 124;
    public static final int STATE_BUFFERING = 125;
    public static final int STATE_PAUSED = 126;
    public static final int STATE_PAUSED_SEEK = 127;
    public static final int STATE_COMPLETED = 128;

    /*//////////////////////////////////////////////////////////////////////////
    // Intent
    //////////////////////////////////////////////////////////////////////////*/

    public static final String REPEAT_MODE = "repeat_mode";
    public static final String PLAYBACK_QUALITY = "playback_quality";
    public static final String PLAY_QUEUE_KEY = "play_queue_key";
    public static final String APPEND_ONLY = "append_only";
    public static final String RESUME_PLAYBACK = "resume_playback";
    public static final String PLAY_WHEN_READY = "play_when_ready";
    public static final String SELECT_ON_APPEND = "select_on_append";
    public static final String PLAYER_TYPE = "player_type";
    public static final String IS_MUTED = "is_muted";
    public static final String VIDEO_SEGMENTS = "video_segments";

    /*//////////////////////////////////////////////////////////////////////////
    // Time constants
    //////////////////////////////////////////////////////////////////////////*/

    public static final int PLAY_PREV_ACTIVATION_LIMIT_MILLIS = 5000; // 5 seconds
    public static final int PROGRESS_LOOP_INTERVAL_MILLIS = 500; // 500 millis
    public static final int DEFAULT_CONTROLS_DURATION = 300; // 300 millis
    public static final int DEFAULT_CONTROLS_HIDE_TIME = 2000;  // 2 Seconds
    public static final int DPAD_CONTROLS_HIDE_TIME = 7000;  // 7 Seconds

    /*//////////////////////////////////////////////////////////////////////////
    // Other constants
    //////////////////////////////////////////////////////////////////////////*/

    private static final float[] PLAYBACK_SPEEDS = {0.5f, 0.75f, 1.0f, 1.25f, 1.5f, 1.75f, 2.0f};

    private static final int RENDERER_UNAVAILABLE = -1;

    /*//////////////////////////////////////////////////////////////////////////
    // Playback
    //////////////////////////////////////////////////////////////////////////*/

    private PlayQueue playQueue;
    private PlayQueueAdapter playQueueAdapter;
    private StreamSegmentAdapter segmentAdapter;

    @Nullable private MediaSourceManager playQueueManager;

    @Nullable private PlayQueueItem currentItem;
    @Nullable private MediaSourceTag currentMetadata;
    @Nullable private Bitmap currentThumbnail;

    @Nullable private Toast errorToast;

    /*//////////////////////////////////////////////////////////////////////////
    // Player
    //////////////////////////////////////////////////////////////////////////*/

    private SimpleExoPlayer simpleExoPlayer;
    private AudioReactor audioReactor;
    private MediaSessionManager mediaSessionManager;

    @NonNull private final CustomTrackSelector trackSelector;
    @NonNull private final LoadController loadController;
    @NonNull private final RenderersFactory renderFactory;

    @NonNull private final VideoPlaybackResolver videoResolver;
    @NonNull private final AudioPlaybackResolver audioResolver;

    private final MainPlayer service; //TODO try to remove and replace everything with context

    /*//////////////////////////////////////////////////////////////////////////
    // Player states
    //////////////////////////////////////////////////////////////////////////*/

    private PlayerType playerType = PlayerType.VIDEO;
    private int currentState = STATE_PREFLIGHT;

    // audio only mode does not mean that player type is background, but that the player was
    // minimized to background but will resume automatically to the original player type
    private boolean isAudioOnly = false;
    private boolean isPrepared = false;
    private boolean wasPlaying = false;
    private boolean isFullscreen = false;
    private boolean isVerticalVideo = false;
    private boolean fragmentIsVisible = false;

    private List<VideoStream> availableStreams;
    private int selectedStreamIndex;

    /*//////////////////////////////////////////////////////////////////////////
    // Views
    //////////////////////////////////////////////////////////////////////////*/

    private PlayerBinding binding;

    private ValueAnimator controlViewAnimator;
    private final Handler controlsVisibilityHandler = new Handler();

    // fullscreen player
    private boolean isQueueVisible = false;
    private boolean areSegmentsVisible = false;
    private ItemTouchHelper itemTouchHelper;

    /*//////////////////////////////////////////////////////////////////////////
    // Popup menus ("popup" means that they pop up, not that they belong to the popup player)
    //////////////////////////////////////////////////////////////////////////*/

    private static final int POPUP_MENU_ID_QUALITY = 69;
    private static final int POPUP_MENU_ID_PLAYBACK_SPEED = 79;
    private static final int POPUP_MENU_ID_CAPTION = 89;

    private boolean isSomePopupMenuVisible = false;
    private PopupMenu qualityPopupMenu;
    private PopupMenu playbackSpeedPopupMenu;
    private PopupMenu captionPopupMenu;

    /*//////////////////////////////////////////////////////////////////////////
    // Popup player
    //////////////////////////////////////////////////////////////////////////*/

    private PlayerPopupCloseOverlayBinding closeOverlayBinding;

    private boolean isPopupClosing = false;

    private float screenWidth;
    private float screenHeight;

    /*//////////////////////////////////////////////////////////////////////////
    // Popup player window manager
    //////////////////////////////////////////////////////////////////////////*/

    public static final int IDLE_WINDOW_FLAGS = WindowManager.LayoutParams.FLAG_NOT_FOCUSABLE
            | WindowManager.LayoutParams.FLAG_ALT_FOCUSABLE_IM;
    public static final int ONGOING_PLAYBACK_WINDOW_FLAGS = IDLE_WINDOW_FLAGS
            | WindowManager.LayoutParams.FLAG_KEEP_SCREEN_ON;

    @Nullable private WindowManager.LayoutParams popupLayoutParams; // null if player is not popup
    @Nullable private final WindowManager windowManager;

    /*//////////////////////////////////////////////////////////////////////////
    // Gestures
    //////////////////////////////////////////////////////////////////////////*/

    private static final float MAX_GESTURE_LENGTH = 0.75f;

    private int maxGestureLength; // scaled
    private GestureDetector gestureDetector;

    /*//////////////////////////////////////////////////////////////////////////
    // Listeners and disposables
    //////////////////////////////////////////////////////////////////////////*/

    private BroadcastReceiver broadcastReceiver;
    private IntentFilter intentFilter;
    private PlayerServiceEventListener fragmentListener;
    private PlayerEventListener activityListener;
    private ContentObserver settingsContentObserver;

    @NonNull private final SerialDisposable progressUpdateDisposable = new SerialDisposable();
    @NonNull private final CompositeDisposable databaseUpdateDisposable = new CompositeDisposable();

    /*//////////////////////////////////////////////////////////////////////////
    // Utils
    //////////////////////////////////////////////////////////////////////////*/

    @NonNull private final Context context;
    @NonNull private final SharedPreferences prefs;
    @NonNull private final HistoryRecordManager recordManager;

    /*//////////////////////////////////////////////////////////////////////////
    // SponsorBlock
    //////////////////////////////////////////////////////////////////////////*/
    private SponsorBlockMode sponsorBlockMode = SponsorBlockMode.DISABLED;
    private int lastSkipTarget = -1;


    /*//////////////////////////////////////////////////////////////////////////
    // Constructor
    //////////////////////////////////////////////////////////////////////////*/
    //region

    public Player(@NonNull final MainPlayer service) {
        this.service = service;
        context = service;
        prefs = PreferenceManager.getDefaultSharedPreferences(context);
        recordManager = new HistoryRecordManager(context);

        setupBroadcastReceiver();

        trackSelector = new CustomTrackSelector(context, PlayerHelper.getQualitySelector());
        final PlayerDataSource dataSource = new PlayerDataSource(context, DownloaderImpl.USER_AGENT,
                new DefaultBandwidthMeter.Builder(context).build());
        loadController = new LoadController();
        renderFactory = new DefaultRenderersFactory(context);

        videoResolver = new VideoPlaybackResolver(context, dataSource, getQualityResolver());
        audioResolver = new AudioPlaybackResolver(context, dataSource);

        windowManager = ContextCompat.getSystemService(context, WindowManager.class);
    }

    private VideoPlaybackResolver.QualityResolver getQualityResolver() {
        return new VideoPlaybackResolver.QualityResolver() {
            @Override
            public int getDefaultResolutionIndex(final List<VideoStream> sortedVideos) {
                return videoPlayerSelected()
                        ? ListHelper.getDefaultResolutionIndex(context, sortedVideos)
                        : ListHelper.getPopupDefaultResolutionIndex(context, sortedVideos);
            }

            @Override
            public int getOverrideResolutionIndex(final List<VideoStream> sortedVideos,
                                                  final String playbackQuality) {
                return videoPlayerSelected()
                        ? getResolutionIndex(context, sortedVideos, playbackQuality)
                        : getPopupResolutionIndex(context, sortedVideos, playbackQuality);
            }
        };
    }
    //endregion



    /*//////////////////////////////////////////////////////////////////////////
    // Setup and initialization
    //////////////////////////////////////////////////////////////////////////*/
    //region

    public void setupFromView(@NonNull final PlayerBinding playerBinding) {
        initViews(playerBinding);
        if (exoPlayerIsNull()) {
            initPlayer(true);
        }
        initListeners();
    }

    private void initViews(@NonNull final PlayerBinding playerBinding) {
        binding = playerBinding;
        setupSubtitleView();

        binding.resizeTextView
                .setText(PlayerHelper.resizeTypeOf(context, binding.surfaceView.getResizeMode()));

        binding.playbackSeekBar.getThumb()
                .setColorFilter(new PorterDuffColorFilter(Color.RED, PorterDuff.Mode.SRC_IN));
        binding.playbackSeekBar.getProgressDrawable()
                .setColorFilter(new PorterDuffColorFilter(Color.RED, PorterDuff.Mode.MULTIPLY));

        final ContextThemeWrapper themeWrapper = new ContextThemeWrapper(getContext(),
                R.style.DarkPopupMenu);

        qualityPopupMenu = new PopupMenu(themeWrapper, binding.qualityTextView);
        playbackSpeedPopupMenu = new PopupMenu(context, binding.playbackSpeed);
        captionPopupMenu = new PopupMenu(themeWrapper, binding.captionTextView);

        binding.progressBarLoadingPanel.getIndeterminateDrawable()
                .setColorFilter(new PorterDuffColorFilter(Color.WHITE, PorterDuff.Mode.MULTIPLY));

        binding.titleTextView.setSelected(true);
        binding.channelTextView.setSelected(true);

        // Prevent hiding of bottom sheet via swipe inside queue
        binding.itemsList.setNestedScrollingEnabled(false);
    }

    private void initPlayer(final boolean playOnReady) {
        if (DEBUG) {
            Log.d(TAG, "initPlayer() called with: playOnReady = [" + playOnReady + "]");
        }

        simpleExoPlayer = new SimpleExoPlayer.Builder(context, renderFactory)
                .setTrackSelector(trackSelector)
                .setLoadControl(loadController)
                .build();
        simpleExoPlayer.addListener(this);
        simpleExoPlayer.setPlayWhenReady(playOnReady);
        simpleExoPlayer.setSeekParameters(PlayerHelper.getSeekParameters(context));
        simpleExoPlayer.setWakeMode(C.WAKE_MODE_NETWORK);
        simpleExoPlayer.setHandleAudioBecomingNoisy(true);

        audioReactor = new AudioReactor(context, simpleExoPlayer);
        mediaSessionManager = new MediaSessionManager(context, simpleExoPlayer,
                new PlayerMediaSession(this));

        registerBroadcastReceiver();

        // Setup video view
        simpleExoPlayer.setVideoSurfaceView(binding.surfaceView);
        simpleExoPlayer.addVideoListener(this);

        // Setup subtitle view
        simpleExoPlayer.addTextOutput(binding.subtitleView);

        // enable media tunneling
        if (DeviceUtils.shouldSupportMediaTunneling()) {
            trackSelector.setParameters(
                    trackSelector.buildUponParameters().setTunnelingEnabled(true));
        } else if (DEBUG) {
            Log.d(TAG, "[" + Util.DEVICE_DEBUG_INFO + "] does not support media tunneling");
        }
    }

    private void initListeners() {
        binding.playbackSeekBar.setOnSeekBarChangeListener(this);
        binding.playbackSpeed.setOnClickListener(this);
        binding.qualityTextView.setOnClickListener(this);
        binding.captionTextView.setOnClickListener(this);
        binding.resizeTextView.setOnClickListener(this);
        binding.playbackLiveSync.setOnClickListener(this);

        final PlayerGestureListener listener = new PlayerGestureListener(this, service);
        gestureDetector = new GestureDetector(context, listener);
        binding.getRoot().setOnTouchListener(listener);

        binding.queueButton.setOnClickListener(this);
        binding.segmentsButton.setOnClickListener(this);
        binding.repeatButton.setOnClickListener(this);
        binding.shuffleButton.setOnClickListener(this);

        binding.playPauseButton.setOnClickListener(this);
        binding.playPreviousButton.setOnClickListener(this);
        binding.playNextButton.setOnClickListener(this);

        binding.moreOptionsButton.setOnClickListener(this);
        binding.moreOptionsButton.setOnLongClickListener(this);
        binding.share.setOnClickListener(this);
        binding.fullScreenButton.setOnClickListener(this);
        binding.screenRotationButton.setOnClickListener(this);
        binding.playWithKodi.setOnClickListener(this);
        binding.openInBrowser.setOnClickListener(this);
        binding.playerCloseButton.setOnClickListener(this);
        binding.switchMute.setOnClickListener(this);

        binding.switchSponsorBlocking.setOnClickListener(this);
        binding.switchSponsorBlocking.setOnLongClickListener(this);

        settingsContentObserver = new ContentObserver(new Handler()) {
            @Override
            public void onChange(final boolean selfChange) {
                setupScreenRotationButton();
            }
        };
        context.getContentResolver().registerContentObserver(
                Settings.System.getUriFor(Settings.System.ACCELEROMETER_ROTATION), false,
                settingsContentObserver);
        binding.getRoot().addOnLayoutChangeListener(this::onLayoutChange);

        ViewCompat.setOnApplyWindowInsetsListener(binding.itemsListPanel, (view, windowInsets) -> {
            final DisplayCutoutCompat cutout = windowInsets.getDisplayCutout();
            if (cutout != null) {
                view.setPadding(cutout.getSafeInsetLeft(), cutout.getSafeInsetTop(),
                        cutout.getSafeInsetRight(), cutout.getSafeInsetBottom());
            }
            return windowInsets;
        });

        // PlaybackControlRoot already consumed window insets but we should pass them to
        // player_overlays too. Without it they will be off-centered
        binding.playbackControlRoot.addOnLayoutChangeListener(
                (v, left, top, right, bottom, oldLeft, oldTop, oldRight, oldBottom) ->
                        binding.playerOverlays.setPadding(
                                v.getPaddingLeft(),
                                v.getPaddingTop(),
                                v.getPaddingRight(),
                                v.getPaddingBottom()));
    }
    //endregion



    /*//////////////////////////////////////////////////////////////////////////
    // Playback initialization via intent
    //////////////////////////////////////////////////////////////////////////*/
    //region

    public void handleIntent(@NonNull final Intent intent) {
        // fail fast if no play queue was provided
        final String queueCache = intent.getStringExtra(PLAY_QUEUE_KEY);
        if (queueCache == null) {
            return;
        }
        final PlayQueue newQueue = SerializedCache.getInstance().take(queueCache, PlayQueue.class);
        if (newQueue == null) {
            return;
        }

        final PlayerType oldPlayerType = playerType;
        playerType = retrievePlayerTypeFromIntent(intent);
        // We need to setup audioOnly before super(), see "sourceOf"
        isAudioOnly = audioPlayerSelected();

        if (intent.hasExtra(PLAYBACK_QUALITY)) {
            setPlaybackQuality(intent.getStringExtra(PLAYBACK_QUALITY));
        }

        // Resolve append intents
        if (intent.getBooleanExtra(APPEND_ONLY, false) && playQueue != null) {
            final int sizeBeforeAppend = playQueue.size();
            playQueue.append(newQueue.getStreams());

            if ((intent.getBooleanExtra(SELECT_ON_APPEND, false)
                    || currentState == STATE_COMPLETED) && newQueue.getStreams().size() > 0) {
                playQueue.setIndex(sizeBeforeAppend);
            }

            return;
        }

        final PlaybackParameters savedParameters = retrievePlaybackParametersFromPrefs(this);
        final float playbackSpeed = savedParameters.speed;
        final float playbackPitch = savedParameters.pitch;
        final boolean playbackSkipSilence = getPrefs().getBoolean(getContext().getString(
                R.string.playback_skip_silence_key), getPlaybackSkipSilence());

        final boolean samePlayQueue = playQueue != null && playQueue.equals(newQueue);
        final int repeatMode = intent.getIntExtra(REPEAT_MODE, getRepeatMode());
        final boolean playWhenReady = intent.getBooleanExtra(PLAY_WHEN_READY, true);
        final boolean isMuted = intent.getBooleanExtra(IS_MUTED, isMuted());

        /*
         * There are 3 situations when playback shouldn't be started from scratch (zero timestamp):
         * 1. User pressed on a timestamp link and the same video should be rewound to the timestamp
         * 2. User changed a player from, for example. main to popup, or from audio to main, etc
         * 3. User chose to resume a video based on a saved timestamp from history of played videos
         * In those cases time will be saved because re-init of the play queue is a not an instant
         *  task and requires network calls
         * */
        // seek to timestamp if stream is already playing
        if (!exoPlayerIsNull()
                && newQueue.size() == 1 && newQueue.getItem() != null
                && playQueue != null && playQueue.size() == 1 && playQueue.getItem() != null
                && newQueue.getItem().getUrl().equals(playQueue.getItem().getUrl())
                && newQueue.getItem().getRecoveryPosition() != PlayQueueItem.RECOVERY_UNSET) {
            // Player can have state = IDLE when playback is stopped or failed
            // and we should retry in this case
            if (simpleExoPlayer.getPlaybackState()
                    == com.google.android.exoplayer2.Player.STATE_IDLE) {
                simpleExoPlayer.prepare();
            }
            simpleExoPlayer.seekTo(playQueue.getIndex(), newQueue.getItem().getRecoveryPosition());
            simpleExoPlayer.setPlayWhenReady(playWhenReady);

        } else if (!exoPlayerIsNull()
                && samePlayQueue
                && playQueue != null
                && !playQueue.isDisposed()) {
            // Do not re-init the same PlayQueue. Save time
            // Player can have state = IDLE when playback is stopped or failed
            // and we should retry in this case
            if (simpleExoPlayer.getPlaybackState()
                    == com.google.android.exoplayer2.Player.STATE_IDLE) {
                simpleExoPlayer.prepare();
            }
            simpleExoPlayer.setPlayWhenReady(playWhenReady);

        } else if (intent.getBooleanExtra(RESUME_PLAYBACK, false)
                && isPlaybackResumeEnabled(this)
                && !samePlayQueue
                && !newQueue.isEmpty()
                && newQueue.getItem().getRecoveryPosition() == PlayQueueItem.RECOVERY_UNSET) {
            databaseUpdateDisposable.add(recordManager.loadStreamState(newQueue.getItem())
                    .observeOn(AndroidSchedulers.mainThread())
                    // Do not place initPlayback() in doFinally() because
                    // it restarts playback after destroy()
                    //.doFinally()
                    .subscribe(
                            state -> {
                                newQueue.setRecovery(newQueue.getIndex(), state.getProgressTime());
                                initPlayback(newQueue, repeatMode, playbackSpeed, playbackPitch,
                                        playbackSkipSilence, playWhenReady, isMuted);
                            },
                            error -> {
                                if (DEBUG) {
                                    error.printStackTrace();
                                }
                                // In case any error we can start playback without history
                                initPlayback(newQueue, repeatMode, playbackSpeed, playbackPitch,
                                        playbackSkipSilence, playWhenReady, isMuted);
                            },
                            () -> {
                                // Completed but not found in history
                                initPlayback(newQueue, repeatMode, playbackSpeed, playbackPitch,
                                        playbackSkipSilence, playWhenReady, isMuted);
                            }
                    ));
        } else {
            // Good to go...
            // In a case of equal PlayQueues we can re-init old one but only when it is disposed
            initPlayback(samePlayQueue ? playQueue : newQueue, repeatMode, playbackSpeed,
                    playbackPitch, playbackSkipSilence, playWhenReady, isMuted);
        }

        if (oldPlayerType != playerType && playQueue != null) {
            // If playerType changes from one to another we should reload the player
            // (to disable/enable video stream or to set quality)
            setRecovery();
            reloadPlayQueueManager();
            stopProgressLoop();
            startProgressLoop();
        }

        setupElementsVisibility();
        setupElementsSize();

        if (audioPlayerSelected()) {
            service.removeViewFromParent();
        } else if (popupPlayerSelected()) {
            binding.getRoot().setVisibility(View.VISIBLE);
            initPopup();
            initPopupCloseOverlay();
            binding.playPauseButton.requestFocus();
        } else {
            binding.getRoot().setVisibility(View.VISIBLE);
            initVideoPlayer();
            closeItemsList();
            // Android TV: without it focus will frame the whole player
            binding.playPauseButton.requestFocus();

            playPause();
        }
        NavigationHelper.sendPlayerStartedEvent(context);
    }

    private void initPlayback(@NonNull final PlayQueue queue,
                              @RepeatMode final int repeatMode,
                              final float playbackSpeed,
                              final float playbackPitch,
                              final boolean playbackSkipSilence,
                              final boolean playOnReady,
                              final boolean isMuted) {
        destroyPlayer();
        initPlayer(playOnReady);
        setRepeatMode(repeatMode);
        setPlaybackParameters(playbackSpeed, playbackPitch, playbackSkipSilence);

        playQueue = queue;
        playQueue.init();
        reloadPlayQueueManager();

        if (playQueueAdapter != null) {
            playQueueAdapter.dispose();
        }
        playQueueAdapter = new PlayQueueAdapter(context, playQueue);
        segmentAdapter = new StreamSegmentAdapter(getStreamSegmentListener());

        simpleExoPlayer.setVolume(isMuted ? 0 : 1);
        notifyQueueUpdateToListeners();
    }
    //endregion



    /*//////////////////////////////////////////////////////////////////////////
    // Destroy and recovery
    //////////////////////////////////////////////////////////////////////////*/
    //region

    private void destroyPlayer() {
        if (DEBUG) {
            Log.d(TAG, "destroyPlayer() called");
        }
        if (!exoPlayerIsNull()) {
            simpleExoPlayer.removeListener(this);
            simpleExoPlayer.stop();
            simpleExoPlayer.release();
        }
        if (isProgressLoopRunning()) {
            stopProgressLoop();
        }
        if (playQueue != null) {
            playQueue.dispose();
        }
        if (audioReactor != null) {
            audioReactor.dispose();
        }
        if (playQueueManager != null) {
            playQueueManager.dispose();
        }
        if (mediaSessionManager != null) {
            mediaSessionManager.dispose();
        }

        if (playQueueAdapter != null) {
            playQueueAdapter.unsetSelectedListener();
            playQueueAdapter.dispose();
        }
    }

    public void destroy() {
        if (DEBUG) {
            Log.d(TAG, "destroy() called");
        }
        destroyPlayer();
        unregisterBroadcastReceiver();

        databaseUpdateDisposable.clear();
        progressUpdateDisposable.set(null);
        ImageLoader.getInstance().stop();

        if (binding != null) {
            binding.endScreen.setImageBitmap(null);
        }

        context.getContentResolver().unregisterContentObserver(settingsContentObserver);
    }

    public void setRecovery() {
        if (playQueue == null || exoPlayerIsNull()) {
            return;
        }

        final int queuePos = playQueue.getIndex();
        final long windowPos = simpleExoPlayer.getCurrentPosition();

        if (windowPos > 0 && windowPos <= simpleExoPlayer.getDuration()) {
            setRecovery(queuePos, windowPos);
        }
    }

    private void setRecovery(final int queuePos, final long windowPos) {
        if (playQueue.size() <= queuePos) {
            return;
        }

        if (DEBUG) {
            Log.d(TAG, "Setting recovery, queue: " + queuePos + ", pos: " + windowPos);
        }
        playQueue.setRecovery(queuePos, windowPos);
    }

    private void reloadPlayQueueManager() {
        if (playQueueManager != null) {
            playQueueManager.dispose();
        }

        if (playQueue != null) {
            playQueueManager = new MediaSourceManager(context, this, playQueue);
        }
    }

    @Override // own playback listener
    public void onPlaybackShutdown() {
        if (DEBUG) {
            Log.d(TAG, "onPlaybackShutdown() called");
        }
        // destroys the service, which in turn will destroy the player
        service.onDestroy();
    }

    public void smoothStopPlayer() {
        // Pausing would make transition from one stream to a new stream not smooth, so only stop
        simpleExoPlayer.stop(false);
    }
    //endregion



    /*//////////////////////////////////////////////////////////////////////////
    // Player type specific setup
    //////////////////////////////////////////////////////////////////////////*/
    //region

    private void initVideoPlayer() {
        // restore last resize mode
        setResizeMode(PlayerHelper.retrieveResizeModeFromPrefs(this));
        binding.getRoot().setLayoutParams(new FrameLayout.LayoutParams(
                FrameLayout.LayoutParams.MATCH_PARENT, FrameLayout.LayoutParams.MATCH_PARENT));
    }

    @SuppressLint("RtlHardcoded")
    private void initPopup() {
        if (DEBUG) {
            Log.d(TAG, "initPopup() called");
        }

        // Popup is already added to windowManager
        if (popupHasParent()) {
            return;
        }

        updateScreenSize();

        popupLayoutParams = retrievePopupLayoutParamsFromPrefs(this);
        binding.surfaceView.setHeights(popupLayoutParams.height, popupLayoutParams.height);

        checkPopupPositionBounds();

        binding.loadingPanel.setMinimumWidth(popupLayoutParams.width);
        binding.loadingPanel.setMinimumHeight(popupLayoutParams.height);

        service.removeViewFromParent();
        Objects.requireNonNull(windowManager).addView(binding.getRoot(), popupLayoutParams);

        // Popup doesn't have aspectRatio selector, using FIT automatically
        setResizeMode(AspectRatioFrameLayout.RESIZE_MODE_FIT);
    }

    @SuppressLint("RtlHardcoded")
    private void initPopupCloseOverlay() {
        if (DEBUG) {
            Log.d(TAG, "initPopupCloseOverlay() called");
        }

        // closeOverlayView is already added to windowManager
        if (closeOverlayBinding != null) {
            return;
        }

        closeOverlayBinding = PlayerPopupCloseOverlayBinding.inflate(LayoutInflater.from(context));

        final WindowManager.LayoutParams closeOverlayLayoutParams = buildCloseOverlayLayoutParams();
        closeOverlayBinding.closeButton.setVisibility(View.GONE);
        Objects.requireNonNull(windowManager).addView(
                closeOverlayBinding.getRoot(), closeOverlayLayoutParams);
    }
    //endregion



    /*//////////////////////////////////////////////////////////////////////////
    // Elements visibility and size: popup and main players have different look
    //////////////////////////////////////////////////////////////////////////*/
    //region

    /**
     * This method ensures that popup and main players have different look.
     * We use one layout for both players and need to decide what to show and what to hide.
     * Additional measuring should be done inside {@link #setupElementsSize}.
     */
    private void setupElementsVisibility() {
        if (popupPlayerSelected()) {
            binding.fullScreenButton.setVisibility(View.VISIBLE);
            binding.screenRotationButton.setVisibility(View.GONE);
            binding.resizeTextView.setVisibility(View.GONE);
            binding.getRoot().findViewById(R.id.metadataView).setVisibility(View.GONE);
            binding.queueButton.setVisibility(View.GONE);
            binding.segmentsButton.setVisibility(View.GONE);
            binding.moreOptionsButton.setVisibility(View.GONE);
            binding.topControls.setOrientation(LinearLayout.HORIZONTAL);
            binding.primaryControls.getLayoutParams().width
                    = LinearLayout.LayoutParams.WRAP_CONTENT;
            binding.secondaryControls.setAlpha(1.0f);
            binding.secondaryControls.setVisibility(View.VISIBLE);
            binding.secondaryControls.setTranslationY(0);
            binding.share.setVisibility(View.GONE);
            binding.playWithKodi.setVisibility(View.GONE);
            binding.openInBrowser.setVisibility(View.GONE);
            binding.switchMute.setVisibility(View.GONE);
            binding.switchSponsorBlocking.setVisibility(View.GONE);
            binding.playerCloseButton.setVisibility(View.GONE);
            binding.topControls.bringToFront();
            binding.topControls.setClickable(false);
            binding.topControls.setFocusable(false);
            binding.bottomControls.bringToFront();
            closeItemsList();
        } else if (videoPlayerSelected()) {
            binding.fullScreenButton.setVisibility(View.GONE);
            setupScreenRotationButton();
            binding.resizeTextView.setVisibility(View.VISIBLE);
            binding.getRoot().findViewById(R.id.metadataView).setVisibility(View.VISIBLE);
            binding.moreOptionsButton.setVisibility(View.VISIBLE);
            binding.topControls.setOrientation(LinearLayout.VERTICAL);
            binding.primaryControls.getLayoutParams().width
                    = LinearLayout.LayoutParams.MATCH_PARENT;
            binding.secondaryControls.setVisibility(View.INVISIBLE);
            binding.moreOptionsButton.setImageDrawable(AppCompatResources.getDrawable(context,
                    R.drawable.ic_expand_more));
            binding.share.setVisibility(View.VISIBLE);
            binding.openInBrowser.setVisibility(View.VISIBLE);
            binding.switchMute.setVisibility(View.VISIBLE);
            final boolean isSponsorBlockEnabled = prefs.getBoolean(
                    context.getString(R.string.sponsor_block_enable_key), false);
            binding.switchSponsorBlocking.setVisibility(
                    isSponsorBlockEnabled ? View.VISIBLE : View.GONE);
            binding.playerCloseButton.setVisibility(isFullscreen ? View.GONE : View.VISIBLE);
            // Top controls have a large minHeight which is allows to drag the player
            // down in fullscreen mode (just larger area to make easy to locate by finger)
            binding.topControls.setClickable(true);
            binding.topControls.setFocusable(true);
        }
        showHideKodiButton();

        if (isFullscreen) {
            binding.titleTextView.setVisibility(View.VISIBLE);
            binding.channelTextView.setVisibility(View.VISIBLE);
        } else {
            binding.titleTextView.setVisibility(View.GONE);
            binding.channelTextView.setVisibility(View.GONE);
        }
        setMuteButton(binding.switchMute, isMuted());
        setBlockSponsorsButton(binding.switchSponsorBlocking);

        animateRotation(binding.moreOptionsButton, DEFAULT_CONTROLS_DURATION, 0);
    }

    /**
     * Changes padding, size of elements based on player selected right now.
     * Popup player has small padding in comparison with the main player
     */
    private void setupElementsSize() {
        final Resources res = context.getResources();
        final int buttonsMinWidth;
        final int playerTopPad;
        final int controlsPad;
        final int buttonsPad;

        if (popupPlayerSelected()) {
            buttonsMinWidth = 0;
            playerTopPad = 0;
            controlsPad = res.getDimensionPixelSize(R.dimen.player_popup_controls_padding);
            buttonsPad = res.getDimensionPixelSize(R.dimen.player_popup_buttons_padding);
        } else if (videoPlayerSelected()) {
            buttonsMinWidth = res.getDimensionPixelSize(R.dimen.player_main_buttons_min_width);
            playerTopPad = res.getDimensionPixelSize(R.dimen.player_main_top_padding);
            controlsPad = res.getDimensionPixelSize(R.dimen.player_main_controls_padding);
            buttonsPad = res.getDimensionPixelSize(R.dimen.player_main_buttons_padding);
        } else {
            return;
        }

        binding.topControls.setPaddingRelative(controlsPad, playerTopPad, controlsPad, 0);
        binding.bottomControls.setPaddingRelative(controlsPad, 0, controlsPad, 0);
        binding.qualityTextView.setPadding(buttonsPad, buttonsPad, buttonsPad, buttonsPad);
        binding.playbackSpeed.setPadding(buttonsPad, buttonsPad, buttonsPad, buttonsPad);
        binding.playbackSpeed.setMinimumWidth(buttonsMinWidth);
        binding.captionTextView.setPadding(buttonsPad, buttonsPad, buttonsPad, buttonsPad);
    }

    private void showHideKodiButton() {
        // show kodi button if it supports the current service and it is enabled in settings
        binding.playWithKodi.setVisibility(videoPlayerSelected()
                && playQueue != null && playQueue.getItem() != null
                && KoreUtil.shouldShowPlayWithKodi(context, playQueue.getItem().getServiceId())
                ? View.VISIBLE : View.GONE);
    }
    //endregion



    /*//////////////////////////////////////////////////////////////////////////
    // Broadcast receiver
    //////////////////////////////////////////////////////////////////////////*/
    //region

    private void setupBroadcastReceiver() {
        if (DEBUG) {
            Log.d(TAG, "setupBroadcastReceiver() called");
        }

        broadcastReceiver = new BroadcastReceiver() {
            @Override
            public void onReceive(final Context ctx, final Intent intent) {
                onBroadcastReceived(intent);
            }
        };
        intentFilter = new IntentFilter();

        intentFilter.addAction(AudioManager.ACTION_AUDIO_BECOMING_NOISY);

        intentFilter.addAction(ACTION_CLOSE);
        intentFilter.addAction(ACTION_PLAY_PAUSE);
        intentFilter.addAction(ACTION_PLAY_PREVIOUS);
        intentFilter.addAction(ACTION_PLAY_NEXT);
        intentFilter.addAction(ACTION_FAST_REWIND);
        intentFilter.addAction(ACTION_FAST_FORWARD);
        intentFilter.addAction(ACTION_REPEAT);
        intentFilter.addAction(ACTION_SHUFFLE);
        intentFilter.addAction(ACTION_RECREATE_NOTIFICATION);

        intentFilter.addAction(VideoDetailFragment.ACTION_VIDEO_FRAGMENT_RESUMED);
        intentFilter.addAction(VideoDetailFragment.ACTION_VIDEO_FRAGMENT_STOPPED);

        intentFilter.addAction(Intent.ACTION_CONFIGURATION_CHANGED);
        intentFilter.addAction(Intent.ACTION_SCREEN_ON);
        intentFilter.addAction(Intent.ACTION_SCREEN_OFF);
        intentFilter.addAction(Intent.ACTION_HEADSET_PLUG);
    }

    private void onBroadcastReceived(final Intent intent) {
        if (intent == null || intent.getAction() == null) {
            return;
        }

        if (DEBUG) {
            Log.d(TAG, "onBroadcastReceived() called with: intent = [" + intent + "]");
        }

        switch (intent.getAction()) {
            case AudioManager.ACTION_AUDIO_BECOMING_NOISY:
                pause();
                break;
            case ACTION_CLOSE:
                service.onDestroy();
                break;
            case ACTION_PLAY_PAUSE:
                playPause();
                if (!fragmentIsVisible) {
                    // Ensure that we have audio-only stream playing when a user
                    // started to play from notification's play button from outside of the app
                    onFragmentStopped();
                }
                break;
            case ACTION_PLAY_PREVIOUS:
                playPrevious();
                break;
            case ACTION_PLAY_NEXT:
                playNext();
                break;
            case ACTION_FAST_REWIND:
                fastRewind();
                break;
            case ACTION_FAST_FORWARD:
                fastForward();
                break;
            case ACTION_REPEAT:
                onRepeatClicked();
                break;
            case ACTION_SHUFFLE:
                onShuffleClicked();
                break;
            case ACTION_RECREATE_NOTIFICATION:
                NotificationUtil.getInstance().createNotificationIfNeededAndUpdate(this, true);
                break;
            case VideoDetailFragment.ACTION_VIDEO_FRAGMENT_RESUMED:
                fragmentIsVisible = true;
                useVideoSource(true);
                break;
            case VideoDetailFragment.ACTION_VIDEO_FRAGMENT_STOPPED:
                fragmentIsVisible = false;
                onFragmentStopped();
                break;
            case Intent.ACTION_CONFIGURATION_CHANGED:
                assureCorrectAppLanguage(service);
                if (DEBUG) {
                    Log.d(TAG, "onConfigurationChanged() called");
                }
                if (popupPlayerSelected()) {
                    updateScreenSize();
                    changePopupSize(popupLayoutParams.width);
                    checkPopupPositionBounds();
                }
                // Close it because when changing orientation from portrait
                // (in fullscreen mode) the size of queue layout can be larger than the screen size
                closeItemsList();
                // When the orientation changed, the screen height might be smaller.
                // If the end screen thumbnail is not re-scaled,
                // it can be larger than the current screen height
                // and thus enlarging the whole player.
                // This causes the seekbar to be ouf the visible area.
                updateEndScreenThumbnail();
                break;
            case Intent.ACTION_SCREEN_ON:
                // Interrupt playback only when screen turns on
                // and user is watching video in popup player.
                // Same actions for video player will be handled in ACTION_VIDEO_FRAGMENT_RESUMED
                if (popupPlayerSelected() && (isPlaying() || isLoading())) {
                    useVideoSource(true);
                }
                break;
            case Intent.ACTION_SCREEN_OFF:
                // Interrupt playback only when screen turns off with popup player working
                if (popupPlayerSelected() && (isPlaying() || isLoading())) {
                    useVideoSource(false);
                }
                break;
            case Intent.ACTION_HEADSET_PLUG: //FIXME
                /*notificationManager.cancel(NOTIFICATION_ID);
                mediaSessionManager.dispose();
                mediaSessionManager.enable(getBaseContext(), basePlayerImpl.simpleExoPlayer);*/
                break;
        }
    }

    private void registerBroadcastReceiver() {
        // Try to unregister current first
        unregisterBroadcastReceiver();
        context.registerReceiver(broadcastReceiver, intentFilter);
    }

    private void unregisterBroadcastReceiver() {
        try {
            context.unregisterReceiver(broadcastReceiver);
        } catch (final IllegalArgumentException unregisteredException) {
            Log.w(TAG, "Broadcast receiver already unregistered: "
                    + unregisteredException.getMessage());
        }
    }
    //endregion



    /*//////////////////////////////////////////////////////////////////////////
    // Thumbnail loading
    //////////////////////////////////////////////////////////////////////////*/
    //region

    private void initThumbnail(final String url) {
        if (DEBUG) {
            Log.d(TAG, "Thumbnail - initThumbnail() called");
        }
        if (url == null || url.isEmpty()) {
            return;
        }
        ImageLoader.getInstance().resume();
        ImageLoader.getInstance()
                .loadImage(url, ImageDisplayConstants.DISPLAY_THUMBNAIL_OPTIONS, this);
    }

    /**
     * Scale the player audio / end screen thumbnail down if necessary.
     * <p>
     * This is necessary when the thumbnail's height is larger than the device's height
     * and thus is enlarging the player's height
     * causing the bottom playback controls to be out of the visible screen.
     * </p>
     */
    public void updateEndScreenThumbnail() {
        if (currentThumbnail == null) {
            return;
        }

        final float endScreenHeight = calculateMaxEndScreenThumbnailHeight();

        final Bitmap endScreenBitmap = Bitmap.createScaledBitmap(
                currentThumbnail,
                (int) (currentThumbnail.getWidth()
                        / (currentThumbnail.getHeight() / endScreenHeight)),
                (int) endScreenHeight,
                true);

        if (DEBUG) {
            Log.d(TAG, "Thumbnail - updateEndScreenThumbnail() called with: "
                    + "currentThumbnail = [" + currentThumbnail + "], "
                    + currentThumbnail.getWidth() + "x" + currentThumbnail.getHeight()
                    + ", scaled end screen height = " + endScreenHeight
                    + ", scaled end screen width = " + endScreenBitmap.getWidth());
        }

        binding.endScreen.setImageBitmap(endScreenBitmap);
    }

    /**
     * Calculate the maximum allowed height for the {@link R.id.endScreen}
     * to prevent it from enlarging the player.
     * <p>
     * The calculating follows these rules:
     * <ul>
     * <li>
     *     Show at least stream title and content creator on TVs and tablets
     *     when in landscape (always the case for TVs) and not in fullscreen mode.
     *     This requires to have at least <code>85dp</code> free space for {@link R.id.detail_root}
     *     and additional space for the stream title text size
     *     ({@link R.id.detail_title_root_layout}).
     *     The text size is <code>15sp</code> on tablets and <code>16sp</code> on TVs,
     *     see {@link R.id.titleTextView}.
     * </li>
     * <li>
     *     Otherwise, the max thumbnail height is the screen height.
     * </li>
     * </ul>
     *
     * @return the maximum height for the end screen thumbnail
     */
    private float calculateMaxEndScreenThumbnailHeight() {
        // ensure that screenHeight is initialized and thus not 0
        updateScreenSize();

        if (DeviceUtils.isTv(context) && !isFullscreen) {
            final int videoInfoHeight =
                    DeviceUtils.dpToPx(85, context) + DeviceUtils.spToPx(16, context);
            return Math.min(currentThumbnail.getHeight(), screenHeight - videoInfoHeight);
        } else if (DeviceUtils.isTablet(context) && service.isLandscape() && !isFullscreen) {
            final int videoInfoHeight =
                    DeviceUtils.dpToPx(85, context) + DeviceUtils.spToPx(15, context);
            return Math.min(currentThumbnail.getHeight(), screenHeight - videoInfoHeight);
        } else { // fullscreen player: max height is the device height
            return Math.min(currentThumbnail.getHeight(), screenHeight);
        }
    }

    @Override
    public void onLoadingStarted(final String imageUri, final View view) {
        if (DEBUG) {
            Log.d(TAG, "Thumbnail - onLoadingStarted() called on: "
                    + "imageUri = [" + imageUri + "], view = [" + view + "]");
        }
    }

    @Override
    public void onLoadingFailed(final String imageUri, final View view,
                                final FailReason failReason) {
        Log.e(TAG, "Thumbnail - onLoadingFailed() called on imageUri = [" + imageUri + "]",
                failReason.getCause());
        currentThumbnail = null;
        NotificationUtil.getInstance().createNotificationIfNeededAndUpdate(this, false);
    }

    @Override
    public void onLoadingComplete(final String imageUri, final View view,
                                  final Bitmap loadedImage) {
        // scale down the notification thumbnail for performance
        final float notificationThumbnailWidth = Math.min(
                context.getResources().getDimension(R.dimen.player_notification_thumbnail_width),
                loadedImage.getWidth());
        currentThumbnail = Bitmap.createScaledBitmap(
                loadedImage,
                (int) notificationThumbnailWidth,
                (int) (loadedImage.getHeight()
                        / (loadedImage.getWidth() / notificationThumbnailWidth)),
                true);

        if (DEBUG) {
            Log.d(TAG, "Thumbnail - onLoadingComplete() called with: "
                    + "imageUri = [" + imageUri + "], view = [" + view + "], "
                    + "loadedImage = [" + loadedImage + "], "
                    + loadedImage.getWidth() + "x" + loadedImage.getHeight()
                    + ", scaled notification width = " + notificationThumbnailWidth);
        }

        NotificationUtil.getInstance().createNotificationIfNeededAndUpdate(this, false);

        // there is a new thumbnail, thus the end screen thumbnail needs to be changed, too.
        updateEndScreenThumbnail();
    }

    @Override
    public void onLoadingCancelled(final String imageUri, final View view) {
        if (DEBUG) {
            Log.d(TAG, "Thumbnail - onLoadingCancelled() called with: "
                    + "imageUri = [" + imageUri + "], view = [" + view + "]");
        }
        currentThumbnail = null;
        NotificationUtil.getInstance().createNotificationIfNeededAndUpdate(this, false);
    }
    //endregion



    /*//////////////////////////////////////////////////////////////////////////
    // Popup player utils
    //////////////////////////////////////////////////////////////////////////*/
    //region

    /**
     * Check if {@link #popupLayoutParams}' position is within a arbitrary boundary
     * that goes from (0, 0) to (screenWidth, screenHeight).
     * <p>
     * If it's out of these boundaries, {@link #popupLayoutParams}' position is changed
     * and {@code true} is returned to represent this change.
     * </p>
     */
    public void checkPopupPositionBounds() {
        if (DEBUG) {
            Log.d(TAG, "checkPopupPositionBounds() called with: "
                    + "screenWidth = [" + screenWidth + "], "
                    + "screenHeight = [" + screenHeight + "]");
        }
        if (popupLayoutParams == null) {
            return;
        }

        if (popupLayoutParams.x < 0) {
            popupLayoutParams.x = 0;
        } else if (popupLayoutParams.x > screenWidth - popupLayoutParams.width) {
            popupLayoutParams.x = (int) (screenWidth - popupLayoutParams.width);
        }

        if (popupLayoutParams.y < 0) {
            popupLayoutParams.y = 0;
        } else if (popupLayoutParams.y > screenHeight - popupLayoutParams.height) {
            popupLayoutParams.y = (int) (screenHeight - popupLayoutParams.height);
        }
    }

    public void updateScreenSize() {
        if (windowManager != null) {
            final DisplayMetrics metrics = new DisplayMetrics();
            windowManager.getDefaultDisplay().getMetrics(metrics);

            screenWidth = metrics.widthPixels;
            screenHeight = metrics.heightPixels;
            if (DEBUG) {
                Log.d(TAG, "updateScreenSize() called: screenWidth = ["
                        + screenWidth + "], screenHeight = [" + screenHeight + "]");
            }
        }
    }

    /**
     * Changes the size of the popup based on the width.
     * @param width the new width, height is calculated with
     *              {@link PlayerHelper#getMinimumVideoHeight(float)}
     */
    public void changePopupSize(final int width) {
        if (DEBUG) {
            Log.d(TAG, "changePopupSize() called with: width = [" + width + "]");
        }

        if (anyPopupViewIsNull()) {
            return;
        }

        final float minimumWidth = context.getResources().getDimension(R.dimen.popup_minimum_width);
        final int actualWidth = (int) (width > screenWidth ? screenWidth
                : (width < minimumWidth ? minimumWidth : width));
        final int actualHeight = (int) getMinimumVideoHeight(width);
        if (DEBUG) {
            Log.d(TAG, "updatePopupSize() updated values:"
                    + "  width = [" + actualWidth + "], height = [" + actualHeight + "]");
        }

        popupLayoutParams.width = actualWidth;
        popupLayoutParams.height = actualHeight;
        binding.surfaceView.setHeights(popupLayoutParams.height, popupLayoutParams.height);
        Objects.requireNonNull(windowManager)
                .updateViewLayout(binding.getRoot(), popupLayoutParams);
    }

    private void changePopupWindowFlags(final int flags) {
        if (DEBUG) {
            Log.d(TAG, "changePopupWindowFlags() called with: flags = [" + flags + "]");
        }

        if (!anyPopupViewIsNull()) {
            popupLayoutParams.flags = flags;
            Objects.requireNonNull(windowManager)
                    .updateViewLayout(binding.getRoot(), popupLayoutParams);
        }
    }

    public void closePopup() {
        if (DEBUG) {
            Log.d(TAG, "closePopup() called, isPopupClosing = " + isPopupClosing);
        }
        if (isPopupClosing) {
            return;
        }
        isPopupClosing = true;

        saveStreamProgressState();
        Objects.requireNonNull(windowManager).removeView(binding.getRoot());

        animatePopupOverlayAndFinishService();
    }

    public void removePopupFromView() {
        if (windowManager != null) {
            // wrap in try-catch since it could sometimes generate errors randomly
            try {
                if (popupHasParent()) {
                    windowManager.removeView(binding.getRoot());
                }
            } catch (final IllegalArgumentException e) {
                Log.w(TAG, "Failed to remove popup from window manager", e);
            }

            try {
                final boolean closeOverlayHasParent = closeOverlayBinding != null
                        && closeOverlayBinding.getRoot().getParent() != null;
                if (closeOverlayHasParent) {
                    windowManager.removeView(closeOverlayBinding.getRoot());
                }
            } catch (final IllegalArgumentException e) {
                Log.w(TAG, "Failed to remove popup overlay from window manager", e);
            }
        }
    }

    private void animatePopupOverlayAndFinishService() {
        final int targetTranslationY =
                (int) (closeOverlayBinding.closeButton.getRootView().getHeight()
                        - closeOverlayBinding.closeButton.getY());

        closeOverlayBinding.closeButton.animate().setListener(null).cancel();
        closeOverlayBinding.closeButton.animate()
                .setInterpolator(new AnticipateInterpolator())
                .translationY(targetTranslationY)
                .setDuration(400)
                .setListener(new AnimatorListenerAdapter() {
                    @Override
                    public void onAnimationCancel(final Animator animation) {
                        end();
                    }

                    @Override
                    public void onAnimationEnd(final Animator animation) {
                        end();
                    }

                    private void end() {
                        Objects.requireNonNull(windowManager)
                                .removeView(closeOverlayBinding.getRoot());
                        closeOverlayBinding = null;
                        service.onDestroy();
                    }
                }).start();
    }

    private boolean popupHasParent() {
        return binding != null
                && binding.getRoot().getLayoutParams() instanceof WindowManager.LayoutParams
                && binding.getRoot().getParent() != null;
    }

    private boolean anyPopupViewIsNull() {
        // TODO understand why checking getParentActivity() != null
        return popupLayoutParams == null || windowManager == null
                || getParentActivity() != null || binding.getRoot().getParent() == null;
    }
    //endregion



    /*//////////////////////////////////////////////////////////////////////////
    // Playback parameters
    //////////////////////////////////////////////////////////////////////////*/
    //region

    public float getPlaybackSpeed() {
        return getPlaybackParameters().speed;
    }

    private void setPlaybackSpeed(final float speed) {
        setPlaybackParameters(speed, getPlaybackPitch(), getPlaybackSkipSilence());
    }

    public float getPlaybackPitch() {
        return getPlaybackParameters().pitch;
    }

    public boolean getPlaybackSkipSilence() {
        return !exoPlayerIsNull() && simpleExoPlayer.getAudioComponent() != null
                && simpleExoPlayer.getAudioComponent().getSkipSilenceEnabled();
    }

    public PlaybackParameters getPlaybackParameters() {
        if (exoPlayerIsNull()) {
            return PlaybackParameters.DEFAULT;
        }
        return simpleExoPlayer.getPlaybackParameters();
    }

    /**
     * Sets the playback parameters of the player, and also saves them to shared preferences.
     * Speed and pitch are rounded up to 2 decimal places before being used or saved.
     *
     * @param speed       the playback speed, will be rounded to up to 2 decimal places
     * @param pitch       the playback pitch, will be rounded to up to 2 decimal places
     * @param skipSilence skip silence during playback
     */
    public void setPlaybackParameters(final float speed, final float pitch,
                                      final boolean skipSilence) {
        final float roundedSpeed = Math.round(speed * 100.0f) / 100.0f;
        final float roundedPitch = Math.round(pitch * 100.0f) / 100.0f;

        savePlaybackParametersToPrefs(this, roundedSpeed, roundedPitch, skipSilence);
        simpleExoPlayer.setPlaybackParameters(
                new PlaybackParameters(roundedSpeed, roundedPitch));
        if (simpleExoPlayer.getAudioComponent() != null) {
            simpleExoPlayer.getAudioComponent().setSkipSilenceEnabled(skipSilence);
        }
    }
    //endregion



    /*//////////////////////////////////////////////////////////////////////////
    // Progress loop and updates
    //////////////////////////////////////////////////////////////////////////*/
    //region

    private void onUpdateProgress(final int currentProgress,
                                  final int duration,
                                  final int bufferPercent) {
        if (!isPrepared) {
            return;
        }

        if (duration != binding.playbackSeekBar.getMax()) {
            binding.playbackEndTime.setText(getTimeString(duration));
            binding.playbackSeekBar.setMax(duration);
        }
        if (currentState != STATE_PAUSED) {
            if (currentState != STATE_PAUSED_SEEK) {
                binding.playbackSeekBar.setProgress(currentProgress);
            }
            binding.playbackCurrentTime.setText(getTimeString(currentProgress));
        }
        if (simpleExoPlayer.isLoading() || bufferPercent > 90) {
            binding.playbackSeekBar.setSecondaryProgress(
                    (int) (binding.playbackSeekBar.getMax() * ((float) bufferPercent / 100)));
        }
        if (DEBUG && bufferPercent % 20 == 0) { //Limit log
            Log.d(TAG, "notifyProgressUpdateToListeners() called with: "
                    + "isVisible = " + isControlsVisible() + ", "
                    + "currentProgress = [" + currentProgress + "], "
                    + "duration = [" + duration + "], bufferPercent = [" + bufferPercent + "]");
        }
        binding.playbackLiveSync.setClickable(!isLiveEdge());

        notifyProgressUpdateToListeners(currentProgress, duration, bufferPercent);

        if (areSegmentsVisible) {
            segmentAdapter.selectSegmentAt(getNearestStreamSegmentPosition(currentProgress));
        }

        if (isQueueVisible) {
            updateQueueTime(currentProgress);
        }

        final boolean showThumbnail = prefs.getBoolean(
                context.getString(R.string.show_thumbnail_key), true);
        // setMetadata only updates the metadata when any of the metadata keys are null
        mediaSessionManager.setMetadata(getVideoTitle(), getUploaderName(),
                showThumbnail ? getThumbnail() : null, duration);
    }

    private void startProgressLoop() {
        progressUpdateDisposable.set(getProgressUpdateDisposable());
    }

    private void stopProgressLoop() {
        progressUpdateDisposable.set(null);
    }

    private boolean isProgressLoopRunning() {
        return progressUpdateDisposable.get() != null;
    }

    public void triggerProgressUpdate() {
        triggerProgressUpdate(false);
    }

    private void triggerProgressUpdate(final boolean isRewind) {
        if (exoPlayerIsNull()) {
            return;
        }
        final int currentProgress = Math.max((int) simpleExoPlayer.getCurrentPosition(), 0);
        onUpdateProgress(
                currentProgress,
                (int) simpleExoPlayer.getDuration(),
                simpleExoPlayer.getBufferedPercentage()
        );

        if (sponsorBlockMode == SponsorBlockMode.ENABLED) {
            final VideoSegment segment = getSkippableSegment(currentProgress);
            if (segment == null) {
                lastSkipTarget = -1;
                return;
            }

            int skipTarget = isRewind
                    ? (int) Math.ceil((segment.startTime)) - 1
                    : (int) Math.ceil((segment.endTime));

            if (skipTarget < 0) {
                skipTarget = 0;
            }

            if (lastSkipTarget == skipTarget) {
                return;
            }

            lastSkipTarget = skipTarget;

            // temporarily force EXACT seek parameters to prevent infinite skip looping
            final SeekParameters seekParams = simpleExoPlayer.getSeekParameters();
            simpleExoPlayer.setSeekParameters(SeekParameters.EXACT);

            seekTo(skipTarget);

            simpleExoPlayer.setSeekParameters(seekParams);

            if (prefs.getBoolean(
                    context.getString(R.string.sponsor_block_notifications_key), false)) {
                String toastText = "";

                switch (segment.category) {
                    case "sponsor":
                        toastText = context
                                .getString(R.string.sponsor_block_skip_sponsor_toast);
                        break;
                    case "intro":
                        toastText = context
                                .getString(R.string.sponsor_block_skip_intro_toast);
                        break;
                    case "outro":
                        toastText = context
                                .getString(R.string.sponsor_block_skip_outro_toast);
                        break;
                    case "interaction":
                        toastText = context
                                .getString(R.string.sponsor_block_skip_interaction_toast);
                        break;
                    case "selfpromo":
                        toastText = context
                                .getString(R.string.sponsor_block_skip_self_promo_toast);
                        break;
                    case "music_offtopic":
                        toastText = context
                                .getString(R.string.sponsor_block_skip_non_music_toast);
                        break;
                }

                Toast.makeText(context, toastText, Toast.LENGTH_SHORT).show();
            }

            if (DEBUG) {
                Log.d("SPONSOR_BLOCK", "Skipped segment: currentProgress = ["
                        + currentProgress + "], skipped to = [" + skipTarget + "]");
            }
        }
    }

    private Disposable getProgressUpdateDisposable() {
        return Observable.interval(PROGRESS_LOOP_INTERVAL_MILLIS, MILLISECONDS,
                AndroidSchedulers.mainThread())
                .observeOn(AndroidSchedulers.mainThread())
                .subscribe(ignored -> triggerProgressUpdate(),
                        error -> Log.e(TAG, "Progress update failure: ", error));
    }

    @Override // seekbar listener
    public void onProgressChanged(final SeekBar seekBar, final int progress,
                                  final boolean fromUser) {
        if (DEBUG && fromUser) {
            Log.d(TAG, "onProgressChanged() called with: "
                    + "seekBar = [" + seekBar + "], progress = [" + progress + "]");
        }
        if (fromUser) {
            binding.currentDisplaySeek.setText(getTimeString(progress));
        }
    }

    @Override // seekbar listener
    public void onStartTrackingTouch(final SeekBar seekBar) {
        if (DEBUG) {
            Log.d(TAG, "onStartTrackingTouch() called with: seekBar = [" + seekBar + "]");
        }
        if (currentState != STATE_PAUSED_SEEK) {
            changeState(STATE_PAUSED_SEEK);
        }

        saveWasPlaying();
        if (isPlaying()) {
            simpleExoPlayer.pause();
        }

        showControls(0);
        animate(binding.currentDisplaySeek, true, DEFAULT_CONTROLS_DURATION,
                AnimationType.SCALE_AND_ALPHA);
    }

    @Override // seekbar listener
    public void onStopTrackingTouch(final SeekBar seekBar) {
        if (DEBUG) {
            Log.d(TAG, "onStopTrackingTouch() called with: seekBar = [" + seekBar + "]");
        }

        seekTo(seekBar.getProgress());
        if (wasPlaying || simpleExoPlayer.getDuration() == seekBar.getProgress()) {
            simpleExoPlayer.play();
        }

        binding.playbackCurrentTime.setText(getTimeString(seekBar.getProgress()));
        animate(binding.currentDisplaySeek, false, 200, AnimationType.SCALE_AND_ALPHA);

        if (currentState == STATE_PAUSED_SEEK) {
            changeState(STATE_BUFFERING);
        }
        if (!isProgressLoopRunning()) {
            startProgressLoop();
        }
        if (wasPlaying) {
            showControlsThenHide();
        }
    }

    public void saveWasPlaying() {
        this.wasPlaying = getPlayWhenReady();
    }
    //endregion



    /*//////////////////////////////////////////////////////////////////////////
    // Controls showing / hiding
    //////////////////////////////////////////////////////////////////////////*/
    //region

    public boolean isControlsVisible() {
        return binding != null && binding.playbackControlRoot.getVisibility() == View.VISIBLE;
    }

    /**
     * Show a animation, and depending on goneOnEnd, will stay on the screen or be gone.
     *
     * @param drawableId the drawable that will be used to animate,
     *                   pass -1 to clear any animation that is visible
     * @param goneOnEnd  will set the animation view to GONE on the end of the animation
     */
    public void showAndAnimateControl(final int drawableId, final boolean goneOnEnd) {
        if (DEBUG) {
            Log.d(TAG, "showAndAnimateControl() called with: "
                    + "drawableId = [" + drawableId + "], goneOnEnd = [" + goneOnEnd + "]");
        }
        if (controlViewAnimator != null && controlViewAnimator.isRunning()) {
            if (DEBUG) {
                Log.d(TAG, "showAndAnimateControl: controlViewAnimator.isRunning");
            }
            controlViewAnimator.end();
        }

        if (drawableId == -1) {
            if (binding.controlAnimationView.getVisibility() == View.VISIBLE) {
                controlViewAnimator = ObjectAnimator.ofPropertyValuesHolder(
                        binding.controlAnimationView,
                        PropertyValuesHolder.ofFloat(View.ALPHA, 1.0f, 0.0f),
                        PropertyValuesHolder.ofFloat(View.SCALE_X, 1.4f, 1.0f),
                        PropertyValuesHolder.ofFloat(View.SCALE_Y, 1.4f, 1.0f)
                ).setDuration(DEFAULT_CONTROLS_DURATION);
                controlViewAnimator.addListener(new AnimatorListenerAdapter() {
                    @Override
                    public void onAnimationEnd(final Animator animation) {
                        binding.controlAnimationView.setVisibility(View.GONE);
                    }
                });
                controlViewAnimator.start();
            }
            return;
        }

        final float scaleFrom = goneOnEnd ? 1f : 1f;
        final float scaleTo = goneOnEnd ? 1.8f : 1.4f;
        final float alphaFrom = goneOnEnd ? 1f : 0f;
        final float alphaTo = goneOnEnd ? 0f : 1f;


        controlViewAnimator = ObjectAnimator.ofPropertyValuesHolder(
                binding.controlAnimationView,
                PropertyValuesHolder.ofFloat(View.ALPHA, alphaFrom, alphaTo),
                PropertyValuesHolder.ofFloat(View.SCALE_X, scaleFrom, scaleTo),
                PropertyValuesHolder.ofFloat(View.SCALE_Y, scaleFrom, scaleTo)
        );
        controlViewAnimator.setDuration(goneOnEnd ? 1000 : 500);
        controlViewAnimator.addListener(new AnimatorListenerAdapter() {
            @Override
            public void onAnimationEnd(final Animator animation) {
                binding.controlAnimationView.setVisibility(goneOnEnd ? View.GONE : View.VISIBLE);
            }
        });


        binding.controlAnimationView.setVisibility(View.VISIBLE);
        binding.controlAnimationView.setImageDrawable(
                AppCompatResources.getDrawable(context, drawableId));
        controlViewAnimator.start();
    }

    public void showControlsThenHide() {
        if (DEBUG) {
            Log.d(TAG, "showControlsThenHide() called");
        }
        showOrHideButtons();
        showSystemUIPartially();

        final int hideTime = binding.playbackControlRoot.isInTouchMode()
                ? DEFAULT_CONTROLS_HIDE_TIME
                : DPAD_CONTROLS_HIDE_TIME;

        showHideShadow(true, DEFAULT_CONTROLS_DURATION);
        animate(binding.playbackControlRoot, true, DEFAULT_CONTROLS_DURATION,
                AnimationType.ALPHA, 0, () -> hideControls(DEFAULT_CONTROLS_DURATION, hideTime));
    }

    public void showControls(final long duration) {
        if (DEBUG) {
            Log.d(TAG, "showControls() called");
        }
        showOrHideButtons();
        showSystemUIPartially();
        controlsVisibilityHandler.removeCallbacksAndMessages(null);
        showHideShadow(true, duration);
        animate(binding.playbackControlRoot, true, duration);
    }

    public void hideControls(final long duration, final long delay) {
        if (DEBUG) {
            Log.d(TAG, "hideControls() called with: duration = [" + duration
                    + "], delay = [" + delay + "]");
        }

        showOrHideButtons();

        controlsVisibilityHandler.removeCallbacksAndMessages(null);
        controlsVisibilityHandler.postDelayed(() -> {
            showHideShadow(false, duration);
            animate(binding.playbackControlRoot, false, duration, AnimationType.ALPHA,
                    0, this::hideSystemUIIfNeeded);
        }, delay);
    }

    private void showHideShadow(final boolean show, final long duration) {
        animate(binding.playerTopShadow, show, duration, AnimationType.ALPHA, 0, null);
        animate(binding.playerBottomShadow, show, duration, AnimationType.ALPHA, 0, null);
    }

    private void showOrHideButtons() {
        if (playQueue == null) {
            return;
        }

        final boolean showPrev = playQueue.getIndex() != 0;
        final boolean showNext = playQueue.getIndex() + 1 != playQueue.getStreams().size();
        final boolean showQueue = playQueue.getStreams().size() > 1 && !popupPlayerSelected();
        boolean showSegment = false;
        if (currentMetadata != null) {
            showSegment = !currentMetadata.getMetadata().getStreamSegments().isEmpty()
                    && !popupPlayerSelected();
        }

        binding.playPreviousButton.setVisibility(showPrev ? View.VISIBLE : View.INVISIBLE);
        binding.playPreviousButton.setAlpha(showPrev ? 1.0f : 0.0f);
        binding.playNextButton.setVisibility(showNext ? View.VISIBLE : View.INVISIBLE);
        binding.playNextButton.setAlpha(showNext ? 1.0f : 0.0f);
        binding.queueButton.setVisibility(showQueue ? View.VISIBLE : View.GONE);
        binding.queueButton.setAlpha(showQueue ? 1.0f : 0.0f);
        binding.segmentsButton.setVisibility(showSegment ? View.VISIBLE : View.GONE);
        binding.segmentsButton.setAlpha(showSegment ? 1.0f : 0.0f);
    }

    private void showSystemUIPartially() {
        final AppCompatActivity activity = getParentActivity();
        if (isFullscreen && activity != null) {
            if (Build.VERSION.SDK_INT >= Build.VERSION_CODES.LOLLIPOP) {
                activity.getWindow().setStatusBarColor(Color.TRANSPARENT);
                activity.getWindow().setNavigationBarColor(Color.TRANSPARENT);
            }
            final int visibility = View.SYSTEM_UI_FLAG_LAYOUT_STABLE
                    | View.SYSTEM_UI_FLAG_LAYOUT_FULLSCREEN
                    | View.SYSTEM_UI_FLAG_LAYOUT_HIDE_NAVIGATION;
            activity.getWindow().getDecorView().setSystemUiVisibility(visibility);
            activity.getWindow().clearFlags(WindowManager.LayoutParams.FLAG_FULLSCREEN);
        }
    }

    private void hideSystemUIIfNeeded() {
        if (fragmentListener != null) {
            fragmentListener.hideSystemUiIfNeeded();
        }
    }
    //endregion



    /*//////////////////////////////////////////////////////////////////////////
    // Playback states
    //////////////////////////////////////////////////////////////////////////*/
    //region

    @Override // exoplayer listener
    public void onPlayerStateChanged(final boolean playWhenReady, final int playbackState) {
        if (DEBUG) {
            Log.d(TAG, "ExoPlayer - onPlayerStateChanged() called with: "
                    + "playWhenReady = [" + playWhenReady + "], "
                    + "playbackState = [" + playbackState + "]");
        }

        if (currentState == STATE_PAUSED_SEEK) {
            if (DEBUG) {
                Log.d(TAG, "ExoPlayer - onPlayerStateChanged() is currently blocked");
            }
            return;
        }

        switch (playbackState) {
            case com.google.android.exoplayer2.Player.STATE_IDLE: // 1
                isPrepared = false;
                break;
            case com.google.android.exoplayer2.Player.STATE_BUFFERING: // 2
                if (isPrepared) {
                    changeState(STATE_BUFFERING);
                }
                break;
            case com.google.android.exoplayer2.Player.STATE_READY: //3
                maybeUpdateCurrentMetadata();
                maybeCorrectSeekPosition();
                if (!isPrepared) {
                    isPrepared = true;
                    onPrepared(playWhenReady);
                }
                changeState(playWhenReady ? STATE_PLAYING : STATE_PAUSED);
                break;
            case com.google.android.exoplayer2.Player.STATE_ENDED: // 4
                changeState(STATE_COMPLETED);
                if (currentMetadata != null) {
                    resetStreamProgressState(currentMetadata.getMetadata());
                }
                isPrepared = false;
                break;
        }
    }

    @Override // exoplayer listener
    public void onIsLoadingChanged(final boolean isLoading) {
        if (DEBUG) {
            Log.d(TAG, "ExoPlayer - onLoadingChanged() called with: "
                    + "isLoading = [" + isLoading + "]");
        }

        if (!isLoading && currentState == STATE_PAUSED && isProgressLoopRunning()) {
            stopProgressLoop();
        } else if (isLoading && !isProgressLoopRunning()) {
            startProgressLoop();
        }

        maybeUpdateCurrentMetadata();
    }

    @Override // own playback listener
    public void onPlaybackBlock() {
        if (exoPlayerIsNull()) {
            return;
        }
        if (DEBUG) {
            Log.d(TAG, "Playback - onPlaybackBlock() called");
        }

        currentItem = null;
        currentMetadata = null;
        simpleExoPlayer.stop();
        isPrepared = false;

        changeState(STATE_BLOCKED);
    }

    @Override // own playback listener
    public void onPlaybackUnblock(final MediaSource mediaSource) {
        if (DEBUG) {
            Log.d(TAG, "Playback - onPlaybackUnblock() called");
        }

        if (exoPlayerIsNull()) {
            return;
        }
        if (currentState == STATE_BLOCKED) {
            changeState(STATE_BUFFERING);
        }
        simpleExoPlayer.setMediaSource(mediaSource);
        simpleExoPlayer.prepare();
    }

    public void changeState(final int state) {
        if (DEBUG) {
            Log.d(TAG, "changeState() called with: state = [" + state + "]");
        }
        currentState = state;
        switch (state) {
            case STATE_BLOCKED:
                onBlocked();
                break;
            case STATE_PLAYING:
                onPlaying();
                break;
            case STATE_BUFFERING:
                onBuffering();
                break;
            case STATE_PAUSED:
                onPaused();
                break;
            case STATE_PAUSED_SEEK:
                onPausedSeek();
                break;
            case STATE_COMPLETED:
                onCompleted();
                break;
        }
        notifyPlaybackUpdateToListeners();
    }

    private void onPrepared(final boolean playWhenReady) {
        if (DEBUG) {
            Log.d(TAG, "onPrepared() called with: playWhenReady = [" + playWhenReady + "]");
        }

        binding.playbackSeekBar.setMax((int) simpleExoPlayer.getDuration());
        binding.playbackEndTime.setText(getTimeString((int) simpleExoPlayer.getDuration()));
        binding.playbackSpeed.setText(formatSpeed(getPlaybackSpeed()));

        if (playWhenReady) {
            audioReactor.requestAudioFocus();
        }

        markSegments();
    }

    private void onBlocked() {
        if (DEBUG) {
            Log.d(TAG, "onBlocked() called");
        }
        if (!isProgressLoopRunning()) {
            startProgressLoop();
        }

        controlsVisibilityHandler.removeCallbacksAndMessages(null);
        animate(binding.playbackControlRoot, false, DEFAULT_CONTROLS_DURATION);

        binding.playbackSeekBar.setEnabled(false);
        binding.playbackSeekBar.getThumb()
                .setColorFilter(new PorterDuffColorFilter(Color.RED, PorterDuff.Mode.SRC_IN));

        binding.loadingPanel.setBackgroundColor(Color.BLACK);
        animate(binding.loadingPanel, true, 0);
        animate(binding.surfaceForeground, true, 100);

        binding.playPauseButton.setImageResource(R.drawable.ic_play_arrow);
        animatePlayButtons(false, 100);
        binding.getRoot().setKeepScreenOn(false);

        NotificationUtil.getInstance().createNotificationIfNeededAndUpdate(this, false);
    }

    private void onPlaying() {
        if (DEBUG) {
            Log.d(TAG, "onPlaying() called");
        }
        if (!isProgressLoopRunning()) {
            startProgressLoop();
        }

        updateStreamRelatedViews();

        showAndAnimateControl(-1, true);

        binding.playbackSeekBar.setEnabled(true);
        binding.playbackSeekBar.getThumb()
                .setColorFilter(new PorterDuffColorFilter(Color.RED, PorterDuff.Mode.SRC_IN));

        binding.loadingPanel.setVisibility(View.GONE);

        animate(binding.currentDisplaySeek, false, 200, AnimationType.SCALE_AND_ALPHA);

        animate(binding.playPauseButton, false, 80, AnimationType.SCALE_AND_ALPHA, 0,
                () -> {
                    binding.playPauseButton.setImageResource(R.drawable.ic_pause);
                    animatePlayButtons(true, 200);
                    if (!isQueueVisible) {
                        binding.playPauseButton.requestFocus();
                    }
                });

        changePopupWindowFlags(ONGOING_PLAYBACK_WINDOW_FLAGS);
        checkLandscape();
        binding.getRoot().setKeepScreenOn(true);

        NotificationUtil.getInstance().createNotificationIfNeededAndUpdate(this, false);
    }

    private void onBuffering() {
        if (DEBUG) {
            Log.d(TAG, "onBuffering() called");
        }
        binding.loadingPanel.setBackgroundColor(Color.TRANSPARENT);
        binding.loadingPanel.setVisibility(View.VISIBLE);

        binding.getRoot().setKeepScreenOn(true);

        if (NotificationUtil.getInstance().shouldUpdateBufferingSlot()) {
            NotificationUtil.getInstance().createNotificationIfNeededAndUpdate(this, false);
        }
    }

    private void onPaused() {
        if (DEBUG) {
            Log.d(TAG, "onPaused() called");
        }

        if (isProgressLoopRunning()) {
            stopProgressLoop();
        }

        showControls(400);
        binding.loadingPanel.setVisibility(View.GONE);

        animate(binding.playPauseButton, false, 80, AnimationType.SCALE_AND_ALPHA, 0,
                () -> {
                    binding.playPauseButton.setImageResource(R.drawable.ic_play_arrow);
                    animatePlayButtons(true, 200);
                    if (!isQueueVisible) {
                        binding.playPauseButton.requestFocus();
                    }
                });

        changePopupWindowFlags(IDLE_WINDOW_FLAGS);

        // Remove running notification when user does not want minimization to background or popup
        if (PlayerHelper.getMinimizeOnExitAction(context) == MINIMIZE_ON_EXIT_MODE_NONE
                && videoPlayerSelected()) {
            NotificationUtil.getInstance().cancelNotificationAndStopForeground(service);
        } else {
            NotificationUtil.getInstance().createNotificationIfNeededAndUpdate(this, false);
        }

        binding.getRoot().setKeepScreenOn(false);
    }

    private void onPausedSeek() {
        if (DEBUG) {
            Log.d(TAG, "onPausedSeek() called");
        }
        showAndAnimateControl(-1, true);

        animatePlayButtons(false, 100);
        binding.getRoot().setKeepScreenOn(true);

        NotificationUtil.getInstance().createNotificationIfNeededAndUpdate(this, false);
    }

    private void onCompleted() {
        if (DEBUG) {
            Log.d(TAG, "onCompleted() called");
        }

        animate(binding.playPauseButton, false, 0, AnimationType.SCALE_AND_ALPHA, 0,
                () -> {
                    binding.playPauseButton.setImageResource(R.drawable.ic_replay);
                    animatePlayButtons(true, DEFAULT_CONTROLS_DURATION);
                });

        binding.getRoot().setKeepScreenOn(false);
        changePopupWindowFlags(IDLE_WINDOW_FLAGS);

        NotificationUtil.getInstance().createNotificationIfNeededAndUpdate(this, false);
        if (isFullscreen) {
            toggleFullscreen();
        }

        if (playQueue.getIndex() < playQueue.size() - 1) {
            playQueue.offsetIndex(+1);
        }
        if (isProgressLoopRunning()) {
            stopProgressLoop();
        }

        showControls(500);
        animate(binding.currentDisplaySeek, false, 200, AnimationType.SCALE_AND_ALPHA);
        binding.loadingPanel.setVisibility(View.GONE);
        animate(binding.surfaceForeground, true, 100);
    }

    private void animatePlayButtons(final boolean show, final int duration) {
        animate(binding.playPauseButton, show, duration, AnimationType.SCALE_AND_ALPHA);

        boolean showQueueButtons = show;
        if (playQueue == null) {
            showQueueButtons = false;
        }

        if (!showQueueButtons || playQueue.getIndex() > 0) {
            animate(
                    binding.playPreviousButton,
                    showQueueButtons,
                    duration,
                    AnimationType.SCALE_AND_ALPHA);
        }
        if (!showQueueButtons || playQueue.getIndex() + 1 < playQueue.getStreams().size()) {
            animate(
                    binding.playNextButton,
                    showQueueButtons,
                    duration,
                    AnimationType.SCALE_AND_ALPHA);
        }
    }
    //endregion



    /*//////////////////////////////////////////////////////////////////////////
    // Repeat and shuffle
    //////////////////////////////////////////////////////////////////////////*/
    //region

    public void onRepeatClicked() {
        if (DEBUG) {
            Log.d(TAG, "onRepeatClicked() called");
        }
        setRepeatMode(nextRepeatMode(getRepeatMode()));
    }

    public void onShuffleClicked() {
        if (DEBUG) {
            Log.d(TAG, "onShuffleClicked() called");
        }

        if (exoPlayerIsNull()) {
            return;
        }
        simpleExoPlayer.setShuffleModeEnabled(!simpleExoPlayer.getShuffleModeEnabled());
    }

    @RepeatMode
    public int getRepeatMode() {
        return exoPlayerIsNull() ? REPEAT_MODE_OFF : simpleExoPlayer.getRepeatMode();
    }

    private void setRepeatMode(@RepeatMode final int repeatMode) {
        if (!exoPlayerIsNull()) {
            simpleExoPlayer.setRepeatMode(repeatMode);
        }
    }

    @Override
    public void onRepeatModeChanged(@RepeatMode final int repeatMode) {
        if (DEBUG) {
            Log.d(TAG, "ExoPlayer - onRepeatModeChanged() called with: "
                    + "repeatMode = [" + repeatMode + "]");
        }
        setRepeatModeButton(((AppCompatImageButton) binding.repeatButton), repeatMode);
        onShuffleOrRepeatModeChanged();
    }

    @Override
    public void onShuffleModeEnabledChanged(final boolean shuffleModeEnabled) {
        if (DEBUG) {
            Log.d(TAG, "ExoPlayer - onShuffleModeEnabledChanged() called with: "
                    + "mode = [" + shuffleModeEnabled + "]");
        }

        if (playQueue != null) {
            if (shuffleModeEnabled) {
                playQueue.shuffle();
            } else {
                playQueue.unshuffle();
            }
        }

        setShuffleButton(binding.shuffleButton, shuffleModeEnabled);
        onShuffleOrRepeatModeChanged();
    }

    private void onShuffleOrRepeatModeChanged() {
        notifyPlaybackUpdateToListeners();
        NotificationUtil.getInstance().createNotificationIfNeededAndUpdate(this, false);
    }

    private void setRepeatModeButton(final AppCompatImageButton imageButton, final int repeatMode) {
        switch (repeatMode) {
            case REPEAT_MODE_OFF:
                imageButton.setImageResource(R.drawable.exo_controls_repeat_off);
                break;
            case REPEAT_MODE_ONE:
                imageButton.setImageResource(R.drawable.exo_controls_repeat_one);
                break;
            case REPEAT_MODE_ALL:
                imageButton.setImageResource(R.drawable.exo_controls_repeat_all);
                break;
        }
    }

    private void setShuffleButton(final ImageButton button, final boolean shuffled) {
        button.setImageAlpha(shuffled ? 255 : 77);
    }
    //endregion



    /*//////////////////////////////////////////////////////////////////////////
    // Mute / Unmute
    //////////////////////////////////////////////////////////////////////////*/
    //region

    public void onMuteUnmuteButtonClicked() {
        if (DEBUG) {
            Log.d(TAG, "onMuteUnmuteButtonClicked() called");
        }
        simpleExoPlayer.setVolume(isMuted() ? 1 : 0);
        notifyPlaybackUpdateToListeners();
        setMuteButton(binding.switchMute, isMuted());
    }

    boolean isMuted() {
        return !exoPlayerIsNull() && simpleExoPlayer.getVolume() == 0;
    }

    private void setMuteButton(final ImageButton button, final boolean isMuted) {
        button.setImageDrawable(AppCompatResources.getDrawable(context, isMuted
                ? R.drawable.ic_volume_off : R.drawable.ic_volume_up));
    }
    //endregion



    /*//////////////////////////////////////////////////////////////////////////
    // ExoPlayer listeners (that didn't fit in other categories)
    //////////////////////////////////////////////////////////////////////////*/
    //region

    @Override
    public void onTimelineChanged(@NonNull final Timeline timeline, final int reason) {
        if (DEBUG) {
            Log.d(TAG, "ExoPlayer - onTimelineChanged() called with "
                    + "timeline size = [" + timeline.getWindowCount() + "], "
                    + "reason = [" + reason + "]");
        }

        maybeUpdateCurrentMetadata();
        // force recreate notification to ensure seek bar is shown when preparation finishes
        NotificationUtil.getInstance().createNotificationIfNeededAndUpdate(this, true);
    }

    @Override
    public void onTracksChanged(@NonNull final TrackGroupArray trackGroups,
                                @NonNull final TrackSelectionArray trackSelections) {
        if (DEBUG) {
            Log.d(TAG, "ExoPlayer - onTracksChanged(), "
                    + "track group size = " + trackGroups.length);
        }
        maybeUpdateCurrentMetadata();
        onTextTracksChanged();
    }

    @Override
    public void onPlaybackParametersChanged(@NonNull final PlaybackParameters playbackParameters) {
        if (DEBUG) {
            Log.d(TAG, "ExoPlayer - playbackParameters(), speed = [" + playbackParameters.speed
                    + "], pitch = [" + playbackParameters.pitch + "]");
        }
        binding.playbackSpeed.setText(formatSpeed(playbackParameters.speed));
    }

    @Override
    public void onPositionDiscontinuity(@DiscontinuityReason final int discontinuityReason) {
        if (DEBUG) {
            Log.d(TAG, "ExoPlayer - onPositionDiscontinuity() called with "
                    + "discontinuityReason = [" + discontinuityReason + "]");
        }
        if (playQueue == null) {
            return;
        }

        // Refresh the playback if there is a transition to the next video
        final int newWindowIndex = simpleExoPlayer.getCurrentWindowIndex();
        switch (discontinuityReason) {
            case DISCONTINUITY_REASON_PERIOD_TRANSITION:
                // When player is in single repeat mode and a period transition occurs,
                // we need to register a view count here since no metadata has changed
                if (getRepeatMode() == REPEAT_MODE_ONE && newWindowIndex == playQueue.getIndex()) {
                    registerStreamViewed();
                    break;
                }
            case DISCONTINUITY_REASON_SEEK:
                if (DEBUG) {
                    Log.d(TAG, "ExoPlayer - onSeekProcessed() called");
                }
                if (isPrepared) {
                    saveStreamProgressState();
                }
            case DISCONTINUITY_REASON_SEEK_ADJUSTMENT:
            case DISCONTINUITY_REASON_INTERNAL:
                if (playQueue.getIndex() != newWindowIndex) {
                    resetStreamProgressState(playQueue.getItem());
                    playQueue.setIndex(newWindowIndex);
                }
                break;
            case DISCONTINUITY_REASON_AD_INSERTION:
                break; // only makes Android Studio linter happy, as there are no ads
        }

        maybeUpdateCurrentMetadata();
    }

    @Override
    public void onRenderedFirstFrame() {
        //TODO check if this causes black screen when switching to fullscreen
        animate(binding.surfaceForeground, false, DEFAULT_CONTROLS_DURATION);
    }
    //endregion



    /*//////////////////////////////////////////////////////////////////////////
    // Errors
    //////////////////////////////////////////////////////////////////////////*/
    //region
    /**
     * Process exceptions produced by {@link com.google.android.exoplayer2.ExoPlayer ExoPlayer}.
     * <p>There are multiple types of errors:</p>
     * <ul>
     * <li>{@link ExoPlaybackException#TYPE_SOURCE TYPE_SOURCE}</li>
     * <li>{@link ExoPlaybackException#TYPE_UNEXPECTED TYPE_UNEXPECTED}:
     * If a runtime error occurred, then we can try to recover it by restarting the playback
     * after setting the timestamp recovery.</li>
     * <li>{@link ExoPlaybackException#TYPE_RENDERER TYPE_RENDERER}:
     * If the renderer failed, treat the error as unrecoverable.</li>
     * </ul>
     *
     * @see #processSourceError(IOException)
     * @see com.google.android.exoplayer2.Player.EventListener#onPlayerError(ExoPlaybackException)
     */
    @Override
    public void onPlayerError(@NonNull final ExoPlaybackException error) {
        if (DEBUG) {
            Log.d(TAG, "ExoPlayer - onPlayerError() called with: " + "error = [" + error + "]");
        }
        if (errorToast != null) {
            errorToast.cancel();
            errorToast = null;
        }

        saveStreamProgressState();

        switch (error.type) {
            case ExoPlaybackException.TYPE_SOURCE:
                processSourceError(error.getSourceException());
                showStreamError(error);
                break;
            case ExoPlaybackException.TYPE_UNEXPECTED:
                showRecoverableError(error);
                setRecovery();
                reloadPlayQueueManager();
                break;
            case ExoPlaybackException.TYPE_REMOTE:
            case ExoPlaybackException.TYPE_RENDERER:
            default:
                showUnrecoverableError(error);
                onPlaybackShutdown();
                break;
        }

        if (fragmentListener != null) {
            fragmentListener.onPlayerError(error);
        }
    }

    private void processSourceError(final IOException error) {
        if (exoPlayerIsNull() || playQueue == null) {
            return;
        }
        setRecovery();

        if (error instanceof BehindLiveWindowException) {
            reloadPlayQueueManager();
        } else {
            playQueue.error();
        }
    }

    private void showStreamError(final Exception exception) {
        exception.printStackTrace();

        if (errorToast == null) {
            errorToast = Toast
                    .makeText(context, R.string.player_stream_failure, Toast.LENGTH_SHORT);
            errorToast.show();
        }
    }

    private void showRecoverableError(final Exception exception) {
        exception.printStackTrace();

        if (errorToast == null) {
            errorToast = Toast
                    .makeText(context, R.string.player_recoverable_failure, Toast.LENGTH_SHORT);
            errorToast.show();
        }
    }

    private void showUnrecoverableError(final Exception exception) {
        exception.printStackTrace();

        if (errorToast != null) {
            errorToast.cancel();
        }
        errorToast = Toast
                .makeText(context, R.string.player_unrecoverable_failure, Toast.LENGTH_SHORT);
        errorToast.show();
    }
    //endregion



    /*//////////////////////////////////////////////////////////////////////////
    // Playback position and seek
    //////////////////////////////////////////////////////////////////////////*/
    //region

    @Override // own playback listener (this is a getter)
    public boolean isApproachingPlaybackEdge(final long timeToEndMillis) {
        // If live, then not near playback edge
        // If not playing, then not approaching playback edge
        if (exoPlayerIsNull() || isLive() || !isPlaying()) {
            return false;
        }

        final long currentPositionMillis = simpleExoPlayer.getCurrentPosition();
        final long currentDurationMillis = simpleExoPlayer.getDuration();
        return currentDurationMillis - currentPositionMillis < timeToEndMillis;
    }

    /**
     * Checks if the current playback is a livestream AND is playing at or beyond the live edge.
     *
     * @return whether the livestream is playing at or beyond the edge
     */
    @SuppressWarnings("BooleanMethodIsAlwaysInverted")
    public boolean isLiveEdge() {
        if (exoPlayerIsNull() || !isLive()) {
            return false;
        }

        final Timeline currentTimeline = simpleExoPlayer.getCurrentTimeline();
        final int currentWindowIndex = simpleExoPlayer.getCurrentWindowIndex();
        if (currentTimeline.isEmpty() || currentWindowIndex < 0
                || currentWindowIndex >= currentTimeline.getWindowCount()) {
            return false;
        }

        final Timeline.Window timelineWindow = new Timeline.Window();
        currentTimeline.getWindow(currentWindowIndex, timelineWindow);
        return timelineWindow.getDefaultPositionMs() <= simpleExoPlayer.getCurrentPosition();
    }

    @Override // own playback listener
    public void onPlaybackSynchronize(@NonNull final PlayQueueItem item) {
        if (DEBUG) {
            Log.d(TAG, "Playback - onPlaybackSynchronize() called with "
                    + "item=[" + item.getTitle() + "], url=[" + item.getUrl() + "]");
        }
        if (exoPlayerIsNull() || playQueue == null) {
            return;
        }

        final boolean onPlaybackInitial = currentItem == null;
        final boolean hasPlayQueueItemChanged = currentItem != item;

        final int currentPlayQueueIndex = playQueue.indexOf(item);
        final int currentPlaylistIndex = simpleExoPlayer.getCurrentWindowIndex();
        final int currentPlaylistSize = simpleExoPlayer.getCurrentTimeline().getWindowCount();

        // If nothing to synchronize
        if (!hasPlayQueueItemChanged) {
            return;
        }
        currentItem = item;

        // Check if on wrong window
        if (currentPlayQueueIndex != playQueue.getIndex()) {
            Log.e(TAG, "Playback - Play Queue may be desynchronized: item "
                    + "index=[" + currentPlayQueueIndex + "], "
                    + "queue index=[" + playQueue.getIndex() + "]");

            // Check if bad seek position
        } else if ((currentPlaylistSize > 0 && currentPlayQueueIndex >= currentPlaylistSize)
                || currentPlayQueueIndex < 0) {
            Log.e(TAG, "Playback - Trying to seek to invalid "
                    + "index=[" + currentPlayQueueIndex + "] with "
                    + "playlist length=[" + currentPlaylistSize + "]");

        } else if (currentPlaylistIndex != currentPlayQueueIndex || onPlaybackInitial
                || !isPlaying()) {
            if (DEBUG) {
                Log.d(TAG, "Playback - Rewinding to correct "
                        + "index=[" + currentPlayQueueIndex + "], "
                        + "from=[" + currentPlaylistIndex + "], "
                        + "size=[" + currentPlaylistSize + "].");
            }

            if (item.getRecoveryPosition() != PlayQueueItem.RECOVERY_UNSET) {
                simpleExoPlayer.seekTo(currentPlayQueueIndex, item.getRecoveryPosition());
                playQueue.unsetRecovery(currentPlayQueueIndex);
            } else {
                simpleExoPlayer.seekToDefaultPosition(currentPlayQueueIndex);
            }
        }
    }

    private void maybeCorrectSeekPosition() {
        if (playQueue == null || exoPlayerIsNull() || currentMetadata == null) {
            return;
        }

        final PlayQueueItem currentSourceItem = playQueue.getItem();
        if (currentSourceItem == null) {
            return;
        }

        final StreamInfo currentInfo = currentMetadata.getMetadata();
        final long presetStartPositionMillis = currentInfo.getStartPosition() * 1000;
        if (presetStartPositionMillis > 0L) {
            // Has another start position?
            if (DEBUG) {
                Log.d(TAG, "Playback - Seeking to preset start "
                        + "position=[" + presetStartPositionMillis + "]");
            }
            seekTo(presetStartPositionMillis);
        }
    }

    public void seekTo(final long positionMillis) {
        if (DEBUG) {
            Log.d(TAG, "seekBy() called with: position = [" + positionMillis + "]");
        }
        if (!exoPlayerIsNull()) {
            // prevent invalid positions when fast-forwarding/-rewinding
            long normalizedPositionMillis = positionMillis;
            if (normalizedPositionMillis < 0) {
                normalizedPositionMillis = 0;
            } else if (normalizedPositionMillis > simpleExoPlayer.getDuration()) {
                normalizedPositionMillis = simpleExoPlayer.getDuration();
            }

            simpleExoPlayer.seekTo(normalizedPositionMillis);
        }
    }

    private void seekBy(final long offsetMillis) {
        if (DEBUG) {
            Log.d(TAG, "seekBy() called with: offsetMillis = [" + offsetMillis + "]");
        }
        seekTo(simpleExoPlayer.getCurrentPosition() + offsetMillis);
    }

    public void seekToDefault() {
        if (!exoPlayerIsNull()) {
            simpleExoPlayer.seekToDefaultPosition();
        }
    }
    //endregion



    /*//////////////////////////////////////////////////////////////////////////
    // Player actions (play, pause, previous, fast-forward, ...)
    //////////////////////////////////////////////////////////////////////////*/
    //region

    public void play() {
        if (DEBUG) {
            Log.d(TAG, "play() called");
        }
        if (audioReactor == null || playQueue == null || exoPlayerIsNull()) {
            return;
        }

        audioReactor.requestAudioFocus();

        if (currentState == STATE_COMPLETED) {
            if (playQueue.getIndex() == 0) {
                seekToDefault();
            } else {
                playQueue.setIndex(0);
            }
        }

        simpleExoPlayer.play();
        saveStreamProgressState();
    }

    public void pause() {
        if (DEBUG) {
            Log.d(TAG, "pause() called");
        }
        if (audioReactor == null || exoPlayerIsNull()) {
            return;
        }

        audioReactor.abandonAudioFocus();
        simpleExoPlayer.pause();
        saveStreamProgressState();
    }

    public void playPause() {
        if (DEBUG) {
            Log.d(TAG, "onPlayPause() called");
        }

        if (getPlayWhenReady()) {
            pause();
        } else {
            play();
        }
    }

    public void playPrevious() {
        if (DEBUG) {
            Log.d(TAG, "onPlayPrevious() called");
        }
        if (exoPlayerIsNull() || playQueue == null) {
            return;
        }

        /* If current playback has run for PLAY_PREV_ACTIVATION_LIMIT_MILLIS milliseconds,
         * restart current track. Also restart the track if the current track
         * is the first in a queue.*/
        if (simpleExoPlayer.getCurrentPosition() > PLAY_PREV_ACTIVATION_LIMIT_MILLIS
                || playQueue.getIndex() == 0) {
            seekToDefault();
            playQueue.offsetIndex(0);
        } else {
            saveStreamProgressState();
            playQueue.offsetIndex(-1);
        }
        triggerProgressUpdate();
    }

    public void playNext() {
        if (DEBUG) {
            Log.d(TAG, "onPlayNext() called");
        }
        if (playQueue == null) {
            return;
        }

        saveStreamProgressState();
        playQueue.offsetIndex(+1);
        triggerProgressUpdate();
    }

    public void fastForward() {
        if (DEBUG) {
            Log.d(TAG, "fastRewind() called");
        }
        seekBy(retrieveSeekDurationFromPreferences(this));
        triggerProgressUpdate();
        showAndAnimateControl(R.drawable.ic_fast_forward, true);
    }

    public void fastRewind() {
        if (DEBUG) {
            Log.d(TAG, "fastRewind() called");
        }
        seekBy(-retrieveSeekDurationFromPreferences(this));
<<<<<<< HEAD
        triggerProgressUpdate(true);
        showAndAnimateControl(R.drawable.ic_fast_rewind_white_24dp, true);
=======
        triggerProgressUpdate();
        showAndAnimateControl(R.drawable.ic_fast_rewind, true);
>>>>>>> 91ca6809
    }
    //endregion



    /*//////////////////////////////////////////////////////////////////////////
    // StreamInfo history: views and progress
    //////////////////////////////////////////////////////////////////////////*/
    //region

    private void registerStreamViewed() {
        if (currentMetadata != null) {
            databaseUpdateDisposable.add(recordManager.onViewed(currentMetadata.getMetadata())
                    .onErrorComplete().subscribe());
        }
    }

    private void saveStreamProgressState(final StreamInfo info, final long progress) {
        if (info == null) {
            return;
        }
        if (DEBUG) {
            Log.d(TAG, "saveStreamProgressState() called");
        }
        if (prefs.getBoolean(context.getString(R.string.enable_watch_history_key), true)) {
            final Disposable stateSaver = recordManager.saveStreamState(info, progress)
                    .observeOn(AndroidSchedulers.mainThread())
                    .doOnError((e) -> {
                        if (DEBUG) {
                            e.printStackTrace();
                        }
                    })
                    .onErrorComplete()
                    .subscribe();
            databaseUpdateDisposable.add(stateSaver);
        }
    }

    private void resetStreamProgressState(final PlayQueueItem queueItem) {
        if (queueItem == null) {
            return;
        }
        if (prefs.getBoolean(context.getString(R.string.enable_watch_history_key), true)) {
            final Disposable stateSaver = queueItem.getStream()
                    .flatMapCompletable(info -> recordManager.saveStreamState(info, 0))
                    .observeOn(AndroidSchedulers.mainThread())
                    .doOnError((e) -> {
                        if (DEBUG) {
                            e.printStackTrace();
                        }
                    })
                    .onErrorComplete()
                    .subscribe();
            databaseUpdateDisposable.add(stateSaver);
        }
    }

    private void resetStreamProgressState(final StreamInfo info) {
        saveStreamProgressState(info, 0);
    }

    public void saveStreamProgressState() {
        if (exoPlayerIsNull() || currentMetadata == null) {
            return;
        }
        final StreamInfo currentInfo = currentMetadata.getMetadata();
        if (playQueue != null) {
            // Save current position. It will help to restore this position once a user
            // wants to play prev or next stream from the queue
            playQueue.setRecovery(playQueue.getIndex(), simpleExoPlayer.getContentPosition());
        }
        saveStreamProgressState(currentInfo, simpleExoPlayer.getCurrentPosition());
    }
    //endregion



    /*//////////////////////////////////////////////////////////////////////////
    // Metadata
    //////////////////////////////////////////////////////////////////////////*/
    //region

    private void onMetadataChanged(@NonNull final MediaSourceTag tag) {
        final StreamInfo info = tag.getMetadata();
        if (DEBUG) {
            Log.d(TAG, "Playback - onMetadataChanged() called, playing: " + info.getName());
        }

        initThumbnail(info.getThumbnailUrl());
        registerStreamViewed();
        updateStreamRelatedViews();
        showHideKodiButton();

        setBlockSponsorsButton(binding.switchSponsorBlocking);

        binding.titleTextView.setText(tag.getMetadata().getName());
        binding.channelTextView.setText(tag.getMetadata().getUploaderName());

        NotificationUtil.getInstance().createNotificationIfNeededAndUpdate(this, false);
        notifyMetadataUpdateToListeners();

        if (areSegmentsVisible) {
            if (segmentAdapter.setItems(info)) {
                final int adapterPosition = getNearestStreamSegmentPosition(
                        simpleExoPlayer.getCurrentPosition());
                segmentAdapter.selectSegmentAt(adapterPosition);
                binding.itemsList.scrollToPosition(adapterPosition);
            } else {
                closeItemsList();
            }
        }

        final boolean isSponsorBlockEnabled = prefs.getBoolean(
                context.getString(R.string.sponsor_block_enable_key), false);
        final Set<String> uploaderWhitelist = prefs.getStringSet(
                context.getString(R.string.sponsor_block_whitelist_key), null);

        if (uploaderWhitelist != null && uploaderWhitelist.contains(info.getUploaderName())) {
            setSponsorBlockMode(SponsorBlockMode.IGNORE);
        } else {
            setSponsorBlockMode(isSponsorBlockEnabled
                    ? SponsorBlockMode.ENABLED
                    : SponsorBlockMode.DISABLED);
        }
    }

    private void maybeUpdateCurrentMetadata() {
        if (exoPlayerIsNull()) {
            return;
        }

        final MediaSourceTag metadata;
        try {
            metadata = (MediaSourceTag) simpleExoPlayer.getCurrentTag();
        } catch (IndexOutOfBoundsException | ClassCastException error) {
            if (DEBUG) {
                Log.d(TAG, "Could not update metadata: " + error.getMessage());
                error.printStackTrace();
            }
            return;
        }

        if (metadata == null) {
            return;
        }
        maybeAutoQueueNextStream(metadata);

        if (currentMetadata == metadata) {
            return;
        }
        currentMetadata = metadata;
        onMetadataChanged(metadata);
    }

    @NonNull
    private String getVideoUrl() {
        return currentMetadata == null
                ? context.getString(R.string.unknown_content)
                : currentMetadata.getMetadata().getUrl();
    }

    @NonNull
    public String getVideoTitle() {
        return currentMetadata == null
                ? context.getString(R.string.unknown_content)
                : currentMetadata.getMetadata().getName();
    }

    @NonNull
    public String getUploaderName() {
        return currentMetadata == null
                ? context.getString(R.string.unknown_content)
                : currentMetadata.getMetadata().getUploaderName();
    }

    @Nullable
    public Bitmap getThumbnail() {
        return currentThumbnail == null
                ? BitmapFactory.decodeResource(context.getResources(), R.drawable.dummy_thumbnail)
                : currentThumbnail;
    }
    //endregion



    /*//////////////////////////////////////////////////////////////////////////
    // Play queue, segments and streams
    //////////////////////////////////////////////////////////////////////////*/
    //region

    private void maybeAutoQueueNextStream(@NonNull final MediaSourceTag metadata) {
        if (playQueue == null || playQueue.getIndex() != playQueue.size() - 1
                || getRepeatMode() != REPEAT_MODE_OFF
                || !PlayerHelper.isAutoQueueEnabled(context)) {
            return;
        }
        // auto queue when starting playback on the last item when not repeating
        final PlayQueue autoQueue = PlayerHelper.autoQueueOf(metadata.getMetadata(),
                playQueue.getStreams());
        if (autoQueue != null) {
            playQueue.append(autoQueue.getStreams());
        }
    }

    public void selectQueueItem(final PlayQueueItem item) {
        if (playQueue == null || exoPlayerIsNull()) {
            return;
        }

        final int index = playQueue.indexOf(item);
        if (index == -1) {
            return;
        }

        if (playQueue.getIndex() == index && simpleExoPlayer.getCurrentWindowIndex() == index) {
            seekToDefault();
        } else {
            saveStreamProgressState();
        }
        playQueue.setIndex(index);
    }

    @Override
    public void onPlayQueueEdited() {
        notifyPlaybackUpdateToListeners();
        showOrHideButtons();
        NotificationUtil.getInstance().createNotificationIfNeededAndUpdate(this, false);
    }

    private void onQueueClicked() {
        isQueueVisible = true;

        hideSystemUIIfNeeded();
        buildQueue();

        binding.itemsListHeaderTitle.setVisibility(View.GONE);
        binding.itemsListHeaderDuration.setVisibility(View.VISIBLE);
        binding.shuffleButton.setVisibility(View.VISIBLE);
        binding.repeatButton.setVisibility(View.VISIBLE);

        hideControls(0, 0);
        binding.itemsListPanel.requestFocus();
        animate(binding.itemsListPanel, true, DEFAULT_CONTROLS_DURATION,
                AnimationType.SLIDE_AND_ALPHA);

        binding.itemsList.scrollToPosition(playQueue.getIndex());

        updateQueueTime((int) simpleExoPlayer.getCurrentPosition());
    }

    private void buildQueue() {
        binding.itemsList.setAdapter(playQueueAdapter);
        binding.itemsList.setClickable(true);
        binding.itemsList.setLongClickable(true);

        binding.itemsList.clearOnScrollListeners();
        binding.itemsList.addOnScrollListener(getQueueScrollListener());

        itemTouchHelper = new ItemTouchHelper(getItemTouchCallback());
        itemTouchHelper.attachToRecyclerView(binding.itemsList);

        playQueueAdapter.setSelectedListener(getOnSelectedListener());

        binding.itemsListClose.setOnClickListener(view -> closeItemsList());
    }

    private void onSegmentsClicked() {
        areSegmentsVisible = true;

        hideSystemUIIfNeeded();
        buildSegments();

        binding.itemsListHeaderTitle.setVisibility(View.VISIBLE);
        binding.shuffleButton.setVisibility(View.GONE);
        binding.repeatButton.setVisibility(View.GONE);

        hideControls(0, 0);
        binding.itemsListPanel.requestFocus();
        animate(binding.itemsListPanel, true, DEFAULT_CONTROLS_DURATION,
                AnimationType.SLIDE_AND_ALPHA);

        final int adapterPosition = getNearestStreamSegmentPosition(simpleExoPlayer
                .getCurrentPosition());
        segmentAdapter.selectSegmentAt(adapterPosition);
        binding.itemsList.scrollToPosition(adapterPosition);
    }

    private void buildSegments() {
        binding.itemsList.setAdapter(segmentAdapter);
        binding.itemsList.setClickable(true);
        binding.itemsList.setLongClickable(false);

        binding.itemsList.clearOnScrollListeners();
        if (itemTouchHelper != null) {
            itemTouchHelper.attachToRecyclerView(null);
        }

        if (currentMetadata != null) {
            segmentAdapter.setItems(currentMetadata.getMetadata());
        }

        binding.shuffleButton.setVisibility(View.GONE);
        binding.repeatButton.setVisibility(View.GONE);
        binding.itemsListClose.setOnClickListener(view -> closeItemsList());
    }

    public void closeItemsList() {
        if (isQueueVisible || areSegmentsVisible) {
            isQueueVisible = false;
            areSegmentsVisible = false;

            if (itemTouchHelper != null) {
                itemTouchHelper.attachToRecyclerView(null);
            }

            animate(binding.itemsListPanel, false, DEFAULT_CONTROLS_DURATION,
                    AnimationType.SLIDE_AND_ALPHA, 0, () -> {
                        // Even when queueLayout is GONE it receives touch events
                        // and ruins normal behavior of the app. This line fixes it
                        binding.itemsListPanel.setTranslationY(
                                -binding.itemsListPanel.getHeight() * 5);
                    });
            binding.playPauseButton.requestFocus();
        }
    }

    private OnScrollBelowItemsListener getQueueScrollListener() {
        return new OnScrollBelowItemsListener() {
            @Override
            public void onScrolledDown(final RecyclerView recyclerView) {
                if (playQueue != null && !playQueue.isComplete()) {
                    playQueue.fetch();
                } else if (binding != null) {
                    binding.itemsList.clearOnScrollListeners();
                }
            }
        };
    }

    private StreamSegmentAdapter.StreamSegmentListener getStreamSegmentListener() {
        return (item, seconds) -> {
            segmentAdapter.selectSegment(item);
            seekTo(seconds * 1000);
            triggerProgressUpdate();
        };
    }

    private int getNearestStreamSegmentPosition(final long playbackPosition) {
        int nearestPosition = 0;
        final List<StreamSegment> segments = currentMetadata.getMetadata().getStreamSegments();

        for (int i = 0; i < segments.size(); i++) {
            if (segments.get(i).getStartTimeSeconds() * 1000 > playbackPosition) {
                break;
            }
            nearestPosition++;
        }
        return Math.max(0, nearestPosition - 1);
    }

    private ItemTouchHelper.SimpleCallback getItemTouchCallback() {
        return new PlayQueueItemTouchCallback() {
            @Override
            public void onMove(final int sourceIndex, final int targetIndex) {
                if (playQueue != null) {
                    playQueue.move(sourceIndex, targetIndex);
                }
            }

            @Override
            public void onSwiped(final int index) {
                if (index != -1) {
                    playQueue.remove(index);
                }
            }
        };
    }

    private PlayQueueItemBuilder.OnSelectedListener getOnSelectedListener() {
        return new PlayQueueItemBuilder.OnSelectedListener() {
            @Override
            public void selected(final PlayQueueItem item, final View view) {
                selectQueueItem(item);
            }

            @Override
            public void held(final PlayQueueItem item, final View view) {
                final int index = playQueue.indexOf(item);
                if (index != -1) {
                    playQueue.remove(index);
                }
            }

            @Override
            public void onStartDrag(final PlayQueueItemHolder viewHolder) {
                if (itemTouchHelper != null) {
                    itemTouchHelper.startDrag(viewHolder);
                }
            }
        };
    }

    @Override // own playback listener
    @Nullable
    public MediaSource sourceOf(final PlayQueueItem item, final StreamInfo info) {
        return (isAudioOnly ? audioResolver : videoResolver).resolve(info);
    }

    public void disablePreloadingOfCurrentTrack() {
        loadController.disablePreloadingOfCurrentTrack();
    }

    @Nullable
    public VideoStream getSelectedVideoStream() {
        return (selectedStreamIndex >= 0 && availableStreams != null
                && availableStreams.size() > selectedStreamIndex)
                ? availableStreams.get(selectedStreamIndex) : null;
    }

    private void updateStreamRelatedViews() {
        if (currentMetadata == null) {
            return;
        }
        final StreamInfo info = currentMetadata.getMetadata();

        binding.qualityTextView.setVisibility(View.GONE);
        binding.playbackSpeed.setVisibility(View.GONE);

        binding.playbackEndTime.setVisibility(View.GONE);
        binding.playbackLiveSync.setVisibility(View.GONE);

        switch (info.getStreamType()) {
            case AUDIO_STREAM:
                binding.surfaceView.setVisibility(View.GONE);
                binding.endScreen.setVisibility(View.VISIBLE);
                binding.playbackEndTime.setVisibility(View.VISIBLE);
                break;

            case AUDIO_LIVE_STREAM:
                binding.surfaceView.setVisibility(View.GONE);
                binding.endScreen.setVisibility(View.VISIBLE);
                binding.playbackLiveSync.setVisibility(View.VISIBLE);
                break;

            case LIVE_STREAM:
                binding.surfaceView.setVisibility(View.VISIBLE);
                binding.endScreen.setVisibility(View.GONE);
                binding.playbackLiveSync.setVisibility(View.VISIBLE);
                break;

            case VIDEO_STREAM:
                if (info.getVideoStreams().size() + info.getVideoOnlyStreams().size() == 0) {
                    break;
                }

                availableStreams = currentMetadata.getSortedAvailableVideoStreams();
                selectedStreamIndex = currentMetadata.getSelectedVideoStreamIndex();
                buildQualityMenu();

                binding.qualityTextView.setVisibility(View.VISIBLE);
                binding.surfaceView.setVisibility(View.VISIBLE);
            default:
                binding.endScreen.setVisibility(View.GONE);
                binding.playbackEndTime.setVisibility(View.VISIBLE);
                break;
        }

        buildPlaybackSpeedMenu();
        binding.playbackSpeed.setVisibility(View.VISIBLE);
    }

    private void updateQueueTime(final int currentTime) {
        final int currentStream = playQueue.getIndex();
        int before = 0;
        int after = 0;

        final List<PlayQueueItem> streams = playQueue.getStreams();
        final int nStreams = streams.size();

        for (int i = 0; i < nStreams; i++) {
            if (i < currentStream) {
                before += streams.get(i).getDuration();
            } else {
                after += streams.get(i).getDuration();
            }
        }

        before *= 1000;
        after *= 1000;

        binding.itemsListHeaderDuration.setText(
                String.format("%s/%s",
                        getTimeString(currentTime + before),
                        getTimeString(before + after)
                ));
    }
    //endregion



    /*//////////////////////////////////////////////////////////////////////////
    // Popup menus ("popup" means that they pop up, not that they belong to the popup player)
    //////////////////////////////////////////////////////////////////////////*/
    //region

    private void buildQualityMenu() {
        if (qualityPopupMenu == null) {
            return;
        }
        qualityPopupMenu.getMenu().removeGroup(POPUP_MENU_ID_QUALITY);

        for (int i = 0; i < availableStreams.size(); i++) {
            final VideoStream videoStream = availableStreams.get(i);
            qualityPopupMenu.getMenu().add(POPUP_MENU_ID_QUALITY, i, Menu.NONE, MediaFormat
                    .getNameById(videoStream.getFormatId()) + " " + videoStream.resolution);
        }
        if (getSelectedVideoStream() != null) {
            binding.qualityTextView.setText(getSelectedVideoStream().resolution);
        }
        qualityPopupMenu.setOnMenuItemClickListener(this);
        qualityPopupMenu.setOnDismissListener(this);
    }

    private void buildPlaybackSpeedMenu() {
        if (playbackSpeedPopupMenu == null) {
            return;
        }
        playbackSpeedPopupMenu.getMenu().removeGroup(POPUP_MENU_ID_PLAYBACK_SPEED);

        for (int i = 0; i < PLAYBACK_SPEEDS.length; i++) {
            playbackSpeedPopupMenu.getMenu().add(POPUP_MENU_ID_PLAYBACK_SPEED, i, Menu.NONE,
                    formatSpeed(PLAYBACK_SPEEDS[i]));
        }
        binding.playbackSpeed.setText(formatSpeed(getPlaybackSpeed()));
        playbackSpeedPopupMenu.setOnMenuItemClickListener(this);
        playbackSpeedPopupMenu.setOnDismissListener(this);
    }

    private void buildCaptionMenu(final List<String> availableLanguages) {
        if (captionPopupMenu == null) {
            return;
        }
        captionPopupMenu.getMenu().removeGroup(POPUP_MENU_ID_CAPTION);

        final String userPreferredLanguage =
                prefs.getString(context.getString(R.string.caption_user_set_key), null);
        /*
         * only search for autogenerated cc as fallback
         * if "(auto-generated)" was not already selected
         * we are only looking for "(" instead of "(auto-generated)" to hopefully get all
         * internationalized variants such as "(automatisch-erzeugt)" and so on
         */
        boolean searchForAutogenerated = userPreferredLanguage != null
                && !userPreferredLanguage.contains("(");

        // Add option for turning off caption
        final MenuItem captionOffItem = captionPopupMenu.getMenu().add(POPUP_MENU_ID_CAPTION,
                0, Menu.NONE, R.string.caption_none);
        captionOffItem.setOnMenuItemClickListener(menuItem -> {
            final int textRendererIndex = getCaptionRendererIndex();
            if (textRendererIndex != RENDERER_UNAVAILABLE) {
                trackSelector.setParameters(trackSelector.buildUponParameters()
                        .setRendererDisabled(textRendererIndex, true));
            }
            prefs.edit().remove(context.getString(R.string.caption_user_set_key)).apply();
            return true;
        });

        // Add all available captions
        for (int i = 0; i < availableLanguages.size(); i++) {
            final String captionLanguage = availableLanguages.get(i);
            final MenuItem captionItem = captionPopupMenu.getMenu().add(POPUP_MENU_ID_CAPTION,
                    i + 1, Menu.NONE, captionLanguage);
            captionItem.setOnMenuItemClickListener(menuItem -> {
                final int textRendererIndex = getCaptionRendererIndex();
                if (textRendererIndex != RENDERER_UNAVAILABLE) {
                    trackSelector.setPreferredTextLanguage(captionLanguage);
                    trackSelector.setParameters(trackSelector.buildUponParameters()
                            .setRendererDisabled(textRendererIndex, false));
                    prefs.edit().putString(context.getString(R.string.caption_user_set_key),
                            captionLanguage).apply();
                }
                return true;
            });
            // apply caption language from previous user preference
            if (userPreferredLanguage != null
                    && (captionLanguage.equals(userPreferredLanguage)
                    || (searchForAutogenerated && captionLanguage.startsWith(userPreferredLanguage))
                    || (userPreferredLanguage.contains("(") && captionLanguage.startsWith(
                    userPreferredLanguage.substring(0, userPreferredLanguage.indexOf('(')))))) {
                final int textRendererIndex = getCaptionRendererIndex();
                if (textRendererIndex != RENDERER_UNAVAILABLE) {
                    trackSelector.setPreferredTextLanguage(captionLanguage);
                    trackSelector.setParameters(trackSelector.buildUponParameters()
                            .setRendererDisabled(textRendererIndex, false));
                }
                searchForAutogenerated = false;
            }
        }
        captionPopupMenu.setOnDismissListener(this);
    }

    /**
     * Called when an item of the quality selector or the playback speed selector is selected.
     */
    @Override
    public boolean onMenuItemClick(final MenuItem menuItem) {
        if (DEBUG) {
            Log.d(TAG, "onMenuItemClick() called with: "
                    + "menuItem = [" + menuItem + "], "
                    + "menuItem.getItemId = [" + menuItem.getItemId() + "]");
        }

        if (menuItem.getGroupId() == POPUP_MENU_ID_QUALITY) {
            final int menuItemIndex = menuItem.getItemId();
            if (selectedStreamIndex == menuItemIndex || availableStreams == null
                    || availableStreams.size() <= menuItemIndex) {
                return true;
            }

            saveStreamProgressState(); //TODO added, check if good
            final String newResolution = availableStreams.get(menuItemIndex).resolution;
            setRecovery();
            setPlaybackQuality(newResolution);
            reloadPlayQueueManager();

            binding.qualityTextView.setText(menuItem.getTitle());
            return true;
        } else if (menuItem.getGroupId() == POPUP_MENU_ID_PLAYBACK_SPEED) {
            final int speedIndex = menuItem.getItemId();
            final float speed = PLAYBACK_SPEEDS[speedIndex];

            setPlaybackSpeed(speed);
            binding.playbackSpeed.setText(formatSpeed(speed));
        }

        return false;
    }

    /**
     * Called when some popup menu is dismissed.
     */
    @Override
    public void onDismiss(final PopupMenu menu) {
        if (DEBUG) {
            Log.d(TAG, "onDismiss() called with: menu = [" + menu + "]");
        }
        isSomePopupMenuVisible = false; //TODO check if this works
        if (getSelectedVideoStream() != null) {
            binding.qualityTextView.setText(getSelectedVideoStream().resolution);
        }
        if (isPlaying()) {
            hideControls(DEFAULT_CONTROLS_DURATION, 0);
            hideSystemUIIfNeeded();
        }
    }

    private void onQualitySelectorClicked() {
        if (DEBUG) {
            Log.d(TAG, "onQualitySelectorClicked() called");
        }
        qualityPopupMenu.show();
        isSomePopupMenuVisible = true;

        final VideoStream videoStream = getSelectedVideoStream();
        if (videoStream != null) {
            final String qualityText = MediaFormat.getNameById(videoStream.getFormatId()) + " "
                    + videoStream.resolution;
            binding.qualityTextView.setText(qualityText);
        }

        saveWasPlaying();
    }

    private void onPlaybackSpeedClicked() {
        if (DEBUG) {
            Log.d(TAG, "onPlaybackSpeedClicked() called");
        }
        if (videoPlayerSelected()) {
            PlaybackParameterDialog.newInstance(getPlaybackSpeed(), getPlaybackPitch(),
                    getPlaybackSkipSilence(), this::setPlaybackParameters)
                    .show(getParentActivity().getSupportFragmentManager(), null);
        } else {
            playbackSpeedPopupMenu.show();
            isSomePopupMenuVisible = true;
        }
    }

    private void onCaptionClicked() {
        if (DEBUG) {
            Log.d(TAG, "onCaptionClicked() called");
        }
        captionPopupMenu.show();
        isSomePopupMenuVisible = true;
    }

    private void setPlaybackQuality(final String quality) {
        videoResolver.setPlaybackQuality(quality);
    }
    //endregion



    /*//////////////////////////////////////////////////////////////////////////
    // Captions (text tracks)
    //////////////////////////////////////////////////////////////////////////*/
    //region

    private void setupSubtitleView() {
        final float captionScale = PlayerHelper.getCaptionScale(context);
        final CaptionStyleCompat captionStyle = PlayerHelper.getCaptionStyle(context);
        if (popupPlayerSelected()) {
            final float captionRatio = (captionScale - 1.0f) / 5.0f + 1.0f;
            binding.subtitleView.setFractionalTextSize(
                    SubtitleView.DEFAULT_TEXT_SIZE_FRACTION * captionRatio);
        } else {
            final DisplayMetrics metrics = context.getResources().getDisplayMetrics();
            final int minimumLength = Math.min(metrics.heightPixels, metrics.widthPixels);
            final float captionRatioInverse = 20f + 4f * (1.0f - captionScale);
            binding.subtitleView.setFixedTextSize(
                    TypedValue.COMPLEX_UNIT_PX, (float) minimumLength / captionRatioInverse);
        }
        binding.subtitleView.setApplyEmbeddedStyles(captionStyle == CaptionStyleCompat.DEFAULT);
        binding.subtitleView.setStyle(captionStyle);
    }

    private void onTextTracksChanged() {
        final int textRenderer = getCaptionRendererIndex();

        if (binding == null) {
            return;
        }
        if (trackSelector.getCurrentMappedTrackInfo() == null
                || textRenderer == RENDERER_UNAVAILABLE) {
            binding.captionTextView.setVisibility(View.GONE);
            return;
        }

        final TrackGroupArray textTracks = trackSelector.getCurrentMappedTrackInfo()
                .getTrackGroups(textRenderer);

        // Extract all loaded languages
        final List<String> availableLanguages = new ArrayList<>(textTracks.length);
        for (int i = 0; i < textTracks.length; i++) {
            final TrackGroup textTrack = textTracks.get(i);
            if (textTrack.length > 0) {
                availableLanguages.add(textTrack.getFormat(0).language);
            }
        }

        // Normalize mismatching language strings
        final String preferredLanguage = trackSelector.getPreferredTextLanguage();
        // Build UI
        buildCaptionMenu(availableLanguages);
        if (trackSelector.getParameters().getRendererDisabled(textRenderer)
                || preferredLanguage == null || (!availableLanguages.contains(preferredLanguage)
                && !containsCaseInsensitive(availableLanguages, preferredLanguage))) {
            binding.captionTextView.setText(R.string.caption_none);
        } else {
            binding.captionTextView.setText(preferredLanguage);
        }
        binding.captionTextView.setVisibility(
                availableLanguages.isEmpty() ? View.GONE : View.VISIBLE);
    }

    private int getCaptionRendererIndex() {
        if (exoPlayerIsNull()) {
            return RENDERER_UNAVAILABLE;
        }

        for (int t = 0; t < simpleExoPlayer.getRendererCount(); t++) {
            if (simpleExoPlayer.getRendererType(t) == C.TRACK_TYPE_TEXT) {
                return t;
            }
        }

        return RENDERER_UNAVAILABLE;
    }
    //endregion



    /*//////////////////////////////////////////////////////////////////////////
    // Click listeners
    //////////////////////////////////////////////////////////////////////////*/
    //region

    @Override
    public void onClick(final View v) {
        if (DEBUG) {
            Log.d(TAG, "onClick() called with: v = [" + v + "]");
        }
        if (v.getId() == binding.qualityTextView.getId()) {
            onQualitySelectorClicked();
        } else if (v.getId() == binding.playbackSpeed.getId()) {
            onPlaybackSpeedClicked();
        } else if (v.getId() == binding.resizeTextView.getId()) {
            onResizeClicked();
        } else if (v.getId() == binding.captionTextView.getId()) {
            onCaptionClicked();
        } else if (v.getId() == binding.playbackLiveSync.getId()) {
            seekToDefault();
        } else if (v.getId() == binding.playPauseButton.getId()) {
            playPause();
        } else if (v.getId() == binding.playPreviousButton.getId()) {
            playPrevious();
        } else if (v.getId() == binding.playNextButton.getId()) {
            playNext();
        } else if (v.getId() == binding.queueButton.getId()) {
            onQueueClicked();
            return;
        } else if (v.getId() == binding.segmentsButton.getId()) {
            onSegmentsClicked();
            return;
        } else if (v.getId() == binding.repeatButton.getId()) {
            onRepeatClicked();
            return;
        } else if (v.getId() == binding.shuffleButton.getId()) {
            onShuffleClicked();
            return;
        } else if (v.getId() == binding.moreOptionsButton.getId()) {
            onMoreOptionsClicked();
        } else if (v.getId() == binding.share.getId()) {
            onShareClicked();
        } else if (v.getId() == binding.playWithKodi.getId()) {
            onPlayWithKodiClicked();
        } else if (v.getId() == binding.openInBrowser.getId()) {
            onOpenInBrowserClicked();
        } else if (v.getId() == binding.fullScreenButton.getId()) {
            setRecovery();
            NavigationHelper.playOnMainPlayer(context, playQueue, true);
            return;
        } else if (v.getId() == binding.screenRotationButton.getId()) {
            // Only if it's not a vertical video or vertical video but in landscape with locked
            // orientation a screen orientation can be changed automatically
            if (!isVerticalVideo
                    || (service.isLandscape() && globalScreenOrientationLocked(context))) {
                fragmentListener.onScreenRotationButtonClicked();
            } else {
                toggleFullscreen();
            }
        } else if (v.getId() == binding.switchMute.getId()) {
            onMuteUnmuteButtonClicked();
        } else if (v.getId() == binding.switchSponsorBlocking.getId()) {
            onBlockingSponsorsButtonClicked();
        } else if (v.getId() == binding.playerCloseButton.getId()) {
            context.sendBroadcast(new Intent(VideoDetailFragment.ACTION_HIDE_MAIN_PLAYER));
        }

        if (currentState != STATE_COMPLETED) {
            controlsVisibilityHandler.removeCallbacksAndMessages(null);
            showHideShadow(true, DEFAULT_CONTROLS_DURATION);
            animate(binding.playbackControlRoot, true, DEFAULT_CONTROLS_DURATION,
                    AnimationType.ALPHA, 0, () -> {
                        if (currentState == STATE_PLAYING && !isSomePopupMenuVisible) {
                            if (v.getId() == binding.playPauseButton.getId()
                                    // Hide controls in fullscreen immediately
                                    || (v.getId() == binding.screenRotationButton.getId()
                                    && isFullscreen)) {
                                hideControls(0, 0);
                            } else {
                                hideControls(DEFAULT_CONTROLS_DURATION, DEFAULT_CONTROLS_HIDE_TIME);
                            }
                        }
                    });
        }
    }

    @Override
    public boolean onLongClick(final View v) {
        if (v.getId() == binding.moreOptionsButton.getId() && isFullscreen) {
            fragmentListener.onMoreOptionsLongClicked();
            hideControls(0, 0);
            hideSystemUIIfNeeded();
        } else if (v.getId() == binding.switchSponsorBlocking.getId()) {
            final Set<String> uploaderWhitelist = new HashSet<>(prefs.getStringSet(
                    context.getString(R.string.sponsor_block_whitelist_key),
                    new HashSet<>()));

            final String toastText;

            if (getSponsorBlockMode() == SponsorBlockMode.IGNORE) {
                uploaderWhitelist.remove(currentMetadata.getMetadata().getUploaderName());
                setSponsorBlockMode(SponsorBlockMode.ENABLED);
                toastText = context
                        .getString(R.string.sponsor_block_uploader_removed_from_whitelist_toast);
            } else {
                uploaderWhitelist.add(currentMetadata.getMetadata().getUploaderName());
                setSponsorBlockMode(SponsorBlockMode.IGNORE);
                toastText = context
                        .getString(R.string.sponsor_block_uploader_added_to_whitelist_toast);
            }

            prefs.edit()
                    .putStringSet(
                            context.getString(R.string.sponsor_block_whitelist_key),
                            new HashSet<>(uploaderWhitelist))
                    .apply();

            setBlockSponsorsButton(binding.switchSponsorBlocking);
            Toast.makeText(context, toastText, Toast.LENGTH_LONG).show();
        }
        return true;
    }

    public boolean onKeyDown(final int keyCode) {
        switch (keyCode) {
            default:
                break;
            case KeyEvent.KEYCODE_SPACE:
                if (isFullscreen) {
                    playPause();
                }
                break;
            case KeyEvent.KEYCODE_BACK:
                if (DeviceUtils.isTv(context) && isControlsVisible()) {
                    hideControls(0, 0);
                    return true;
                }
                break;
            case KeyEvent.KEYCODE_DPAD_UP:
            case KeyEvent.KEYCODE_DPAD_LEFT:
            case KeyEvent.KEYCODE_DPAD_DOWN:
            case KeyEvent.KEYCODE_DPAD_RIGHT:
            case KeyEvent.KEYCODE_DPAD_CENTER:
                if (binding.getRoot().hasFocus() && !binding.playbackControlRoot.hasFocus()) {
                    // do not interfere with focus in playlist etc.
                    return false;
                }

                if (currentState == Player.STATE_BLOCKED) {
                    return true;
                }

                if (!isControlsVisible()) {
                    if (!isQueueVisible) {
                        binding.playPauseButton.requestFocus();
                    }
                    showControlsThenHide();
                    showSystemUIPartially();
                    return true;
                } else {
                    hideControls(DEFAULT_CONTROLS_DURATION, DPAD_CONTROLS_HIDE_TIME);
                }
                break;
        }

        return false;
    }

    private void onMoreOptionsClicked() {
        if (DEBUG) {
            Log.d(TAG, "onMoreOptionsClicked() called");
        }

        final boolean isMoreControlsVisible =
                binding.secondaryControls.getVisibility() == View.VISIBLE;

        animateRotation(binding.moreOptionsButton, DEFAULT_CONTROLS_DURATION,
                isMoreControlsVisible ? 0 : 180);
        animate(binding.secondaryControls, !isMoreControlsVisible, DEFAULT_CONTROLS_DURATION,
                AnimationType.SLIDE_AND_ALPHA, 0, () -> {
                    // Fix for a ripple effect on background drawable.
                    // When view returns from GONE state it takes more milliseconds than returning
                    // from INVISIBLE state. And the delay makes ripple background end to fast
                    if (isMoreControlsVisible) {
                        binding.secondaryControls.setVisibility(View.INVISIBLE);
                    }
                });
        showControls(DEFAULT_CONTROLS_DURATION);
    }

    private void onShareClicked() {
        // share video at the current time (youtube.com/watch?v=ID&t=SECONDS)
        // Timestamp doesn't make sense in a live stream so drop it

        final int ts = binding.playbackSeekBar.getProgress() / 1000;
        String videoUrl = getVideoUrl();
        if (!isLive() && ts >= 0 && currentMetadata != null
                && currentMetadata.getMetadata().getServiceId() == YouTube.getServiceId()) {
            videoUrl += ("&t=" + ts);
        }
        ShareUtils.shareText(context, getVideoTitle(), videoUrl);
    }

    private void onPlayWithKodiClicked() {
        if (currentMetadata != null) {
            pause();
            try {
                NavigationHelper.playWithKore(context, Uri.parse(getVideoUrl()));
            } catch (final Exception e) {
                if (DEBUG) {
                    Log.i(TAG, "Failed to start kore", e);
                }
                KoreUtil.showInstallKoreDialog(getParentActivity());
            }
        }
    }

    private void onOpenInBrowserClicked() {
        if (currentMetadata != null) {
            ShareUtils.openUrlInBrowser(getParentActivity(),
                    currentMetadata.getMetadata().getOriginalUrl());
        }
    }
    //endregion



    /*//////////////////////////////////////////////////////////////////////////
    // Video size, resize, orientation, fullscreen
    //////////////////////////////////////////////////////////////////////////*/
    //region

    private void setupScreenRotationButton() {
        binding.screenRotationButton.setVisibility(videoPlayerSelected()
                && (globalScreenOrientationLocked(context) || isVerticalVideo
                        || DeviceUtils.isTablet(context))
                ? View.VISIBLE : View.GONE);
        binding.screenRotationButton.setImageDrawable(AppCompatResources.getDrawable(context,
                isFullscreen ? R.drawable.ic_fullscreen_exit
                : R.drawable.ic_fullscreen));
    }

    private void setResizeMode(@AspectRatioFrameLayout.ResizeMode final int resizeMode) {
        binding.surfaceView.setResizeMode(resizeMode);
        binding.resizeTextView.setText(PlayerHelper.resizeTypeOf(context, resizeMode));
    }

    void onResizeClicked() {
        if (binding != null) {
            setResizeMode(nextResizeModeAndSaveToPrefs(this, binding.surfaceView.getResizeMode()));
        }
    }

    @Override // exoplayer listener
    public void onVideoSizeChanged(final int width, final int height,
                                   final int unappliedRotationDegrees,
                                   final float pixelWidthHeightRatio) {
        if (DEBUG) {
            Log.d(TAG, "onVideoSizeChanged() called with: "
                    + "width / height = [" + width + " / " + height
                    + " = " + (((float) width) / height) + "], "
                    + "unappliedRotationDegrees = [" + unappliedRotationDegrees + "], "
                    + "pixelWidthHeightRatio = [" + pixelWidthHeightRatio + "]");
        }

        binding.surfaceView.setAspectRatio(((float) width) / height);
        isVerticalVideo = width < height;

        if (globalScreenOrientationLocked(context)
                && isFullscreen
                && service.isLandscape() == isVerticalVideo
                && !DeviceUtils.isTv(context)
                && !DeviceUtils.isTablet(context)
                && fragmentListener != null) {
            // set correct orientation
            fragmentListener.onScreenRotationButtonClicked();
        }

        setupScreenRotationButton();
    }

    public void toggleFullscreen() {
        if (DEBUG) {
            Log.d(TAG, "toggleFullscreen() called");
        }
        if (popupPlayerSelected() || exoPlayerIsNull() || currentMetadata == null
                || fragmentListener == null) {
            return;
        }
        //changeState(STATE_BLOCKED); TODO check what this does

        isFullscreen = !isFullscreen;
        if (!isFullscreen) {
            // Apply window insets because Android will not do it when orientation changes
            // from landscape to portrait (open vertical video to reproduce)
            binding.playbackControlRoot.setPadding(0, 0, 0, 0);
        } else {
            // Android needs tens milliseconds to send new insets but a user is able to see
            // how controls changes it's position from `0` to `nav bar height` padding.
            // So just hide the controls to hide this visual inconsistency
            hideControls(0, 0);
        }
        fragmentListener.onFullscreenStateChanged(isFullscreen);

        if (isFullscreen) {
            binding.titleTextView.setVisibility(View.VISIBLE);
            binding.channelTextView.setVisibility(View.VISIBLE);
            binding.playerCloseButton.setVisibility(View.GONE);
        } else {
            binding.titleTextView.setVisibility(View.GONE);
            binding.channelTextView.setVisibility(View.GONE);
            binding.playerCloseButton.setVisibility(
                    videoPlayerSelected() ? View.VISIBLE : View.GONE);
        }
        setupScreenRotationButton();
    }

    public void checkLandscape() {
        final AppCompatActivity parent = getParentActivity();
        final boolean videoInLandscapeButNotInFullscreen =
                service.isLandscape() && !isFullscreen && videoPlayerSelected() && !isAudioOnly;

        if (prefs.getBoolean(
                context.getString(R.string.force_auto_fullscreen_key), false)
                && videoInLandscapeButNotInFullscreen) {
            toggleFullscreen();
            return;
        }

        final boolean notPaused = currentState != STATE_COMPLETED && currentState != STATE_PAUSED;
        if (parent != null
                && videoInLandscapeButNotInFullscreen
                && notPaused
                && !DeviceUtils.isTablet(context)) {
            toggleFullscreen();
        }
    }
    //endregion



    /*//////////////////////////////////////////////////////////////////////////
    // Gestures
    //////////////////////////////////////////////////////////////////////////*/
    //region

    @SuppressWarnings("checkstyle:ParameterNumber")
    private void onLayoutChange(final View view, final int l, final int t, final int r, final int b,
                                final int ol, final int ot, final int or, final int ob) {
        if (l != ol || t != ot || r != or || b != ob) {
            // Use smaller value to be consistent between screen orientations
            // (and to make usage easier)
            final int width = r - l;
            final int height = b - t;
            final int min = Math.min(width, height);
            maxGestureLength = (int) (min * MAX_GESTURE_LENGTH);

            if (DEBUG) {
                Log.d(TAG, "maxGestureLength = " + maxGestureLength);
            }

            binding.volumeProgressBar.setMax(maxGestureLength);
            binding.brightnessProgressBar.setMax(maxGestureLength);

            setInitialGestureValues();
            binding.itemsListPanel.getLayoutParams().height
                    = height - binding.itemsListPanel.getTop();
        }
    }

    private void setInitialGestureValues() {
        if (audioReactor != null) {
            final float currentVolumeNormalized =
                    (float) audioReactor.getVolume() / audioReactor.getMaxVolume();
            binding.volumeProgressBar.setProgress(
                    (int) (binding.volumeProgressBar.getMax() * currentVolumeNormalized));
        }
    }

    private int distanceFromCloseButton(final MotionEvent popupMotionEvent) {
        final int closeOverlayButtonX = closeOverlayBinding.closeButton.getLeft()
                + closeOverlayBinding.closeButton.getWidth() / 2;
        final int closeOverlayButtonY = closeOverlayBinding.closeButton.getTop()
                + closeOverlayBinding.closeButton.getHeight() / 2;

        final float fingerX = popupLayoutParams.x + popupMotionEvent.getX();
        final float fingerY = popupLayoutParams.y + popupMotionEvent.getY();

        return (int) Math.sqrt(Math.pow(closeOverlayButtonX - fingerX, 2)
                + Math.pow(closeOverlayButtonY - fingerY, 2));
    }

    private float getClosingRadius() {
        final int buttonRadius = closeOverlayBinding.closeButton.getWidth() / 2;
        // 20% wider than the button itself
        return buttonRadius * 1.2f;
    }

    public boolean isInsideClosingRadius(final MotionEvent popupMotionEvent) {
        return distanceFromCloseButton(popupMotionEvent) <= getClosingRadius();
    }
    //endregion



    /*//////////////////////////////////////////////////////////////////////////
    // Activity / fragment binding
    //////////////////////////////////////////////////////////////////////////*/
    //region

    public void setFragmentListener(final PlayerServiceEventListener listener) {
        fragmentListener = listener;
        fragmentIsVisible = true;
        // Apply window insets because Android will not do it when orientation changes
        // from landscape to portrait
        if (!isFullscreen) {
            binding.playbackControlRoot.setPadding(0, 0, 0, 0);
        }
        binding.itemsListPanel.setPadding(0, 0, 0, 0);
        notifyQueueUpdateToListeners();
        notifyMetadataUpdateToListeners();
        notifyPlaybackUpdateToListeners();
        triggerProgressUpdate();
    }

    public void removeFragmentListener(final PlayerServiceEventListener listener) {
        if (fragmentListener == listener) {
            fragmentListener = null;
        }
    }

    void setActivityListener(final PlayerEventListener listener) {
        activityListener = listener;
        // TODO why not queue update?
        notifyMetadataUpdateToListeners();
        notifyPlaybackUpdateToListeners();
        triggerProgressUpdate();
    }

    void removeActivityListener(final PlayerEventListener listener) {
        if (activityListener == listener) {
            activityListener = null;
        }
    }

    void stopActivityBinding() {
        if (fragmentListener != null) {
            fragmentListener.onServiceStopped();
            fragmentListener = null;
        }
        if (activityListener != null) {
            activityListener.onServiceStopped();
            activityListener = null;
        }
    }

    /**
     * This will be called when a user goes to another app/activity, turns off a screen.
     * We don't want to interrupt playback and don't want to see notification so
     * next lines of code will enable audio-only playback only if needed
     */
    private void onFragmentStopped() {
        if (videoPlayerSelected() && (isPlaying() || isLoading())) {
            switch (getMinimizeOnExitAction(context)) {
                case MINIMIZE_ON_EXIT_MODE_BACKGROUND:
                    useVideoSource(false);
                    break;
                case MINIMIZE_ON_EXIT_MODE_POPUP:
                    setRecovery();
                    NavigationHelper.playOnPopupPlayer(getParentActivity(), playQueue, true);
                    break;
                case MINIMIZE_ON_EXIT_MODE_NONE: default:
                    pause();
                    break;
            }
        }
    }

    private void notifyQueueUpdateToListeners() {
        if (fragmentListener != null && playQueue != null) {
            fragmentListener.onQueueUpdate(playQueue);
        }
        if (activityListener != null && playQueue != null) {
            activityListener.onQueueUpdate(playQueue);
        }
    }

    private void notifyMetadataUpdateToListeners() {
        if (fragmentListener != null && currentMetadata != null) {
            fragmentListener.onMetadataUpdate(currentMetadata.getMetadata(), playQueue);
        }
        if (activityListener != null && currentMetadata != null) {
            activityListener.onMetadataUpdate(currentMetadata.getMetadata(), playQueue);
        }
    }

    private void notifyPlaybackUpdateToListeners() {
        if (fragmentListener != null && !exoPlayerIsNull() && playQueue != null) {
            fragmentListener.onPlaybackUpdate(currentState, getRepeatMode(),
                    playQueue.isShuffled(), simpleExoPlayer.getPlaybackParameters());
        }
        if (activityListener != null && !exoPlayerIsNull() && playQueue != null) {
            activityListener.onPlaybackUpdate(currentState, getRepeatMode(),
                    playQueue.isShuffled(), getPlaybackParameters());
        }
    }

    private void notifyProgressUpdateToListeners(final int currentProgress,
                                                 final int duration,
                                                 final int bufferPercent) {
        if (fragmentListener != null) {
            fragmentListener.onProgressUpdate(currentProgress, duration, bufferPercent);
        }
        if (activityListener != null) {
            activityListener.onProgressUpdate(currentProgress, duration, bufferPercent);
        }
    }

    public AppCompatActivity getParentActivity() {
        // ! instanceof ViewGroup means that view was added via windowManager for Popup
        if (binding == null || !(binding.getRoot().getParent() instanceof ViewGroup)) {
            return null;
        }

        return (AppCompatActivity) ((ViewGroup) binding.getRoot().getParent()).getContext();
    }

    private void useVideoSource(final boolean video) {
        if (playQueue == null || isAudioOnly == !video || audioPlayerSelected()) {
            return;
        }

        isAudioOnly = !video;
        // When a user returns from background controls could be hidden
        // but systemUI will be shown 100%. Hide it
        if (!isAudioOnly && !isControlsVisible()) {
            hideSystemUIIfNeeded();
        }
        setRecovery();
        reloadPlayQueueManager();
    }
    //endregion


    /*//////////////////////////////////////////////////////////////////////////
    // Getters
    //////////////////////////////////////////////////////////////////////////*/
    //region

    public int getCurrentState() {
        return currentState;
    }

    public boolean exoPlayerIsNull() {
        return simpleExoPlayer == null;
    }

    public boolean isStopped() {
        return exoPlayerIsNull()
                || simpleExoPlayer.getPlaybackState() == SimpleExoPlayer.STATE_IDLE;
    }

    public boolean isPlaying() {
        return !exoPlayerIsNull() && simpleExoPlayer.isPlaying();
    }

    public boolean getPlayWhenReady() {
        return !exoPlayerIsNull() && simpleExoPlayer.getPlayWhenReady();
    }

    private boolean isLoading() {
        return !exoPlayerIsNull() && simpleExoPlayer.isLoading();
    }

    private boolean isLive() {
        try {
            return !exoPlayerIsNull() && simpleExoPlayer.isCurrentWindowDynamic();
        } catch (@NonNull final IndexOutOfBoundsException e) {
            // Why would this even happen =(... but lets log it anyway, better safe than sorry
            if (DEBUG) {
                Log.d(TAG, "player.isCurrentWindowDynamic() failed: " + e.getMessage());
                e.printStackTrace();
            }
            return false;
        }
    }


    @NonNull
    public Context getContext() {
        return context;
    }

    @NonNull
    public SharedPreferences getPrefs() {
        return prefs;
    }

    public MediaSessionManager getMediaSessionManager() {
        return mediaSessionManager;
    }


    public PlayerType getPlayerType() {
        return playerType;
    }

    public boolean audioPlayerSelected() {
        return playerType == PlayerType.AUDIO;
    }

    public boolean videoPlayerSelected() {
        return playerType == PlayerType.VIDEO;
    }

    public boolean popupPlayerSelected() {
        return playerType == PlayerType.POPUP;
    }


    public PlayQueue getPlayQueue() {
        return playQueue;
    }

    public AudioReactor getAudioReactor() {
        return audioReactor;
    }

    public GestureDetector getGestureDetector() {
        return gestureDetector;
    }

    public boolean isFullscreen() {
        return isFullscreen;
    }

    public boolean isVerticalVideo() {
        return isVerticalVideo;
    }

    public boolean isPopupClosing() {
        return isPopupClosing;
    }


    public boolean isSomePopupMenuVisible() {
        return isSomePopupMenuVisible;
    }

    public ImageButton getPlayPauseButton() {
        return binding.playPauseButton;
    }

    public View getClosingOverlayView() {
        return binding.closingOverlay;
    }

    public ProgressBar getVolumeProgressBar() {
        return binding.volumeProgressBar;
    }

    public ProgressBar getBrightnessProgressBar() {
        return binding.brightnessProgressBar;
    }

    public int getMaxGestureLength() {
        return maxGestureLength;
    }

    public ImageView getVolumeImageView() {
        return binding.volumeImageView;
    }

    public RelativeLayout getVolumeRelativeLayout() {
        return binding.volumeRelativeLayout;
    }

    public ImageView getBrightnessImageView() {
        return binding.brightnessImageView;
    }

    public RelativeLayout getBrightnessRelativeLayout() {
        return binding.brightnessRelativeLayout;
    }

    public FloatingActionButton getCloseOverlayButton() {
        return closeOverlayBinding.closeButton;
    }

    public View getLoadingPanel() {
        return binding.loadingPanel;
    }

    public TextView getCurrentDisplaySeek() {
        return binding.currentDisplaySeek;
    }

    @Nullable
    public WindowManager.LayoutParams getPopupLayoutParams() {
        return popupLayoutParams;
    }

    @Nullable
    public WindowManager getWindowManager() {
        return windowManager;
    }

    public float getScreenWidth() {
        return screenWidth;
    }

    public float getScreenHeight() {
        return screenHeight;
    }

    public View getRootView() {
        return binding.getRoot();
    }

    public ExpandableSurfaceView getSurfaceView() {
        return binding.surfaceView;
    }

    public PlayQueueAdapter getPlayQueueAdapter() {
        return playQueueAdapter;
    }

    //endregion

    /*//////////////////////////////////////////////////////////////////////////
    // SponsorBlock
    //////////////////////////////////////////////////////////////////////////*/
    //region

    public void onBlockingSponsorsButtonClicked() {
        if (DEBUG) {
            Log.d(TAG, "onBlockingSponsorsButtonClicked() called");
        }

        setBlockSponsorsButton(binding.switchSponsorBlocking);

        switch (sponsorBlockMode) {
            case DISABLED:
                sponsorBlockMode = SponsorBlockMode.ENABLED;
                Toast.makeText(context, R.string.sponsor_block_enabled_toast, Toast.LENGTH_SHORT)
                        .show();
                break;
            case ENABLED:
                sponsorBlockMode = SponsorBlockMode.DISABLED;
                Toast.makeText(context, R.string.sponsor_block_disabled_toast, Toast.LENGTH_SHORT)
                        .show();
                break;
            case IGNORE:
                // ignored
        }
    }

    public SponsorBlockMode getSponsorBlockMode() {
        return sponsorBlockMode;
    }

    public void setSponsorBlockMode(final SponsorBlockMode mode) {
        sponsorBlockMode = mode;
    }

    public VideoSegment getSkippableSegment(final int progress) {
        // currentItem may get set to something later (asynchronously)
        if (currentItem == null) {
            return null;
        }

        final VideoSegment[] videoSegments = currentItem.getVideoSegments();
        if (videoSegments == null) {
            return null;
        }

        for (final VideoSegment segment : videoSegments) {
            if (progress < segment.startTime) {
                continue;
            }

            if (progress > segment.endTime) {
                continue;
            }

            return segment;
        }

        return null;
    }

    private void markSegments() {
        binding.playbackSeekBar.clearMarkers();

        if (currentItem == null) {
            Log.w(TAG, "markSegments() - currentItem was null");
            return;
        }

        final VideoSegment[] segments = currentItem.getVideoSegments();

        if (segments == null || segments.length == 0) {
            return;
        }

        for (final VideoSegment segment : segments) {
            final Integer color = parseSegmentCategory(segment.category);

            // if null, then this category should not be marked
            if (color == null) {
                continue;
            }

            final SeekBarMarker seekBarMarker =
                    new SeekBarMarker(segment.startTime, segment.endTime,
                            (int) simpleExoPlayer.getDuration(), color);
            binding.playbackSeekBar.seekBarMarkers.add(seekBarMarker);
        }

        binding.playbackSeekBar.drawMarkers();
    }

    private Integer parseSegmentCategory(final String category) {
        String key;
        final String colorStr;
        switch (category) {
            case "sponsor":
                key = context.getString(R.string.sponsor_block_category_sponsor_key);
                if (prefs.getBoolean(key, false)) {
                    key = context.getString(R.string.sponsor_block_category_sponsor_color_key);
                    colorStr = prefs.getString(key, null);
                    return colorStr == null
                            ? context.getResources().getColor(R.color.sponsor_segment)
                            : Color.parseColor(colorStr);
                }
                break;
            case "intro":
                key = context.getString(R.string.sponsor_block_category_intro_key);
                if (prefs.getBoolean(key, false)) {
                    key = context.getString(R.string.sponsor_block_category_intro_color_key);
                    colorStr = prefs.getString(key, null);
                    return colorStr == null
                            ? context.getResources().getColor(R.color.intro_segment)
                            : Color.parseColor(colorStr);
                }
                break;
            case "outro":
                key = context.getString(R.string.sponsor_block_category_outro_key);
                if (prefs.getBoolean(key, false)) {
                    key = context.getString(R.string.sponsor_block_category_outro_color_key);
                    colorStr = prefs.getString(key, null);
                    return colorStr == null
                            ? context.getResources().getColor(R.color.outro_segment)
                            : Color.parseColor(colorStr);
                }
                break;
            case "interaction":
                key = context.getString(R.string.sponsor_block_category_interaction_key);
                if (prefs.getBoolean(key, false)) {
                    key = context.getString(R.string.sponsor_block_category_interaction_color_key);
                    colorStr = prefs.getString(key, null);
                    return colorStr == null
                            ? context.getResources().getColor(R.color.interaction_segment)
                            : Color.parseColor(colorStr);
                }
                break;
            case "selfpromo":
                key = context.getString(R.string.sponsor_block_category_self_promo_key);
                if (prefs.getBoolean(key, false)) {
                    key = context.getString(R.string.sponsor_block_category_self_promo_color_key);
                    colorStr = prefs.getString(key, null);
                    return colorStr == null
                            ? context.getResources().getColor(R.color.self_promo_segment)
                            : Color.parseColor(colorStr);
                }
                break;
            case "music_offtopic":
                key = context.getString(R.string.sponsor_block_category_non_music_key);
                if (prefs.getBoolean(key, false)) {
                    key = context.getString(R.string.sponsor_block_category_non_music_color_key);
                    colorStr = prefs.getString(key, null);
                    return colorStr == null
                            ? context.getResources().getColor(R.color.non_music_segment)
                            : Color.parseColor(colorStr);
                }
                break;
        }

        return null;
    }

    protected void setBlockSponsorsButton(final ImageButton button) {
        if (button == null) {
            return;
        }

        final int resId;

        switch (sponsorBlockMode) {
            case DISABLED:
                resId = R.drawable.ic_sponsor_block_disable_white_24dp;
                break;
            case ENABLED:
                resId = R.drawable.ic_sponsor_block_enable_white_24dp;
                break;
            case IGNORE:
                resId = R.drawable.ic_sponsor_block_exclude_white_24dp;
                break;
            default:
                return;
        }

        button.setImageDrawable(AppCompatResources.getDrawable(service, resId));
    }

    //endregion
}<|MERGE_RESOLUTION|>--- conflicted
+++ resolved
@@ -2845,13 +2845,8 @@
             Log.d(TAG, "fastRewind() called");
         }
         seekBy(-retrieveSeekDurationFromPreferences(this));
-<<<<<<< HEAD
-        triggerProgressUpdate(true);
-        showAndAnimateControl(R.drawable.ic_fast_rewind_white_24dp, true);
-=======
         triggerProgressUpdate();
         showAndAnimateControl(R.drawable.ic_fast_rewind, true);
->>>>>>> 91ca6809
     }
     //endregion
 
@@ -4534,13 +4529,13 @@
 
         switch (sponsorBlockMode) {
             case DISABLED:
-                resId = R.drawable.ic_sponsor_block_disable_white_24dp;
+                resId = R.drawable.ic_sponsor_block_disable;
                 break;
             case ENABLED:
-                resId = R.drawable.ic_sponsor_block_enable_white_24dp;
+                resId = R.drawable.ic_sponsor_block_enable;
                 break;
             case IGNORE:
-                resId = R.drawable.ic_sponsor_block_exclude_white_24dp;
+                resId = R.drawable.ic_sponsor_block_exclude;
                 break;
             default:
                 return;
