package org.schabi.newpipe.player;

import android.animation.Animator;
import android.animation.AnimatorListenerAdapter;
import android.animation.ObjectAnimator;
import android.animation.PropertyValuesHolder;
import android.animation.ValueAnimator;
import android.annotation.SuppressLint;
import android.content.BroadcastReceiver;
import android.content.Context;
import android.content.Intent;
import android.content.IntentFilter;
import android.content.SharedPreferences;
import android.content.res.Resources;
import android.database.ContentObserver;
import android.graphics.Bitmap;
import android.graphics.BitmapFactory;
import android.graphics.Color;
import android.graphics.PorterDuff;
import android.graphics.PorterDuffColorFilter;
import android.media.AudioManager;
import android.net.Uri;
import android.os.Build;
import android.os.Handler;
import android.provider.Settings;
import android.util.DisplayMetrics;
import android.util.Log;
import android.util.TypedValue;
import android.view.ContextThemeWrapper;
import android.view.GestureDetector;
import android.view.KeyEvent;
import android.view.LayoutInflater;
import android.view.Menu;
import android.view.MenuItem;
import android.view.MotionEvent;
import android.view.View;
import android.view.ViewGroup;
import android.view.WindowManager;
import android.view.animation.AnticipateInterpolator;
import android.widget.FrameLayout;
import android.widget.ImageButton;
import android.widget.ImageView;
import android.widget.LinearLayout;
import android.widget.PopupMenu;
import android.widget.ProgressBar;
import android.widget.RelativeLayout;
import android.widget.SeekBar;
import android.widget.TextView;
import android.widget.Toast;

import androidx.annotation.NonNull;
import androidx.annotation.Nullable;
import androidx.appcompat.app.AppCompatActivity;
import androidx.appcompat.content.res.AppCompatResources;
import androidx.appcompat.widget.AppCompatImageButton;
import androidx.core.content.ContextCompat;
import androidx.core.view.DisplayCutoutCompat;
import androidx.core.view.ViewCompat;
import androidx.preference.PreferenceManager;
import androidx.recyclerview.widget.ItemTouchHelper;
import androidx.recyclerview.widget.RecyclerView;

import com.google.android.exoplayer2.C;
import com.google.android.exoplayer2.DefaultRenderersFactory;
import com.google.android.exoplayer2.ExoPlaybackException;
import com.google.android.exoplayer2.PlaybackParameters;
import com.google.android.exoplayer2.RenderersFactory;
import com.google.android.exoplayer2.SeekParameters;
import com.google.android.exoplayer2.SimpleExoPlayer;
import com.google.android.exoplayer2.Timeline;
import com.google.android.exoplayer2.source.BehindLiveWindowException;
import com.google.android.exoplayer2.source.MediaSource;
import com.google.android.exoplayer2.source.TrackGroup;
import com.google.android.exoplayer2.source.TrackGroupArray;
import com.google.android.exoplayer2.text.CaptionStyleCompat;
import com.google.android.exoplayer2.trackselection.TrackSelectionArray;
import com.google.android.exoplayer2.ui.AspectRatioFrameLayout;
import com.google.android.exoplayer2.ui.SubtitleView;
import com.google.android.exoplayer2.upstream.DefaultBandwidthMeter;
import com.google.android.exoplayer2.util.Util;
import com.google.android.exoplayer2.video.VideoListener;
import com.google.android.material.floatingactionbutton.FloatingActionButton;
import com.nostra13.universalimageloader.core.ImageLoader;
import com.nostra13.universalimageloader.core.assist.FailReason;
import com.nostra13.universalimageloader.core.listener.ImageLoadingListener;

import org.schabi.newpipe.DownloaderImpl;
import org.schabi.newpipe.MainActivity;
import org.schabi.newpipe.R;
import org.schabi.newpipe.databinding.PlayerBinding;
import org.schabi.newpipe.databinding.PlayerPopupCloseOverlayBinding;
import org.schabi.newpipe.extractor.MediaFormat;
import org.schabi.newpipe.extractor.stream.StreamInfo;
import org.schabi.newpipe.extractor.stream.StreamSegment;
import org.schabi.newpipe.extractor.stream.StreamType;
import org.schabi.newpipe.extractor.stream.VideoStream;
import org.schabi.newpipe.fragments.OnScrollBelowItemsListener;
import org.schabi.newpipe.fragments.detail.VideoDetailFragment;
import org.schabi.newpipe.info_list.StreamSegmentAdapter;
import org.schabi.newpipe.ktx.AnimationType;
import org.schabi.newpipe.local.history.HistoryRecordManager;
import org.schabi.newpipe.player.MainPlayer.PlayerType;
import org.schabi.newpipe.player.event.PlayerEventListener;
import org.schabi.newpipe.player.event.PlayerGestureListener;
import org.schabi.newpipe.player.event.PlayerServiceEventListener;
import org.schabi.newpipe.player.helper.AudioReactor;
import org.schabi.newpipe.player.helper.LoadController;
import org.schabi.newpipe.player.helper.MediaSessionManager;
import org.schabi.newpipe.player.helper.PlaybackParameterDialog;
import org.schabi.newpipe.player.helper.PlayerDataSource;
import org.schabi.newpipe.player.helper.PlayerHelper;
import org.schabi.newpipe.player.playback.CustomTrackSelector;
import org.schabi.newpipe.player.playback.MediaSourceManager;
import org.schabi.newpipe.player.playback.PlaybackListener;
import org.schabi.newpipe.player.playback.PlayerMediaSession;
import org.schabi.newpipe.player.playqueue.PlayQueue;
import org.schabi.newpipe.player.playqueue.PlayQueueAdapter;
import org.schabi.newpipe.player.playqueue.PlayQueueItem;
import org.schabi.newpipe.player.playqueue.PlayQueueItemBuilder;
import org.schabi.newpipe.player.playqueue.PlayQueueItemHolder;
import org.schabi.newpipe.player.playqueue.PlayQueueItemTouchCallback;
import org.schabi.newpipe.player.resolver.AudioPlaybackResolver;
import org.schabi.newpipe.player.resolver.MediaSourceTag;
import org.schabi.newpipe.player.resolver.VideoPlaybackResolver;
import org.schabi.newpipe.util.DeviceUtils;
import org.schabi.newpipe.util.ImageDisplayConstants;
import org.schabi.newpipe.util.KoreUtil;
import org.schabi.newpipe.util.ListHelper;
import org.schabi.newpipe.util.NavigationHelper;
import org.schabi.newpipe.util.SerializedCache;
import org.schabi.newpipe.util.ShareUtils;
import org.schabi.newpipe.util.SponsorBlockMode;
import org.schabi.newpipe.util.VideoSegment;
import org.schabi.newpipe.views.ExpandableSurfaceView;
import org.schabi.newpipe.views.SeekBarMarker;

import java.io.IOException;
import java.util.ArrayList;
import java.util.HashSet;
import java.util.List;
import java.util.Objects;
import java.util.Set;

import io.reactivex.rxjava3.android.schedulers.AndroidSchedulers;
import io.reactivex.rxjava3.core.Observable;
import io.reactivex.rxjava3.disposables.CompositeDisposable;
import io.reactivex.rxjava3.disposables.Disposable;
import io.reactivex.rxjava3.disposables.SerialDisposable;

import static com.google.android.exoplayer2.Player.DISCONTINUITY_REASON_AD_INSERTION;
import static com.google.android.exoplayer2.Player.DISCONTINUITY_REASON_INTERNAL;
import static com.google.android.exoplayer2.Player.DISCONTINUITY_REASON_PERIOD_TRANSITION;
import static com.google.android.exoplayer2.Player.DISCONTINUITY_REASON_SEEK;
import static com.google.android.exoplayer2.Player.DISCONTINUITY_REASON_SEEK_ADJUSTMENT;
import static com.google.android.exoplayer2.Player.DiscontinuityReason;
import static com.google.android.exoplayer2.Player.EventListener;
import static com.google.android.exoplayer2.Player.REPEAT_MODE_ALL;
import static com.google.android.exoplayer2.Player.REPEAT_MODE_OFF;
import static com.google.android.exoplayer2.Player.REPEAT_MODE_ONE;
import static com.google.android.exoplayer2.Player.RepeatMode;
import static java.util.concurrent.TimeUnit.MILLISECONDS;
import static org.schabi.newpipe.extractor.ServiceList.YouTube;
import static org.schabi.newpipe.ktx.ViewUtils.animate;
import static org.schabi.newpipe.ktx.ViewUtils.animateRotation;
import static org.schabi.newpipe.player.MainPlayer.ACTION_CLOSE;
import static org.schabi.newpipe.player.MainPlayer.ACTION_FAST_FORWARD;
import static org.schabi.newpipe.player.MainPlayer.ACTION_FAST_REWIND;
import static org.schabi.newpipe.player.MainPlayer.ACTION_PLAY_NEXT;
import static org.schabi.newpipe.player.MainPlayer.ACTION_PLAY_PAUSE;
import static org.schabi.newpipe.player.MainPlayer.ACTION_PLAY_PREVIOUS;
import static org.schabi.newpipe.player.MainPlayer.ACTION_RECREATE_NOTIFICATION;
import static org.schabi.newpipe.player.MainPlayer.ACTION_REPEAT;
import static org.schabi.newpipe.player.MainPlayer.ACTION_SHUFFLE;
import static org.schabi.newpipe.player.helper.PlayerHelper.MinimizeMode.MINIMIZE_ON_EXIT_MODE_BACKGROUND;
import static org.schabi.newpipe.player.helper.PlayerHelper.MinimizeMode.MINIMIZE_ON_EXIT_MODE_NONE;
import static org.schabi.newpipe.player.helper.PlayerHelper.MinimizeMode.MINIMIZE_ON_EXIT_MODE_POPUP;
import static org.schabi.newpipe.player.helper.PlayerHelper.buildCloseOverlayLayoutParams;
import static org.schabi.newpipe.player.helper.PlayerHelper.formatSpeed;
import static org.schabi.newpipe.player.helper.PlayerHelper.getMinimizeOnExitAction;
import static org.schabi.newpipe.player.helper.PlayerHelper.getMinimumVideoHeight;
import static org.schabi.newpipe.player.helper.PlayerHelper.getTimeString;
import static org.schabi.newpipe.player.helper.PlayerHelper.globalScreenOrientationLocked;
import static org.schabi.newpipe.player.helper.PlayerHelper.isPlaybackResumeEnabled;
import static org.schabi.newpipe.player.helper.PlayerHelper.nextRepeatMode;
import static org.schabi.newpipe.player.helper.PlayerHelper.nextResizeModeAndSaveToPrefs;
import static org.schabi.newpipe.player.helper.PlayerHelper.retrievePlaybackParametersFromPrefs;
import static org.schabi.newpipe.player.helper.PlayerHelper.retrievePlayerTypeFromIntent;
import static org.schabi.newpipe.player.helper.PlayerHelper.retrievePopupLayoutParamsFromPrefs;
import static org.schabi.newpipe.player.helper.PlayerHelper.retrieveSeekDurationFromPreferences;
import static org.schabi.newpipe.player.helper.PlayerHelper.savePlaybackParametersToPrefs;
import static org.schabi.newpipe.util.ListHelper.getPopupResolutionIndex;
import static org.schabi.newpipe.util.ListHelper.getResolutionIndex;
import static org.schabi.newpipe.util.Localization.assureCorrectAppLanguage;
import static org.schabi.newpipe.util.Localization.containsCaseInsensitive;

public final class Player implements
        EventListener,
        PlaybackListener,
        ImageLoadingListener,
        VideoListener,
        SeekBar.OnSeekBarChangeListener,
        View.OnClickListener,
        PopupMenu.OnMenuItemClickListener,
        PopupMenu.OnDismissListener,
        View.OnLongClickListener {
    public static final boolean DEBUG = MainActivity.DEBUG;
    public static final String TAG = Player.class.getSimpleName();

    /*//////////////////////////////////////////////////////////////////////////
    // States
    //////////////////////////////////////////////////////////////////////////*/

    public static final int STATE_PREFLIGHT = -1;
    public static final int STATE_BLOCKED = 123;
    public static final int STATE_PLAYING = 124;
    public static final int STATE_BUFFERING = 125;
    public static final int STATE_PAUSED = 126;
    public static final int STATE_PAUSED_SEEK = 127;
    public static final int STATE_COMPLETED = 128;

    /*//////////////////////////////////////////////////////////////////////////
    // Intent
    //////////////////////////////////////////////////////////////////////////*/

    public static final String REPEAT_MODE = "repeat_mode";
    public static final String PLAYBACK_QUALITY = "playback_quality";
    public static final String PLAY_QUEUE_KEY = "play_queue_key";
    public static final String APPEND_ONLY = "append_only";
    public static final String RESUME_PLAYBACK = "resume_playback";
    public static final String PLAY_WHEN_READY = "play_when_ready";
    public static final String SELECT_ON_APPEND = "select_on_append";
    public static final String PLAYER_TYPE = "player_type";
    public static final String IS_MUTED = "is_muted";
    public static final String VIDEO_SEGMENTS = "video_segments";

    /*//////////////////////////////////////////////////////////////////////////
    // Time constants
    //////////////////////////////////////////////////////////////////////////*/

    public static final int PLAY_PREV_ACTIVATION_LIMIT_MILLIS = 5000; // 5 seconds
    public static final int PROGRESS_LOOP_INTERVAL_MILLIS = 500; // 500 millis
    public static final int DEFAULT_CONTROLS_DURATION = 300; // 300 millis
    public static final int DEFAULT_CONTROLS_HIDE_TIME = 2000;  // 2 Seconds
    public static final int DPAD_CONTROLS_HIDE_TIME = 7000;  // 7 Seconds

    /*//////////////////////////////////////////////////////////////////////////
    // Other constants
    //////////////////////////////////////////////////////////////////////////*/

    private static final float[] PLAYBACK_SPEEDS = {0.5f, 0.75f, 1.0f, 1.25f, 1.5f, 1.75f, 2.0f};

    private static final int RENDERER_UNAVAILABLE = -1;

    /*//////////////////////////////////////////////////////////////////////////
    // Playback
    //////////////////////////////////////////////////////////////////////////*/

    private PlayQueue playQueue;
    private PlayQueueAdapter playQueueAdapter;
    private StreamSegmentAdapter segmentAdapter;

    @Nullable private MediaSourceManager playQueueManager;

    @Nullable private PlayQueueItem currentItem;
    @Nullable private MediaSourceTag currentMetadata;
    @Nullable private Bitmap currentThumbnail;

    @Nullable private Toast errorToast;

    /*//////////////////////////////////////////////////////////////////////////
    // Player
    //////////////////////////////////////////////////////////////////////////*/

    private SimpleExoPlayer simpleExoPlayer;
    private AudioReactor audioReactor;
    private MediaSessionManager mediaSessionManager;

    @NonNull private final CustomTrackSelector trackSelector;
    @NonNull private final LoadController loadController;
    @NonNull private final RenderersFactory renderFactory;

    @NonNull private final VideoPlaybackResolver videoResolver;
    @NonNull private final AudioPlaybackResolver audioResolver;

    private final MainPlayer service; //TODO try to remove and replace everything with context

    /*//////////////////////////////////////////////////////////////////////////
    // Player states
    //////////////////////////////////////////////////////////////////////////*/

    private PlayerType playerType = PlayerType.VIDEO;
    private int currentState = STATE_PREFLIGHT;

    // audio only mode does not mean that player type is background, but that the player was
    // minimized to background but will resume automatically to the original player type
    private boolean isAudioOnly = false;
    private boolean isPrepared = false;
    private boolean wasPlaying = false;
    private boolean isFullscreen = false;
    private boolean isVerticalVideo = false;
    private boolean fragmentIsVisible = false;

    private List<VideoStream> availableStreams;
    private int selectedStreamIndex;

    /*//////////////////////////////////////////////////////////////////////////
    // Views
    //////////////////////////////////////////////////////////////////////////*/

    private PlayerBinding binding;

    private ValueAnimator controlViewAnimator;
    private final Handler controlsVisibilityHandler = new Handler();

    // fullscreen player
    private boolean isQueueVisible = false;
    private boolean areSegmentsVisible = false;
    private ItemTouchHelper itemTouchHelper;

    /*//////////////////////////////////////////////////////////////////////////
    // Popup menus ("popup" means that they pop up, not that they belong to the popup player)
    //////////////////////////////////////////////////////////////////////////*/

    private static final int POPUP_MENU_ID_QUALITY = 69;
    private static final int POPUP_MENU_ID_PLAYBACK_SPEED = 79;
    private static final int POPUP_MENU_ID_CAPTION = 89;

    private boolean isSomePopupMenuVisible = false;
    private PopupMenu qualityPopupMenu;
    private PopupMenu playbackSpeedPopupMenu;
    private PopupMenu captionPopupMenu;

    /*//////////////////////////////////////////////////////////////////////////
    // Popup player
    //////////////////////////////////////////////////////////////////////////*/

    private PlayerPopupCloseOverlayBinding closeOverlayBinding;

    private boolean isPopupClosing = false;

    private float screenWidth;
    private float screenHeight;

    /*//////////////////////////////////////////////////////////////////////////
    // Popup player window manager
    //////////////////////////////////////////////////////////////////////////*/

    public static final int IDLE_WINDOW_FLAGS = WindowManager.LayoutParams.FLAG_NOT_FOCUSABLE
            | WindowManager.LayoutParams.FLAG_ALT_FOCUSABLE_IM;
    public static final int ONGOING_PLAYBACK_WINDOW_FLAGS = IDLE_WINDOW_FLAGS
            | WindowManager.LayoutParams.FLAG_KEEP_SCREEN_ON;

    @Nullable private WindowManager.LayoutParams popupLayoutParams; // null if player is not popup
    @Nullable private final WindowManager windowManager;

    /*//////////////////////////////////////////////////////////////////////////
    // Gestures
    //////////////////////////////////////////////////////////////////////////*/

    private static final float MAX_GESTURE_LENGTH = 0.75f;

    private int maxGestureLength; // scaled
    private GestureDetector gestureDetector;

    /*//////////////////////////////////////////////////////////////////////////
    // Listeners and disposables
    //////////////////////////////////////////////////////////////////////////*/

    private BroadcastReceiver broadcastReceiver;
    private IntentFilter intentFilter;
    private PlayerServiceEventListener fragmentListener;
    private PlayerEventListener activityListener;
    private ContentObserver settingsContentObserver;

    @NonNull private final SerialDisposable progressUpdateDisposable = new SerialDisposable();
    @NonNull private final CompositeDisposable databaseUpdateDisposable = new CompositeDisposable();

    /*//////////////////////////////////////////////////////////////////////////
    // Utils
    //////////////////////////////////////////////////////////////////////////*/

    @NonNull private final Context context;
    @NonNull private final SharedPreferences prefs;
    @NonNull private final HistoryRecordManager recordManager;

    /*//////////////////////////////////////////////////////////////////////////
    // SponsorBlock
    //////////////////////////////////////////////////////////////////////////*/
    private SponsorBlockMode sponsorBlockMode = SponsorBlockMode.DISABLED;
    private int lastSkipTarget = -1;


    /*//////////////////////////////////////////////////////////////////////////
    // Constructor
    //////////////////////////////////////////////////////////////////////////*/
    //region

    public Player(@NonNull final MainPlayer service) {
        this.service = service;
        context = service;
        prefs = PreferenceManager.getDefaultSharedPreferences(context);
        recordManager = new HistoryRecordManager(context);

        setupBroadcastReceiver();

        trackSelector = new CustomTrackSelector(context, PlayerHelper.getQualitySelector());
        final PlayerDataSource dataSource = new PlayerDataSource(context, DownloaderImpl.USER_AGENT,
                new DefaultBandwidthMeter.Builder(context).build());
        loadController = new LoadController();
        renderFactory = new DefaultRenderersFactory(context);

        videoResolver = new VideoPlaybackResolver(context, dataSource, getQualityResolver());
        audioResolver = new AudioPlaybackResolver(context, dataSource);

        windowManager = ContextCompat.getSystemService(context, WindowManager.class);
    }

    private VideoPlaybackResolver.QualityResolver getQualityResolver() {
        return new VideoPlaybackResolver.QualityResolver() {
            @Override
            public int getDefaultResolutionIndex(final List<VideoStream> sortedVideos) {
                return videoPlayerSelected()
                        ? ListHelper.getDefaultResolutionIndex(context, sortedVideos)
                        : ListHelper.getPopupDefaultResolutionIndex(context, sortedVideos);
            }

            @Override
            public int getOverrideResolutionIndex(final List<VideoStream> sortedVideos,
                                                  final String playbackQuality) {
                return videoPlayerSelected()
                        ? getResolutionIndex(context, sortedVideos, playbackQuality)
                        : getPopupResolutionIndex(context, sortedVideos, playbackQuality);
            }
        };
    }
    //endregion



    /*//////////////////////////////////////////////////////////////////////////
    // Setup and initialization
    //////////////////////////////////////////////////////////////////////////*/
    //region

    public void setupFromView(@NonNull final PlayerBinding playerBinding) {
        initViews(playerBinding);
        if (exoPlayerIsNull()) {
            initPlayer(true);
        }
        initListeners();
    }

    private void initViews(@NonNull final PlayerBinding playerBinding) {
        binding = playerBinding;
        setupSubtitleView();

        binding.resizeTextView
                .setText(PlayerHelper.resizeTypeOf(context, binding.surfaceView.getResizeMode()));

        binding.playbackSeekBar.getThumb()
                .setColorFilter(new PorterDuffColorFilter(Color.RED, PorterDuff.Mode.SRC_IN));
        binding.playbackSeekBar.getProgressDrawable()
                .setColorFilter(new PorterDuffColorFilter(Color.RED, PorterDuff.Mode.MULTIPLY));

        final ContextThemeWrapper themeWrapper = new ContextThemeWrapper(getContext(),
                R.style.DarkPopupMenu);

        qualityPopupMenu = new PopupMenu(themeWrapper, binding.qualityTextView);
        playbackSpeedPopupMenu = new PopupMenu(context, binding.playbackSpeed);
        captionPopupMenu = new PopupMenu(themeWrapper, binding.captionTextView);

        binding.progressBarLoadingPanel.getIndeterminateDrawable()
                .setColorFilter(new PorterDuffColorFilter(Color.WHITE, PorterDuff.Mode.MULTIPLY));

        binding.titleTextView.setSelected(true);
        binding.channelTextView.setSelected(true);

        // Prevent hiding of bottom sheet via swipe inside queue
        binding.itemsList.setNestedScrollingEnabled(false);
    }

    private void initPlayer(final boolean playOnReady) {
        if (DEBUG) {
            Log.d(TAG, "initPlayer() called with: playOnReady = [" + playOnReady + "]");
        }

        simpleExoPlayer = new SimpleExoPlayer.Builder(context, renderFactory)
                .setTrackSelector(trackSelector)
                .setLoadControl(loadController)
                .build();
        simpleExoPlayer.addListener(this);
        simpleExoPlayer.setPlayWhenReady(playOnReady);
        simpleExoPlayer.setSeekParameters(PlayerHelper.getSeekParameters(context));
        simpleExoPlayer.setWakeMode(C.WAKE_MODE_NETWORK);
        simpleExoPlayer.setHandleAudioBecomingNoisy(true);

        audioReactor = new AudioReactor(context, simpleExoPlayer);
        mediaSessionManager = new MediaSessionManager(context, simpleExoPlayer,
                new PlayerMediaSession(this));

        registerBroadcastReceiver();

        // Setup video view
        simpleExoPlayer.setVideoSurfaceView(binding.surfaceView);
        simpleExoPlayer.addVideoListener(this);

        // Setup subtitle view
        simpleExoPlayer.addTextOutput(binding.subtitleView);

        // enable media tunneling
        if (DEBUG && PreferenceManager.getDefaultSharedPreferences(context)
                .getBoolean(context.getString(R.string.disable_media_tunneling_key), false)) {
            Log.d(TAG, "[" + Util.DEVICE_DEBUG_INFO + "] "
                    + "media tunneling disabled in debug preferences");
        } else if (DeviceUtils.shouldSupportMediaTunneling()) {
            trackSelector.setParameters(trackSelector.buildUponParameters()
                    .setTunnelingAudioSessionId(C.generateAudioSessionIdV21(context)));
        } else if (DEBUG) {
            Log.d(TAG, "[" + Util.DEVICE_DEBUG_INFO + "] does not support media tunneling");
        }
    }

    private void initListeners() {
        binding.playbackSeekBar.setOnSeekBarChangeListener(this);
        binding.playbackSpeed.setOnClickListener(this);
        binding.qualityTextView.setOnClickListener(this);
        binding.captionTextView.setOnClickListener(this);
        binding.resizeTextView.setOnClickListener(this);
        binding.playbackLiveSync.setOnClickListener(this);

        final PlayerGestureListener listener = new PlayerGestureListener(this, service);
        gestureDetector = new GestureDetector(context, listener);
        binding.getRoot().setOnTouchListener(listener);

        binding.queueButton.setOnClickListener(this);
        binding.segmentsButton.setOnClickListener(this);
        binding.repeatButton.setOnClickListener(this);
        binding.shuffleButton.setOnClickListener(this);

        binding.playPauseButton.setOnClickListener(this);
        binding.playPreviousButton.setOnClickListener(this);
        binding.playNextButton.setOnClickListener(this);

        binding.moreOptionsButton.setOnClickListener(this);
        binding.moreOptionsButton.setOnLongClickListener(this);
        binding.share.setOnClickListener(this);
        binding.fullScreenButton.setOnClickListener(this);
        binding.screenRotationButton.setOnClickListener(this);
        binding.playWithKodi.setOnClickListener(this);
        binding.openInBrowser.setOnClickListener(this);
        binding.playerCloseButton.setOnClickListener(this);
        binding.switchMute.setOnClickListener(this);

        binding.switchSponsorBlocking.setOnClickListener(this);
        binding.switchSponsorBlocking.setOnLongClickListener(this);

        settingsContentObserver = new ContentObserver(new Handler()) {
            @Override
            public void onChange(final boolean selfChange) {
                setupScreenRotationButton();
            }
        };
        context.getContentResolver().registerContentObserver(
                Settings.System.getUriFor(Settings.System.ACCELEROMETER_ROTATION), false,
                settingsContentObserver);
        binding.getRoot().addOnLayoutChangeListener(this::onLayoutChange);

        ViewCompat.setOnApplyWindowInsetsListener(binding.itemsListPanel, (view, windowInsets) -> {
            final DisplayCutoutCompat cutout = windowInsets.getDisplayCutout();
            if (cutout != null) {
                view.setPadding(cutout.getSafeInsetLeft(), cutout.getSafeInsetTop(),
                        cutout.getSafeInsetRight(), cutout.getSafeInsetBottom());
            }
            return windowInsets;
        });

        // PlaybackControlRoot already consumed window insets but we should pass them to
        // player_overlays too. Without it they will be off-centered
        binding.playbackControlRoot.addOnLayoutChangeListener(
                (v, left, top, right, bottom, oldLeft, oldTop, oldRight, oldBottom) ->
                        binding.playerOverlays.setPadding(
                                v.getPaddingLeft(),
                                v.getPaddingTop(),
                                v.getPaddingRight(),
                                v.getPaddingBottom()));
    }
    //endregion



    /*//////////////////////////////////////////////////////////////////////////
    // Playback initialization via intent
    //////////////////////////////////////////////////////////////////////////*/
    //region

    public void handleIntent(@NonNull final Intent intent) {
        // fail fast if no play queue was provided
        final String queueCache = intent.getStringExtra(PLAY_QUEUE_KEY);
        if (queueCache == null) {
            return;
        }
        final PlayQueue newQueue = SerializedCache.getInstance().take(queueCache, PlayQueue.class);
        if (newQueue == null) {
            return;
        }

        final PlayerType oldPlayerType = playerType;
        playerType = retrievePlayerTypeFromIntent(intent);
        // We need to setup audioOnly before super(), see "sourceOf"
        isAudioOnly = audioPlayerSelected();

        if (intent.hasExtra(PLAYBACK_QUALITY)) {
            setPlaybackQuality(intent.getStringExtra(PLAYBACK_QUALITY));
        }

        // Resolve append intents
        if (intent.getBooleanExtra(APPEND_ONLY, false) && playQueue != null) {
            final int sizeBeforeAppend = playQueue.size();
            playQueue.append(newQueue.getStreams());

            if ((intent.getBooleanExtra(SELECT_ON_APPEND, false)
                    || currentState == STATE_COMPLETED) && newQueue.getStreams().size() > 0) {
                playQueue.setIndex(sizeBeforeAppend);
            }

            return;
        }

        final PlaybackParameters savedParameters = retrievePlaybackParametersFromPrefs(this);
        final float playbackSpeed = savedParameters.speed;
        final float playbackPitch = savedParameters.pitch;
        final boolean playbackSkipSilence = getPrefs().getBoolean(getContext().getString(
                R.string.playback_skip_silence_key), getPlaybackSkipSilence());

        final boolean samePlayQueue = playQueue != null && playQueue.equals(newQueue);
        final int repeatMode = intent.getIntExtra(REPEAT_MODE, getRepeatMode());
        final boolean playWhenReady = intent.getBooleanExtra(PLAY_WHEN_READY, true);
        final boolean isMuted = intent.getBooleanExtra(IS_MUTED, isMuted());

        /*
         * There are 3 situations when playback shouldn't be started from scratch (zero timestamp):
         * 1. User pressed on a timestamp link and the same video should be rewound to the timestamp
         * 2. User changed a player from, for example. main to popup, or from audio to main, etc
         * 3. User chose to resume a video based on a saved timestamp from history of played videos
         * In those cases time will be saved because re-init of the play queue is a not an instant
         *  task and requires network calls
         * */
        // seek to timestamp if stream is already playing
        if (!exoPlayerIsNull()
                && newQueue.size() == 1 && newQueue.getItem() != null
                && playQueue != null && playQueue.size() == 1 && playQueue.getItem() != null
                && newQueue.getItem().getUrl().equals(playQueue.getItem().getUrl())
                && newQueue.getItem().getRecoveryPosition() != PlayQueueItem.RECOVERY_UNSET) {
            // Player can have state = IDLE when playback is stopped or failed
            // and we should retry in this case
            if (simpleExoPlayer.getPlaybackState()
                    == com.google.android.exoplayer2.Player.STATE_IDLE) {
                simpleExoPlayer.prepare();
            }
            simpleExoPlayer.seekTo(playQueue.getIndex(), newQueue.getItem().getRecoveryPosition());
            simpleExoPlayer.setPlayWhenReady(playWhenReady);

        } else if (!exoPlayerIsNull()
                && samePlayQueue
                && playQueue != null
                && !playQueue.isDisposed()) {
            // Do not re-init the same PlayQueue. Save time
            // Player can have state = IDLE when playback is stopped or failed
            // and we should retry in this case
            if (simpleExoPlayer.getPlaybackState()
                    == com.google.android.exoplayer2.Player.STATE_IDLE) {
                simpleExoPlayer.prepare();
            }
            simpleExoPlayer.setPlayWhenReady(playWhenReady);

        } else if (intent.getBooleanExtra(RESUME_PLAYBACK, false)
                && isPlaybackResumeEnabled(this)
                && !samePlayQueue
                && !newQueue.isEmpty()
                && newQueue.getItem().getRecoveryPosition() == PlayQueueItem.RECOVERY_UNSET) {
            databaseUpdateDisposable.add(recordManager.loadStreamState(newQueue.getItem())
                    .observeOn(AndroidSchedulers.mainThread())
                    // Do not place initPlayback() in doFinally() because
                    // it restarts playback after destroy()
                    //.doFinally()
                    .subscribe(
                            state -> {
                                newQueue.setRecovery(newQueue.getIndex(), state.getProgressTime());
                                initPlayback(newQueue, repeatMode, playbackSpeed, playbackPitch,
                                        playbackSkipSilence, playWhenReady, isMuted);
                            },
                            error -> {
                                if (DEBUG) {
                                    error.printStackTrace();
                                }
                                // In case any error we can start playback without history
                                initPlayback(newQueue, repeatMode, playbackSpeed, playbackPitch,
                                        playbackSkipSilence, playWhenReady, isMuted);
                            },
                            () -> {
                                // Completed but not found in history
                                initPlayback(newQueue, repeatMode, playbackSpeed, playbackPitch,
                                        playbackSkipSilence, playWhenReady, isMuted);
                            }
                    ));
        } else {
            // Good to go...
            // In a case of equal PlayQueues we can re-init old one but only when it is disposed
            initPlayback(samePlayQueue ? playQueue : newQueue, repeatMode, playbackSpeed,
                    playbackPitch, playbackSkipSilence, playWhenReady, isMuted);
        }

        if (oldPlayerType != playerType && playQueue != null) {
            // If playerType changes from one to another we should reload the player
            // (to disable/enable video stream or to set quality)
            setRecovery();
            reloadPlayQueueManager();
            stopProgressLoop();
            startProgressLoop();
        }

        setupElementsVisibility();
        setupElementsSize();

        if (audioPlayerSelected()) {
            service.removeViewFromParent();
        } else if (popupPlayerSelected()) {
            binding.getRoot().setVisibility(View.VISIBLE);
            initPopup();
            initPopupCloseOverlay();
            binding.playPauseButton.requestFocus();
        } else {
            binding.getRoot().setVisibility(View.VISIBLE);
            initVideoPlayer();
            closeItemsList();
            // Android TV: without it focus will frame the whole player
            binding.playPauseButton.requestFocus();

            // Note: This is for automatically playing (when "Resume playback" is off), see #6179
            if (getPlayWhenReady()) {
                play();
            } else {
                pause();
            }
        }
        NavigationHelper.sendPlayerStartedEvent(context);
    }

    private void initPlayback(@NonNull final PlayQueue queue,
                              @RepeatMode final int repeatMode,
                              final float playbackSpeed,
                              final float playbackPitch,
                              final boolean playbackSkipSilence,
                              final boolean playOnReady,
                              final boolean isMuted) {
        destroyPlayer();
        initPlayer(playOnReady);
        setRepeatMode(repeatMode);
        setPlaybackParameters(playbackSpeed, playbackPitch, playbackSkipSilence);

        playQueue = queue;
        playQueue.init();
        reloadPlayQueueManager();

        if (playQueueAdapter != null) {
            playQueueAdapter.dispose();
        }
        playQueueAdapter = new PlayQueueAdapter(context, playQueue);
        segmentAdapter = new StreamSegmentAdapter(getStreamSegmentListener());

        simpleExoPlayer.setVolume(isMuted ? 0 : 1);
        notifyQueueUpdateToListeners();
    }
    //endregion



    /*//////////////////////////////////////////////////////////////////////////
    // Destroy and recovery
    //////////////////////////////////////////////////////////////////////////*/
    //region

    private void destroyPlayer() {
        if (DEBUG) {
            Log.d(TAG, "destroyPlayer() called");
        }
        if (!exoPlayerIsNull()) {
            simpleExoPlayer.removeListener(this);
            simpleExoPlayer.stop();
            simpleExoPlayer.release();
        }
        if (isProgressLoopRunning()) {
            stopProgressLoop();
        }
        if (playQueue != null) {
            playQueue.dispose();
        }
        if (audioReactor != null) {
            audioReactor.dispose();
        }
        if (playQueueManager != null) {
            playQueueManager.dispose();
        }
        if (mediaSessionManager != null) {
            mediaSessionManager.dispose();
        }

        if (playQueueAdapter != null) {
            playQueueAdapter.unsetSelectedListener();
            playQueueAdapter.dispose();
        }
    }

    public void destroy() {
        if (DEBUG) {
            Log.d(TAG, "destroy() called");
        }
        destroyPlayer();
        unregisterBroadcastReceiver();

        databaseUpdateDisposable.clear();
        progressUpdateDisposable.set(null);
        ImageLoader.getInstance().stop();

        if (binding != null) {
            binding.endScreen.setImageBitmap(null);
        }

        context.getContentResolver().unregisterContentObserver(settingsContentObserver);
    }

    public void setRecovery() {
        if (playQueue == null || exoPlayerIsNull()) {
            return;
        }

        final int queuePos = playQueue.getIndex();
        final long windowPos = simpleExoPlayer.getCurrentPosition();

        if (windowPos > 0 && windowPos <= simpleExoPlayer.getDuration()) {
            setRecovery(queuePos, windowPos);
        }
    }

    private void setRecovery(final int queuePos, final long windowPos) {
        if (playQueue.size() <= queuePos) {
            return;
        }

        if (DEBUG) {
            Log.d(TAG, "Setting recovery, queue: " + queuePos + ", pos: " + windowPos);
        }
        playQueue.setRecovery(queuePos, windowPos);
    }

    private void reloadPlayQueueManager() {
        if (playQueueManager != null) {
            playQueueManager.dispose();
        }

        if (playQueue != null) {
            playQueueManager = new MediaSourceManager(context, this, playQueue);
        }
    }

    @Override // own playback listener
    public void onPlaybackShutdown() {
        if (DEBUG) {
            Log.d(TAG, "onPlaybackShutdown() called");
        }
        // destroys the service, which in turn will destroy the player
        service.onDestroy();
    }

    public void smoothStopPlayer() {
        // Pausing would make transition from one stream to a new stream not smooth, so only stop
        simpleExoPlayer.stop(false);
    }
    //endregion



    /*//////////////////////////////////////////////////////////////////////////
    // Player type specific setup
    //////////////////////////////////////////////////////////////////////////*/
    //region

    private void initVideoPlayer() {
        // restore last resize mode
        setResizeMode(PlayerHelper.retrieveResizeModeFromPrefs(this));
        binding.getRoot().setLayoutParams(new FrameLayout.LayoutParams(
                FrameLayout.LayoutParams.MATCH_PARENT, FrameLayout.LayoutParams.MATCH_PARENT));
    }

    @SuppressLint("RtlHardcoded")
    private void initPopup() {
        if (DEBUG) {
            Log.d(TAG, "initPopup() called");
        }

        // Popup is already added to windowManager
        if (popupHasParent()) {
            return;
        }

        updateScreenSize();

        popupLayoutParams = retrievePopupLayoutParamsFromPrefs(this);
        binding.surfaceView.setHeights(popupLayoutParams.height, popupLayoutParams.height);

        checkPopupPositionBounds();

        binding.loadingPanel.setMinimumWidth(popupLayoutParams.width);
        binding.loadingPanel.setMinimumHeight(popupLayoutParams.height);

        service.removeViewFromParent();
        Objects.requireNonNull(windowManager).addView(binding.getRoot(), popupLayoutParams);

        // Popup doesn't have aspectRatio selector, using FIT automatically
        setResizeMode(AspectRatioFrameLayout.RESIZE_MODE_FIT);
    }

    @SuppressLint("RtlHardcoded")
    private void initPopupCloseOverlay() {
        if (DEBUG) {
            Log.d(TAG, "initPopupCloseOverlay() called");
        }

        // closeOverlayView is already added to windowManager
        if (closeOverlayBinding != null) {
            return;
        }

        closeOverlayBinding = PlayerPopupCloseOverlayBinding.inflate(LayoutInflater.from(context));

        final WindowManager.LayoutParams closeOverlayLayoutParams = buildCloseOverlayLayoutParams();
        closeOverlayBinding.closeButton.setVisibility(View.GONE);
        Objects.requireNonNull(windowManager).addView(
                closeOverlayBinding.getRoot(), closeOverlayLayoutParams);
    }
    //endregion



    /*//////////////////////////////////////////////////////////////////////////
    // Elements visibility and size: popup and main players have different look
    //////////////////////////////////////////////////////////////////////////*/
    //region

    /**
     * This method ensures that popup and main players have different look.
     * We use one layout for both players and need to decide what to show and what to hide.
     * Additional measuring should be done inside {@link #setupElementsSize}.
     */
    private void setupElementsVisibility() {
        if (popupPlayerSelected()) {
            binding.fullScreenButton.setVisibility(View.VISIBLE);
            binding.screenRotationButton.setVisibility(View.GONE);
            binding.resizeTextView.setVisibility(View.GONE);
            binding.getRoot().findViewById(R.id.metadataView).setVisibility(View.GONE);
            binding.queueButton.setVisibility(View.GONE);
            binding.segmentsButton.setVisibility(View.GONE);
            binding.moreOptionsButton.setVisibility(View.GONE);
            binding.topControls.setOrientation(LinearLayout.HORIZONTAL);
            binding.primaryControls.getLayoutParams().width
                    = LinearLayout.LayoutParams.WRAP_CONTENT;
            binding.secondaryControls.setAlpha(1.0f);
            binding.secondaryControls.setVisibility(View.VISIBLE);
            binding.secondaryControls.setTranslationY(0);
            binding.share.setVisibility(View.GONE);
            binding.playWithKodi.setVisibility(View.GONE);
            binding.openInBrowser.setVisibility(View.GONE);
            binding.switchMute.setVisibility(View.GONE);
            binding.switchSponsorBlocking.setVisibility(View.GONE);
            binding.playerCloseButton.setVisibility(View.GONE);
            binding.topControls.bringToFront();
            binding.topControls.setClickable(false);
            binding.topControls.setFocusable(false);
            binding.bottomControls.bringToFront();
            closeItemsList();
        } else if (videoPlayerSelected()) {
            binding.fullScreenButton.setVisibility(View.GONE);
            setupScreenRotationButton();
            binding.resizeTextView.setVisibility(View.VISIBLE);
            binding.getRoot().findViewById(R.id.metadataView).setVisibility(View.VISIBLE);
            binding.moreOptionsButton.setVisibility(View.VISIBLE);
            binding.topControls.setOrientation(LinearLayout.VERTICAL);
            binding.primaryControls.getLayoutParams().width
                    = LinearLayout.LayoutParams.MATCH_PARENT;
            binding.secondaryControls.setVisibility(View.INVISIBLE);
            binding.moreOptionsButton.setImageDrawable(AppCompatResources.getDrawable(context,
                    R.drawable.ic_expand_more));
            binding.share.setVisibility(View.VISIBLE);
            binding.openInBrowser.setVisibility(View.VISIBLE);
            binding.switchMute.setVisibility(View.VISIBLE);
            final boolean isSponsorBlockEnabled = prefs.getBoolean(
                    context.getString(R.string.sponsor_block_enable_key), false);
            binding.switchSponsorBlocking.setVisibility(
                    isSponsorBlockEnabled ? View.VISIBLE : View.GONE);
            binding.playerCloseButton.setVisibility(isFullscreen ? View.GONE : View.VISIBLE);
            // Top controls have a large minHeight which is allows to drag the player
            // down in fullscreen mode (just larger area to make easy to locate by finger)
            binding.topControls.setClickable(true);
            binding.topControls.setFocusable(true);
        }
        showHideKodiButton();

        if (isFullscreen) {
            binding.titleTextView.setVisibility(View.VISIBLE);
            binding.channelTextView.setVisibility(View.VISIBLE);
        } else {
            binding.titleTextView.setVisibility(View.GONE);
            binding.channelTextView.setVisibility(View.GONE);
        }
        setMuteButton(binding.switchMute, isMuted());
        setBlockSponsorsButton(binding.switchSponsorBlocking);

        animateRotation(binding.moreOptionsButton, DEFAULT_CONTROLS_DURATION, 0);
    }

    /**
     * Changes padding, size of elements based on player selected right now.
     * Popup player has small padding in comparison with the main player
     */
    private void setupElementsSize() {
        final Resources res = context.getResources();
        final int buttonsMinWidth;
        final int playerTopPad;
        final int controlsPad;
        final int buttonsPad;

        if (popupPlayerSelected()) {
            buttonsMinWidth = 0;
            playerTopPad = 0;
            controlsPad = res.getDimensionPixelSize(R.dimen.player_popup_controls_padding);
            buttonsPad = res.getDimensionPixelSize(R.dimen.player_popup_buttons_padding);
        } else if (videoPlayerSelected()) {
            buttonsMinWidth = res.getDimensionPixelSize(R.dimen.player_main_buttons_min_width);
            playerTopPad = res.getDimensionPixelSize(R.dimen.player_main_top_padding);
            controlsPad = res.getDimensionPixelSize(R.dimen.player_main_controls_padding);
            buttonsPad = res.getDimensionPixelSize(R.dimen.player_main_buttons_padding);
        } else {
            return;
        }

        binding.topControls.setPaddingRelative(controlsPad, playerTopPad, controlsPad, 0);
        binding.bottomControls.setPaddingRelative(controlsPad, 0, controlsPad, 0);
        binding.qualityTextView.setPadding(buttonsPad, buttonsPad, buttonsPad, buttonsPad);
        binding.playbackSpeed.setPadding(buttonsPad, buttonsPad, buttonsPad, buttonsPad);
        binding.playbackSpeed.setMinimumWidth(buttonsMinWidth);
        binding.captionTextView.setPadding(buttonsPad, buttonsPad, buttonsPad, buttonsPad);
    }

    private void showHideKodiButton() {
        // show kodi button if it supports the current service and it is enabled in settings
        binding.playWithKodi.setVisibility(videoPlayerSelected()
                && playQueue != null && playQueue.getItem() != null
                && KoreUtil.shouldShowPlayWithKodi(context, playQueue.getItem().getServiceId())
                ? View.VISIBLE : View.GONE);
    }
    //endregion



    /*//////////////////////////////////////////////////////////////////////////
    // Broadcast receiver
    //////////////////////////////////////////////////////////////////////////*/
    //region

    private void setupBroadcastReceiver() {
        if (DEBUG) {
            Log.d(TAG, "setupBroadcastReceiver() called");
        }

        broadcastReceiver = new BroadcastReceiver() {
            @Override
            public void onReceive(final Context ctx, final Intent intent) {
                onBroadcastReceived(intent);
            }
        };
        intentFilter = new IntentFilter();

        intentFilter.addAction(AudioManager.ACTION_AUDIO_BECOMING_NOISY);

        intentFilter.addAction(ACTION_CLOSE);
        intentFilter.addAction(ACTION_PLAY_PAUSE);
        intentFilter.addAction(ACTION_PLAY_PREVIOUS);
        intentFilter.addAction(ACTION_PLAY_NEXT);
        intentFilter.addAction(ACTION_FAST_REWIND);
        intentFilter.addAction(ACTION_FAST_FORWARD);
        intentFilter.addAction(ACTION_REPEAT);
        intentFilter.addAction(ACTION_SHUFFLE);
        intentFilter.addAction(ACTION_RECREATE_NOTIFICATION);

        intentFilter.addAction(VideoDetailFragment.ACTION_VIDEO_FRAGMENT_RESUMED);
        intentFilter.addAction(VideoDetailFragment.ACTION_VIDEO_FRAGMENT_STOPPED);

        intentFilter.addAction(Intent.ACTION_CONFIGURATION_CHANGED);
        intentFilter.addAction(Intent.ACTION_SCREEN_ON);
        intentFilter.addAction(Intent.ACTION_SCREEN_OFF);
        intentFilter.addAction(Intent.ACTION_HEADSET_PLUG);
    }

    private void onBroadcastReceived(final Intent intent) {
        if (intent == null || intent.getAction() == null) {
            return;
        }

        if (DEBUG) {
            Log.d(TAG, "onBroadcastReceived() called with: intent = [" + intent + "]");
        }

        switch (intent.getAction()) {
            case AudioManager.ACTION_AUDIO_BECOMING_NOISY:
                pause();
                break;
            case ACTION_CLOSE:
                service.onDestroy();
                break;
            case ACTION_PLAY_PAUSE:
                playPause();
                if (!fragmentIsVisible) {
                    // Ensure that we have audio-only stream playing when a user
                    // started to play from notification's play button from outside of the app
                    onFragmentStopped();
                }
                break;
            case ACTION_PLAY_PREVIOUS:
                playPrevious();
                break;
            case ACTION_PLAY_NEXT:
                playNext();
                break;
            case ACTION_FAST_REWIND:
                fastRewind();
                break;
            case ACTION_FAST_FORWARD:
                fastForward();
                break;
            case ACTION_REPEAT:
                onRepeatClicked();
                break;
            case ACTION_SHUFFLE:
                onShuffleClicked();
                break;
            case ACTION_RECREATE_NOTIFICATION:
                NotificationUtil.getInstance().createNotificationIfNeededAndUpdate(this, true);
                break;
            case VideoDetailFragment.ACTION_VIDEO_FRAGMENT_RESUMED:
                fragmentIsVisible = true;
                useVideoSource(true);
                break;
            case VideoDetailFragment.ACTION_VIDEO_FRAGMENT_STOPPED:
                fragmentIsVisible = false;
                onFragmentStopped();
                break;
            case Intent.ACTION_CONFIGURATION_CHANGED:
                assureCorrectAppLanguage(service);
                if (DEBUG) {
                    Log.d(TAG, "onConfigurationChanged() called");
                }
                if (popupPlayerSelected()) {
                    updateScreenSize();
                    changePopupSize(popupLayoutParams.width);
                    checkPopupPositionBounds();
                }
                // Close it because when changing orientation from portrait
                // (in fullscreen mode) the size of queue layout can be larger than the screen size
                closeItemsList();
                // When the orientation changed, the screen height might be smaller.
                // If the end screen thumbnail is not re-scaled,
                // it can be larger than the current screen height
                // and thus enlarging the whole player.
                // This causes the seekbar to be ouf the visible area.
                updateEndScreenThumbnail();
                break;
            case Intent.ACTION_SCREEN_ON:
                // Interrupt playback only when screen turns on
                // and user is watching video in popup player.
                // Same actions for video player will be handled in ACTION_VIDEO_FRAGMENT_RESUMED
                if (popupPlayerSelected() && (isPlaying() || isLoading())) {
                    useVideoSource(true);
                }
                break;
            case Intent.ACTION_SCREEN_OFF:
                // Interrupt playback only when screen turns off with popup player working
                if (popupPlayerSelected() && (isPlaying() || isLoading())) {
                    useVideoSource(false);
                }
                break;
            case Intent.ACTION_HEADSET_PLUG: //FIXME
                /*notificationManager.cancel(NOTIFICATION_ID);
                mediaSessionManager.dispose();
                mediaSessionManager.enable(getBaseContext(), basePlayerImpl.simpleExoPlayer);*/
                break;
        }
    }

    private void registerBroadcastReceiver() {
        // Try to unregister current first
        unregisterBroadcastReceiver();
        context.registerReceiver(broadcastReceiver, intentFilter);
    }

    private void unregisterBroadcastReceiver() {
        try {
            context.unregisterReceiver(broadcastReceiver);
        } catch (final IllegalArgumentException unregisteredException) {
            Log.w(TAG, "Broadcast receiver already unregistered: "
                    + unregisteredException.getMessage());
        }
    }
    //endregion



    /*//////////////////////////////////////////////////////////////////////////
    // Thumbnail loading
    //////////////////////////////////////////////////////////////////////////*/
    //region

    private void initThumbnail(final String url) {
        if (DEBUG) {
            Log.d(TAG, "Thumbnail - initThumbnail() called");
        }
        if (url == null || url.isEmpty()) {
            return;
        }
        ImageLoader.getInstance().resume();
        ImageLoader.getInstance()
                .loadImage(url, ImageDisplayConstants.DISPLAY_THUMBNAIL_OPTIONS, this);
    }

    /**
     * Scale the player audio / end screen thumbnail down if necessary.
     * <p>
     * This is necessary when the thumbnail's height is larger than the device's height
     * and thus is enlarging the player's height
     * causing the bottom playback controls to be out of the visible screen.
     * </p>
     */
    public void updateEndScreenThumbnail() {
        if (currentThumbnail == null) {
            return;
        }

        final float endScreenHeight = calculateMaxEndScreenThumbnailHeight();

        final Bitmap endScreenBitmap = Bitmap.createScaledBitmap(
                currentThumbnail,
                (int) (currentThumbnail.getWidth()
                        / (currentThumbnail.getHeight() / endScreenHeight)),
                (int) endScreenHeight,
                true);

        if (DEBUG) {
            Log.d(TAG, "Thumbnail - updateEndScreenThumbnail() called with: "
                    + "currentThumbnail = [" + currentThumbnail + "], "
                    + currentThumbnail.getWidth() + "x" + currentThumbnail.getHeight()
                    + ", scaled end screen height = " + endScreenHeight
                    + ", scaled end screen width = " + endScreenBitmap.getWidth());
        }

        binding.endScreen.setImageBitmap(endScreenBitmap);
    }

    /**
     * Calculate the maximum allowed height for the {@link R.id.endScreen}
     * to prevent it from enlarging the player.
     * <p>
     * The calculating follows these rules:
     * <ul>
     * <li>
     *     Show at least stream title and content creator on TVs and tablets
     *     when in landscape (always the case for TVs) and not in fullscreen mode.
     *     This requires to have at least <code>85dp</code> free space for {@link R.id.detail_root}
     *     and additional space for the stream title text size
     *     ({@link R.id.detail_title_root_layout}).
     *     The text size is <code>15sp</code> on tablets and <code>16sp</code> on TVs,
     *     see {@link R.id.titleTextView}.
     * </li>
     * <li>
     *     Otherwise, the max thumbnail height is the screen height.
     * </li>
     * </ul>
     *
     * @return the maximum height for the end screen thumbnail
     */
    private float calculateMaxEndScreenThumbnailHeight() {
        // ensure that screenHeight is initialized and thus not 0
        updateScreenSize();

        if (DeviceUtils.isTv(context) && !isFullscreen) {
            final int videoInfoHeight =
                    DeviceUtils.dpToPx(85, context) + DeviceUtils.spToPx(16, context);
            return Math.min(currentThumbnail.getHeight(), screenHeight - videoInfoHeight);
        } else if (DeviceUtils.isTablet(context) && service.isLandscape() && !isFullscreen) {
            final int videoInfoHeight =
                    DeviceUtils.dpToPx(85, context) + DeviceUtils.spToPx(15, context);
            return Math.min(currentThumbnail.getHeight(), screenHeight - videoInfoHeight);
        } else { // fullscreen player: max height is the device height
            return Math.min(currentThumbnail.getHeight(), screenHeight);
        }
    }

    @Override
    public void onLoadingStarted(final String imageUri, final View view) {
        if (DEBUG) {
            Log.d(TAG, "Thumbnail - onLoadingStarted() called on: "
                    + "imageUri = [" + imageUri + "], view = [" + view + "]");
        }
    }

    @Override
    public void onLoadingFailed(final String imageUri, final View view,
                                final FailReason failReason) {
        Log.e(TAG, "Thumbnail - onLoadingFailed() called on imageUri = [" + imageUri + "]",
                failReason.getCause());
        currentThumbnail = null;
        NotificationUtil.getInstance().createNotificationIfNeededAndUpdate(this, false);
    }

    @Override
    public void onLoadingComplete(final String imageUri, final View view,
                                  final Bitmap loadedImage) {
        // scale down the notification thumbnail for performance
        final float notificationThumbnailWidth = Math.min(
                context.getResources().getDimension(R.dimen.player_notification_thumbnail_width),
                loadedImage.getWidth());
        currentThumbnail = Bitmap.createScaledBitmap(
                loadedImage,
                (int) notificationThumbnailWidth,
                (int) (loadedImage.getHeight()
                        / (loadedImage.getWidth() / notificationThumbnailWidth)),
                true);

        if (DEBUG) {
            Log.d(TAG, "Thumbnail - onLoadingComplete() called with: "
                    + "imageUri = [" + imageUri + "], view = [" + view + "], "
                    + "loadedImage = [" + loadedImage + "], "
                    + loadedImage.getWidth() + "x" + loadedImage.getHeight()
                    + ", scaled notification width = " + notificationThumbnailWidth);
        }

        NotificationUtil.getInstance().createNotificationIfNeededAndUpdate(this, false);

        // there is a new thumbnail, thus the end screen thumbnail needs to be changed, too.
        updateEndScreenThumbnail();
    }

    @Override
    public void onLoadingCancelled(final String imageUri, final View view) {
        if (DEBUG) {
            Log.d(TAG, "Thumbnail - onLoadingCancelled() called with: "
                    + "imageUri = [" + imageUri + "], view = [" + view + "]");
        }
        currentThumbnail = null;
        NotificationUtil.getInstance().createNotificationIfNeededAndUpdate(this, false);
    }
    //endregion



    /*//////////////////////////////////////////////////////////////////////////
    // Popup player utils
    //////////////////////////////////////////////////////////////////////////*/
    //region

    /**
     * Check if {@link #popupLayoutParams}' position is within a arbitrary boundary
     * that goes from (0, 0) to (screenWidth, screenHeight).
     * <p>
     * If it's out of these boundaries, {@link #popupLayoutParams}' position is changed
     * and {@code true} is returned to represent this change.
     * </p>
     */
    public void checkPopupPositionBounds() {
        if (DEBUG) {
            Log.d(TAG, "checkPopupPositionBounds() called with: "
                    + "screenWidth = [" + screenWidth + "], "
                    + "screenHeight = [" + screenHeight + "]");
        }
        if (popupLayoutParams == null) {
            return;
        }

        if (popupLayoutParams.x < 0) {
            popupLayoutParams.x = 0;
        } else if (popupLayoutParams.x > screenWidth - popupLayoutParams.width) {
            popupLayoutParams.x = (int) (screenWidth - popupLayoutParams.width);
        }

        if (popupLayoutParams.y < 0) {
            popupLayoutParams.y = 0;
        } else if (popupLayoutParams.y > screenHeight - popupLayoutParams.height) {
            popupLayoutParams.y = (int) (screenHeight - popupLayoutParams.height);
        }
    }

    public void updateScreenSize() {
        if (windowManager != null) {
            final DisplayMetrics metrics = new DisplayMetrics();
            windowManager.getDefaultDisplay().getMetrics(metrics);

            screenWidth = metrics.widthPixels;
            screenHeight = metrics.heightPixels;
            if (DEBUG) {
                Log.d(TAG, "updateScreenSize() called: screenWidth = ["
                        + screenWidth + "], screenHeight = [" + screenHeight + "]");
            }
        }
    }

    /**
     * Changes the size of the popup based on the width.
     * @param width the new width, height is calculated with
     *              {@link PlayerHelper#getMinimumVideoHeight(float)}
     */
    public void changePopupSize(final int width) {
        if (DEBUG) {
            Log.d(TAG, "changePopupSize() called with: width = [" + width + "]");
        }

        if (anyPopupViewIsNull()) {
            return;
        }

        final float minimumWidth = context.getResources().getDimension(R.dimen.popup_minimum_width);
        final int actualWidth = (int) (width > screenWidth ? screenWidth
                : (width < minimumWidth ? minimumWidth : width));
        final int actualHeight = (int) getMinimumVideoHeight(width);
        if (DEBUG) {
            Log.d(TAG, "updatePopupSize() updated values:"
                    + "  width = [" + actualWidth + "], height = [" + actualHeight + "]");
        }

        popupLayoutParams.width = actualWidth;
        popupLayoutParams.height = actualHeight;
        binding.surfaceView.setHeights(popupLayoutParams.height, popupLayoutParams.height);
        Objects.requireNonNull(windowManager)
                .updateViewLayout(binding.getRoot(), popupLayoutParams);
    }

    private void changePopupWindowFlags(final int flags) {
        if (DEBUG) {
            Log.d(TAG, "changePopupWindowFlags() called with: flags = [" + flags + "]");
        }

        if (!anyPopupViewIsNull()) {
            popupLayoutParams.flags = flags;
            Objects.requireNonNull(windowManager)
                    .updateViewLayout(binding.getRoot(), popupLayoutParams);
        }
    }

    public void closePopup() {
        if (DEBUG) {
            Log.d(TAG, "closePopup() called, isPopupClosing = " + isPopupClosing);
        }
        if (isPopupClosing) {
            return;
        }
        isPopupClosing = true;

        saveStreamProgressState();
        Objects.requireNonNull(windowManager).removeView(binding.getRoot());

        animatePopupOverlayAndFinishService();
    }

    public void removePopupFromView() {
        if (windowManager != null) {
            // wrap in try-catch since it could sometimes generate errors randomly
            try {
                if (popupHasParent()) {
                    windowManager.removeView(binding.getRoot());
                }
            } catch (final IllegalArgumentException e) {
                Log.w(TAG, "Failed to remove popup from window manager", e);
            }

            try {
                final boolean closeOverlayHasParent = closeOverlayBinding != null
                        && closeOverlayBinding.getRoot().getParent() != null;
                if (closeOverlayHasParent) {
                    windowManager.removeView(closeOverlayBinding.getRoot());
                }
            } catch (final IllegalArgumentException e) {
                Log.w(TAG, "Failed to remove popup overlay from window manager", e);
            }
        }
    }

    private void animatePopupOverlayAndFinishService() {
        final int targetTranslationY =
                (int) (closeOverlayBinding.closeButton.getRootView().getHeight()
                        - closeOverlayBinding.closeButton.getY());

        closeOverlayBinding.closeButton.animate().setListener(null).cancel();
        closeOverlayBinding.closeButton.animate()
                .setInterpolator(new AnticipateInterpolator())
                .translationY(targetTranslationY)
                .setDuration(400)
                .setListener(new AnimatorListenerAdapter() {
                    @Override
                    public void onAnimationCancel(final Animator animation) {
                        end();
                    }

                    @Override
                    public void onAnimationEnd(final Animator animation) {
                        end();
                    }

                    private void end() {
                        Objects.requireNonNull(windowManager)
                                .removeView(closeOverlayBinding.getRoot());
                        closeOverlayBinding = null;
                        service.onDestroy();
                    }
                }).start();
    }

    private boolean popupHasParent() {
        return binding != null
                && binding.getRoot().getLayoutParams() instanceof WindowManager.LayoutParams
                && binding.getRoot().getParent() != null;
    }

    private boolean anyPopupViewIsNull() {
        // TODO understand why checking getParentActivity() != null
        return popupLayoutParams == null || windowManager == null
                || getParentActivity() != null || binding.getRoot().getParent() == null;
    }
    //endregion



    /*//////////////////////////////////////////////////////////////////////////
    // Playback parameters
    //////////////////////////////////////////////////////////////////////////*/
    //region

    public float getPlaybackSpeed() {
        return getPlaybackParameters().speed;
    }

    private void setPlaybackSpeed(final float speed) {
        setPlaybackParameters(speed, getPlaybackPitch(), getPlaybackSkipSilence());
    }

    public float getPlaybackPitch() {
        return getPlaybackParameters().pitch;
    }

    public boolean getPlaybackSkipSilence() {
        return !exoPlayerIsNull() && simpleExoPlayer.getAudioComponent() != null
                && simpleExoPlayer.getAudioComponent().getSkipSilenceEnabled();
    }

    public PlaybackParameters getPlaybackParameters() {
        if (exoPlayerIsNull()) {
            return PlaybackParameters.DEFAULT;
        }
        return simpleExoPlayer.getPlaybackParameters();
    }

    /**
     * Sets the playback parameters of the player, and also saves them to shared preferences.
     * Speed and pitch are rounded up to 2 decimal places before being used or saved.
     *
     * @param speed       the playback speed, will be rounded to up to 2 decimal places
     * @param pitch       the playback pitch, will be rounded to up to 2 decimal places
     * @param skipSilence skip silence during playback
     */
    public void setPlaybackParameters(final float speed, final float pitch,
                                      final boolean skipSilence) {
        final float roundedSpeed = Math.round(speed * 100.0f) / 100.0f;
        final float roundedPitch = Math.round(pitch * 100.0f) / 100.0f;

        savePlaybackParametersToPrefs(this, roundedSpeed, roundedPitch, skipSilence);
        simpleExoPlayer.setPlaybackParameters(
                new PlaybackParameters(roundedSpeed, roundedPitch));
        if (simpleExoPlayer.getAudioComponent() != null) {
            simpleExoPlayer.getAudioComponent().setSkipSilenceEnabled(skipSilence);
        }
    }
    //endregion



    /*//////////////////////////////////////////////////////////////////////////
    // Progress loop and updates
    //////////////////////////////////////////////////////////////////////////*/
    //region

    private void onUpdateProgress(final int currentProgress,
                                  final int duration,
                                  final int bufferPercent) {
        if (!isPrepared) {
            return;
        }

        if (duration != binding.playbackSeekBar.getMax()) {
            binding.playbackEndTime.setText(getTimeString(duration));
            binding.playbackSeekBar.setMax(duration);
        }
        if (currentState != STATE_PAUSED) {
            if (currentState != STATE_PAUSED_SEEK) {
                binding.playbackSeekBar.setProgress(currentProgress);
            }
            binding.playbackCurrentTime.setText(getTimeString(currentProgress));
        }
        if (simpleExoPlayer.isLoading() || bufferPercent > 90) {
            binding.playbackSeekBar.setSecondaryProgress(
                    (int) (binding.playbackSeekBar.getMax() * ((float) bufferPercent / 100)));
        }
        if (DEBUG && bufferPercent % 20 == 0) { //Limit log
            Log.d(TAG, "notifyProgressUpdateToListeners() called with: "
                    + "isVisible = " + isControlsVisible() + ", "
                    + "currentProgress = [" + currentProgress + "], "
                    + "duration = [" + duration + "], bufferPercent = [" + bufferPercent + "]");
        }
        binding.playbackLiveSync.setClickable(!isLiveEdge());

        notifyProgressUpdateToListeners(currentProgress, duration, bufferPercent);

        if (areSegmentsVisible) {
            segmentAdapter.selectSegmentAt(getNearestStreamSegmentPosition(currentProgress));
        }

        if (isQueueVisible) {
            updateQueueTime(currentProgress);
        }

        final boolean showThumbnail = prefs.getBoolean(
                context.getString(R.string.show_thumbnail_key), true);
        // setMetadata only updates the metadata when any of the metadata keys are null
        mediaSessionManager.setMetadata(getVideoTitle(), getUploaderName(),
                showThumbnail ? getThumbnail() : null, duration);
    }

    private void startProgressLoop() {
        progressUpdateDisposable.set(getProgressUpdateDisposable());
    }

    private void stopProgressLoop() {
        progressUpdateDisposable.set(null);
    }

    private boolean isProgressLoopRunning() {
        return progressUpdateDisposable.get() != null;
    }

    public void triggerProgressUpdate() {
        triggerProgressUpdate(false);
    }

    private void triggerProgressUpdate(final boolean isRewind) {
        if (exoPlayerIsNull()) {
            return;
        }
<<<<<<< HEAD
        final int currentProgress = Math.max((int) simpleExoPlayer.getCurrentPosition(), 0);
        onUpdateProgress(
                currentProgress,
                (int) simpleExoPlayer.getDuration(),
=======
        // Use duration of currentItem for non-live streams,
        // because HLS streams are fragmented
        // and thus the whole duration is not available to the player
        // TODO: revert #6307 when introducing proper HLS support
        final int duration;
        if (currentItem != null
                && currentItem.getStreamType() != StreamType.AUDIO_LIVE_STREAM
                && currentItem.getStreamType() != StreamType.LIVE_STREAM) {
            // convert seconds to milliseconds
            duration =  (int) (currentItem.getDuration() * 1000);
        } else {
            duration = (int) simpleExoPlayer.getDuration();
        }
        onUpdateProgress(
                Math.max((int) simpleExoPlayer.getCurrentPosition(), 0),
                duration,
>>>>>>> 2829851e
                simpleExoPlayer.getBufferedPercentage()
        );

        if (sponsorBlockMode == SponsorBlockMode.ENABLED) {
            final VideoSegment segment = getSkippableSegment(currentProgress);
            if (segment == null) {
                lastSkipTarget = -1;
                return;
            }

            int skipTarget = isRewind
                    ? (int) Math.ceil((segment.startTime)) - 1
                    : (int) Math.ceil((segment.endTime));

            if (skipTarget < 0) {
                skipTarget = 0;
            }

            if (lastSkipTarget == skipTarget) {
                return;
            }

            lastSkipTarget = skipTarget;

            // temporarily force EXACT seek parameters to prevent infinite skip looping
            final SeekParameters seekParams = simpleExoPlayer.getSeekParameters();
            simpleExoPlayer.setSeekParameters(SeekParameters.EXACT);

            seekTo(skipTarget);

            simpleExoPlayer.setSeekParameters(seekParams);

            if (prefs.getBoolean(
                    context.getString(R.string.sponsor_block_notifications_key), false)) {
                String toastText = "";

                switch (segment.category) {
                    case "sponsor":
                        toastText = context
                                .getString(R.string.sponsor_block_skip_sponsor_toast);
                        break;
                    case "intro":
                        toastText = context
                                .getString(R.string.sponsor_block_skip_intro_toast);
                        break;
                    case "outro":
                        toastText = context
                                .getString(R.string.sponsor_block_skip_outro_toast);
                        break;
                    case "interaction":
                        toastText = context
                                .getString(R.string.sponsor_block_skip_interaction_toast);
                        break;
                    case "selfpromo":
                        toastText = context
                                .getString(R.string.sponsor_block_skip_self_promo_toast);
                        break;
                    case "music_offtopic":
                        toastText = context
                                .getString(R.string.sponsor_block_skip_non_music_toast);
                        break;
                }

                Toast.makeText(context, toastText, Toast.LENGTH_SHORT).show();
            }

            if (DEBUG) {
                Log.d("SPONSOR_BLOCK", "Skipped segment: currentProgress = ["
                        + currentProgress + "], skipped to = [" + skipTarget + "]");
            }
        }
    }

    private Disposable getProgressUpdateDisposable() {
        return Observable.interval(PROGRESS_LOOP_INTERVAL_MILLIS, MILLISECONDS,
                AndroidSchedulers.mainThread())
                .observeOn(AndroidSchedulers.mainThread())
                .subscribe(ignored -> triggerProgressUpdate(),
                        error -> Log.e(TAG, "Progress update failure: ", error));
    }

    @Override // seekbar listener
    public void onProgressChanged(final SeekBar seekBar, final int progress,
                                  final boolean fromUser) {
        if (DEBUG && fromUser) {
            Log.d(TAG, "onProgressChanged() called with: "
                    + "seekBar = [" + seekBar + "], progress = [" + progress + "]");
        }
        if (fromUser) {
            binding.currentDisplaySeek.setText(getTimeString(progress));
        }
    }

    @Override // seekbar listener
    public void onStartTrackingTouch(final SeekBar seekBar) {
        if (DEBUG) {
            Log.d(TAG, "onStartTrackingTouch() called with: seekBar = [" + seekBar + "]");
        }
        if (currentState != STATE_PAUSED_SEEK) {
            changeState(STATE_PAUSED_SEEK);
        }

        saveWasPlaying();
        if (isPlaying()) {
            simpleExoPlayer.pause();
        }

        showControls(0);
        animate(binding.currentDisplaySeek, true, DEFAULT_CONTROLS_DURATION,
                AnimationType.SCALE_AND_ALPHA);
    }

    @Override // seekbar listener
    public void onStopTrackingTouch(final SeekBar seekBar) {
        if (DEBUG) {
            Log.d(TAG, "onStopTrackingTouch() called with: seekBar = [" + seekBar + "]");
        }

        seekTo(seekBar.getProgress());
        if (wasPlaying || simpleExoPlayer.getDuration() == seekBar.getProgress()) {
            simpleExoPlayer.play();
        }

        binding.playbackCurrentTime.setText(getTimeString(seekBar.getProgress()));
        animate(binding.currentDisplaySeek, false, 200, AnimationType.SCALE_AND_ALPHA);

        if (currentState == STATE_PAUSED_SEEK) {
            changeState(STATE_BUFFERING);
        }
        if (!isProgressLoopRunning()) {
            startProgressLoop();
        }
        if (wasPlaying) {
            showControlsThenHide();
        }
    }

    public void saveWasPlaying() {
        this.wasPlaying = getPlayWhenReady();
    }
    //endregion



    /*//////////////////////////////////////////////////////////////////////////
    // Controls showing / hiding
    //////////////////////////////////////////////////////////////////////////*/
    //region

    public boolean isControlsVisible() {
        return binding != null && binding.playbackControlRoot.getVisibility() == View.VISIBLE;
    }

    /**
     * Show a animation, and depending on goneOnEnd, will stay on the screen or be gone.
     *
     * @param drawableId the drawable that will be used to animate,
     *                   pass -1 to clear any animation that is visible
     * @param goneOnEnd  will set the animation view to GONE on the end of the animation
     */
    public void showAndAnimateControl(final int drawableId, final boolean goneOnEnd) {
        if (DEBUG) {
            Log.d(TAG, "showAndAnimateControl() called with: "
                    + "drawableId = [" + drawableId + "], goneOnEnd = [" + goneOnEnd + "]");
        }
        if (controlViewAnimator != null && controlViewAnimator.isRunning()) {
            if (DEBUG) {
                Log.d(TAG, "showAndAnimateControl: controlViewAnimator.isRunning");
            }
            controlViewAnimator.end();
        }

        if (drawableId == -1) {
            if (binding.controlAnimationView.getVisibility() == View.VISIBLE) {
                controlViewAnimator = ObjectAnimator.ofPropertyValuesHolder(
                        binding.controlAnimationView,
                        PropertyValuesHolder.ofFloat(View.ALPHA, 1.0f, 0.0f),
                        PropertyValuesHolder.ofFloat(View.SCALE_X, 1.4f, 1.0f),
                        PropertyValuesHolder.ofFloat(View.SCALE_Y, 1.4f, 1.0f)
                ).setDuration(DEFAULT_CONTROLS_DURATION);
                controlViewAnimator.addListener(new AnimatorListenerAdapter() {
                    @Override
                    public void onAnimationEnd(final Animator animation) {
                        binding.controlAnimationView.setVisibility(View.GONE);
                    }
                });
                controlViewAnimator.start();
            }
            return;
        }

        final float scaleFrom = goneOnEnd ? 1f : 1f;
        final float scaleTo = goneOnEnd ? 1.8f : 1.4f;
        final float alphaFrom = goneOnEnd ? 1f : 0f;
        final float alphaTo = goneOnEnd ? 0f : 1f;


        controlViewAnimator = ObjectAnimator.ofPropertyValuesHolder(
                binding.controlAnimationView,
                PropertyValuesHolder.ofFloat(View.ALPHA, alphaFrom, alphaTo),
                PropertyValuesHolder.ofFloat(View.SCALE_X, scaleFrom, scaleTo),
                PropertyValuesHolder.ofFloat(View.SCALE_Y, scaleFrom, scaleTo)
        );
        controlViewAnimator.setDuration(goneOnEnd ? 1000 : 500);
        controlViewAnimator.addListener(new AnimatorListenerAdapter() {
            @Override
            public void onAnimationEnd(final Animator animation) {
                binding.controlAnimationView.setVisibility(goneOnEnd ? View.GONE : View.VISIBLE);
            }
        });


        binding.controlAnimationView.setVisibility(View.VISIBLE);
        binding.controlAnimationView.setImageDrawable(
                AppCompatResources.getDrawable(context, drawableId));
        controlViewAnimator.start();
    }

    public void showControlsThenHide() {
        if (DEBUG) {
            Log.d(TAG, "showControlsThenHide() called");
        }
        showOrHideButtons();
        showSystemUIPartially();

        final int hideTime = binding.playbackControlRoot.isInTouchMode()
                ? DEFAULT_CONTROLS_HIDE_TIME
                : DPAD_CONTROLS_HIDE_TIME;

        showHideShadow(true, DEFAULT_CONTROLS_DURATION);
        animate(binding.playbackControlRoot, true, DEFAULT_CONTROLS_DURATION,
                AnimationType.ALPHA, 0, () -> hideControls(DEFAULT_CONTROLS_DURATION, hideTime));
    }

    public void showControls(final long duration) {
        if (DEBUG) {
            Log.d(TAG, "showControls() called");
        }
        showOrHideButtons();
        showSystemUIPartially();
        controlsVisibilityHandler.removeCallbacksAndMessages(null);
        showHideShadow(true, duration);
        animate(binding.playbackControlRoot, true, duration);
    }

    public void hideControls(final long duration, final long delay) {
        if (DEBUG) {
            Log.d(TAG, "hideControls() called with: duration = [" + duration
                    + "], delay = [" + delay + "]");
        }

        showOrHideButtons();

        controlsVisibilityHandler.removeCallbacksAndMessages(null);
        controlsVisibilityHandler.postDelayed(() -> {
            showHideShadow(false, duration);
            animate(binding.playbackControlRoot, false, duration, AnimationType.ALPHA,
                    0, this::hideSystemUIIfNeeded);
        }, delay);
    }

    private void showHideShadow(final boolean show, final long duration) {
        animate(binding.playerTopShadow, show, duration, AnimationType.ALPHA, 0, null);
        animate(binding.playerBottomShadow, show, duration, AnimationType.ALPHA, 0, null);
    }

    private void showOrHideButtons() {
        if (playQueue == null) {
            return;
        }

        final boolean showPrev = playQueue.getIndex() != 0;
        final boolean showNext = playQueue.getIndex() + 1 != playQueue.getStreams().size();
        final boolean showQueue = playQueue.getStreams().size() > 1 && !popupPlayerSelected();
        boolean showSegment = false;
        if (currentMetadata != null) {
            showSegment = !currentMetadata.getMetadata().getStreamSegments().isEmpty()
                    && !popupPlayerSelected();
        }

        binding.playPreviousButton.setVisibility(showPrev ? View.VISIBLE : View.INVISIBLE);
        binding.playPreviousButton.setAlpha(showPrev ? 1.0f : 0.0f);
        binding.playNextButton.setVisibility(showNext ? View.VISIBLE : View.INVISIBLE);
        binding.playNextButton.setAlpha(showNext ? 1.0f : 0.0f);
        binding.queueButton.setVisibility(showQueue ? View.VISIBLE : View.GONE);
        binding.queueButton.setAlpha(showQueue ? 1.0f : 0.0f);
        binding.segmentsButton.setVisibility(showSegment ? View.VISIBLE : View.GONE);
        binding.segmentsButton.setAlpha(showSegment ? 1.0f : 0.0f);
    }

    private void showSystemUIPartially() {
        final AppCompatActivity activity = getParentActivity();
        if (isFullscreen && activity != null) {
            if (Build.VERSION.SDK_INT >= Build.VERSION_CODES.LOLLIPOP) {
                activity.getWindow().setStatusBarColor(Color.TRANSPARENT);
                activity.getWindow().setNavigationBarColor(Color.TRANSPARENT);
            }
            final int visibility = View.SYSTEM_UI_FLAG_LAYOUT_STABLE
                    | View.SYSTEM_UI_FLAG_LAYOUT_FULLSCREEN
                    | View.SYSTEM_UI_FLAG_LAYOUT_HIDE_NAVIGATION;
            activity.getWindow().getDecorView().setSystemUiVisibility(visibility);
            activity.getWindow().clearFlags(WindowManager.LayoutParams.FLAG_FULLSCREEN);
        }
    }

    private void hideSystemUIIfNeeded() {
        if (fragmentListener != null) {
            fragmentListener.hideSystemUiIfNeeded();
        }
    }
    //endregion



    /*//////////////////////////////////////////////////////////////////////////
    // Playback states
    //////////////////////////////////////////////////////////////////////////*/
    //region

    @Override // exoplayer listener
    public void onPlayerStateChanged(final boolean playWhenReady, final int playbackState) {
        if (DEBUG) {
            Log.d(TAG, "ExoPlayer - onPlayerStateChanged() called with: "
                    + "playWhenReady = [" + playWhenReady + "], "
                    + "playbackState = [" + playbackState + "]");
        }

        if (currentState == STATE_PAUSED_SEEK) {
            if (DEBUG) {
                Log.d(TAG, "ExoPlayer - onPlayerStateChanged() is currently blocked");
            }
            return;
        }

        switch (playbackState) {
            case com.google.android.exoplayer2.Player.STATE_IDLE: // 1
                isPrepared = false;
                break;
            case com.google.android.exoplayer2.Player.STATE_BUFFERING: // 2
                if (isPrepared) {
                    changeState(STATE_BUFFERING);
                }
                break;
            case com.google.android.exoplayer2.Player.STATE_READY: //3
                maybeUpdateCurrentMetadata();
                maybeCorrectSeekPosition();
                if (!isPrepared) {
                    isPrepared = true;
                    onPrepared(playWhenReady);
                }
                changeState(playWhenReady ? STATE_PLAYING : STATE_PAUSED);
                break;
            case com.google.android.exoplayer2.Player.STATE_ENDED: // 4
                changeState(STATE_COMPLETED);
                if (currentMetadata != null) {
                    resetStreamProgressState(currentMetadata.getMetadata());
                }
                isPrepared = false;
                break;
        }
    }

    @Override // exoplayer listener
    public void onIsLoadingChanged(final boolean isLoading) {
        if (DEBUG) {
            Log.d(TAG, "ExoPlayer - onLoadingChanged() called with: "
                    + "isLoading = [" + isLoading + "]");
        }

        if (!isLoading && currentState == STATE_PAUSED && isProgressLoopRunning()) {
            stopProgressLoop();
        } else if (isLoading && !isProgressLoopRunning()) {
            startProgressLoop();
        }

        maybeUpdateCurrentMetadata();
    }

    @Override // own playback listener
    public void onPlaybackBlock() {
        if (exoPlayerIsNull()) {
            return;
        }
        if (DEBUG) {
            Log.d(TAG, "Playback - onPlaybackBlock() called");
        }

        currentItem = null;
        currentMetadata = null;
        simpleExoPlayer.stop();
        isPrepared = false;

        changeState(STATE_BLOCKED);
    }

    @Override // own playback listener
    public void onPlaybackUnblock(final MediaSource mediaSource) {
        if (DEBUG) {
            Log.d(TAG, "Playback - onPlaybackUnblock() called");
        }

        if (exoPlayerIsNull()) {
            return;
        }
        if (currentState == STATE_BLOCKED) {
            changeState(STATE_BUFFERING);
        }
        simpleExoPlayer.setMediaSource(mediaSource);
        simpleExoPlayer.prepare();
    }

    public void changeState(final int state) {
        if (DEBUG) {
            Log.d(TAG, "changeState() called with: state = [" + state + "]");
        }
        currentState = state;
        switch (state) {
            case STATE_BLOCKED:
                onBlocked();
                break;
            case STATE_PLAYING:
                onPlaying();
                break;
            case STATE_BUFFERING:
                onBuffering();
                break;
            case STATE_PAUSED:
                onPaused();
                break;
            case STATE_PAUSED_SEEK:
                onPausedSeek();
                break;
            case STATE_COMPLETED:
                onCompleted();
                break;
        }
        notifyPlaybackUpdateToListeners();
    }

    private void onPrepared(final boolean playWhenReady) {
        if (DEBUG) {
            Log.d(TAG, "onPrepared() called with: playWhenReady = [" + playWhenReady + "]");
        }

        binding.playbackSeekBar.setMax((int) simpleExoPlayer.getDuration());
        binding.playbackEndTime.setText(getTimeString((int) simpleExoPlayer.getDuration()));
        binding.playbackSpeed.setText(formatSpeed(getPlaybackSpeed()));

        if (playWhenReady) {
            audioReactor.requestAudioFocus();
        }

        markSegments();
    }

    private void onBlocked() {
        if (DEBUG) {
            Log.d(TAG, "onBlocked() called");
        }
        if (!isProgressLoopRunning()) {
            startProgressLoop();
        }

        controlsVisibilityHandler.removeCallbacksAndMessages(null);
        animate(binding.playbackControlRoot, false, DEFAULT_CONTROLS_DURATION);

        binding.playbackSeekBar.setEnabled(false);
        binding.playbackSeekBar.getThumb()
                .setColorFilter(new PorterDuffColorFilter(Color.RED, PorterDuff.Mode.SRC_IN));

        binding.loadingPanel.setBackgroundColor(Color.BLACK);
        animate(binding.loadingPanel, true, 0);
        animate(binding.surfaceForeground, true, 100);

        binding.playPauseButton.setImageResource(R.drawable.ic_play_arrow);
        animatePlayButtons(false, 100);
        binding.getRoot().setKeepScreenOn(false);

        NotificationUtil.getInstance().createNotificationIfNeededAndUpdate(this, false);
    }

    private void onPlaying() {
        if (DEBUG) {
            Log.d(TAG, "onPlaying() called");
        }
        if (!isProgressLoopRunning()) {
            startProgressLoop();
        }

        updateStreamRelatedViews();

        showAndAnimateControl(-1, true);

        binding.playbackSeekBar.setEnabled(true);
        binding.playbackSeekBar.getThumb()
                .setColorFilter(new PorterDuffColorFilter(Color.RED, PorterDuff.Mode.SRC_IN));

        binding.loadingPanel.setVisibility(View.GONE);

        animate(binding.currentDisplaySeek, false, 200, AnimationType.SCALE_AND_ALPHA);

        animate(binding.playPauseButton, false, 80, AnimationType.SCALE_AND_ALPHA, 0,
                () -> {
                    binding.playPauseButton.setImageResource(R.drawable.ic_pause);
                    animatePlayButtons(true, 200);
                    if (!isQueueVisible) {
                        binding.playPauseButton.requestFocus();
                    }
                });

        changePopupWindowFlags(ONGOING_PLAYBACK_WINDOW_FLAGS);
        checkLandscape();
        binding.getRoot().setKeepScreenOn(true);

        NotificationUtil.getInstance().createNotificationIfNeededAndUpdate(this, false);
    }

    private void onBuffering() {
        if (DEBUG) {
            Log.d(TAG, "onBuffering() called");
        }
        binding.loadingPanel.setBackgroundColor(Color.TRANSPARENT);
        binding.loadingPanel.setVisibility(View.VISIBLE);

        binding.getRoot().setKeepScreenOn(true);

        if (NotificationUtil.getInstance().shouldUpdateBufferingSlot()) {
            NotificationUtil.getInstance().createNotificationIfNeededAndUpdate(this, false);
        }
    }

    private void onPaused() {
        if (DEBUG) {
            Log.d(TAG, "onPaused() called");
        }

        if (isProgressLoopRunning()) {
            stopProgressLoop();
        }

        showControls(400);
        binding.loadingPanel.setVisibility(View.GONE);

        animate(binding.playPauseButton, false, 80, AnimationType.SCALE_AND_ALPHA, 0,
                () -> {
                    binding.playPauseButton.setImageResource(R.drawable.ic_play_arrow);
                    animatePlayButtons(true, 200);
                    if (!isQueueVisible) {
                        binding.playPauseButton.requestFocus();
                    }
                });

        changePopupWindowFlags(IDLE_WINDOW_FLAGS);

        // Remove running notification when user does not want minimization to background or popup
        if (PlayerHelper.getMinimizeOnExitAction(context) == MINIMIZE_ON_EXIT_MODE_NONE
                && videoPlayerSelected()) {
            NotificationUtil.getInstance().cancelNotificationAndStopForeground(service);
        } else {
            NotificationUtil.getInstance().createNotificationIfNeededAndUpdate(this, false);
        }

        binding.getRoot().setKeepScreenOn(false);
    }

    private void onPausedSeek() {
        if (DEBUG) {
            Log.d(TAG, "onPausedSeek() called");
        }
        showAndAnimateControl(-1, true);

        animatePlayButtons(false, 100);
        binding.getRoot().setKeepScreenOn(true);

        NotificationUtil.getInstance().createNotificationIfNeededAndUpdate(this, false);
    }

    private void onCompleted() {
        if (DEBUG) {
            Log.d(TAG, "onCompleted() called");
        }

        animate(binding.playPauseButton, false, 0, AnimationType.SCALE_AND_ALPHA, 0,
                () -> {
                    binding.playPauseButton.setImageResource(R.drawable.ic_replay);
                    animatePlayButtons(true, DEFAULT_CONTROLS_DURATION);
                });

        binding.getRoot().setKeepScreenOn(false);
        changePopupWindowFlags(IDLE_WINDOW_FLAGS);

        NotificationUtil.getInstance().createNotificationIfNeededAndUpdate(this, false);
        if (isFullscreen) {
            toggleFullscreen();
        }

        if (playQueue.getIndex() < playQueue.size() - 1) {
            playQueue.offsetIndex(+1);
        }
        if (isProgressLoopRunning()) {
            stopProgressLoop();
        }

        showControls(500);
        animate(binding.currentDisplaySeek, false, 200, AnimationType.SCALE_AND_ALPHA);
        binding.loadingPanel.setVisibility(View.GONE);
        animate(binding.surfaceForeground, true, 100);
    }

    private void animatePlayButtons(final boolean show, final int duration) {
        animate(binding.playPauseButton, show, duration, AnimationType.SCALE_AND_ALPHA);

        boolean showQueueButtons = show;
        if (playQueue == null) {
            showQueueButtons = false;
        }

        if (!showQueueButtons || playQueue.getIndex() > 0) {
            animate(
                    binding.playPreviousButton,
                    showQueueButtons,
                    duration,
                    AnimationType.SCALE_AND_ALPHA);
        }
        if (!showQueueButtons || playQueue.getIndex() + 1 < playQueue.getStreams().size()) {
            animate(
                    binding.playNextButton,
                    showQueueButtons,
                    duration,
                    AnimationType.SCALE_AND_ALPHA);
        }
    }
    //endregion



    /*//////////////////////////////////////////////////////////////////////////
    // Repeat and shuffle
    //////////////////////////////////////////////////////////////////////////*/
    //region

    public void onRepeatClicked() {
        if (DEBUG) {
            Log.d(TAG, "onRepeatClicked() called");
        }
        setRepeatMode(nextRepeatMode(getRepeatMode()));
    }

    public void onShuffleClicked() {
        if (DEBUG) {
            Log.d(TAG, "onShuffleClicked() called");
        }

        if (exoPlayerIsNull()) {
            return;
        }
        simpleExoPlayer.setShuffleModeEnabled(!simpleExoPlayer.getShuffleModeEnabled());
    }

    @RepeatMode
    public int getRepeatMode() {
        return exoPlayerIsNull() ? REPEAT_MODE_OFF : simpleExoPlayer.getRepeatMode();
    }

    private void setRepeatMode(@RepeatMode final int repeatMode) {
        if (!exoPlayerIsNull()) {
            simpleExoPlayer.setRepeatMode(repeatMode);
        }
    }

    @Override
    public void onRepeatModeChanged(@RepeatMode final int repeatMode) {
        if (DEBUG) {
            Log.d(TAG, "ExoPlayer - onRepeatModeChanged() called with: "
                    + "repeatMode = [" + repeatMode + "]");
        }
        setRepeatModeButton(((AppCompatImageButton) binding.repeatButton), repeatMode);
        onShuffleOrRepeatModeChanged();
    }

    @Override
    public void onShuffleModeEnabledChanged(final boolean shuffleModeEnabled) {
        if (DEBUG) {
            Log.d(TAG, "ExoPlayer - onShuffleModeEnabledChanged() called with: "
                    + "mode = [" + shuffleModeEnabled + "]");
        }

        if (playQueue != null) {
            if (shuffleModeEnabled) {
                playQueue.shuffle();
            } else {
                playQueue.unshuffle();
            }
        }

        setShuffleButton(binding.shuffleButton, shuffleModeEnabled);
        onShuffleOrRepeatModeChanged();
    }

    private void onShuffleOrRepeatModeChanged() {
        notifyPlaybackUpdateToListeners();
        NotificationUtil.getInstance().createNotificationIfNeededAndUpdate(this, false);
    }

    private void setRepeatModeButton(final AppCompatImageButton imageButton, final int repeatMode) {
        switch (repeatMode) {
            case REPEAT_MODE_OFF:
                imageButton.setImageResource(R.drawable.exo_controls_repeat_off);
                break;
            case REPEAT_MODE_ONE:
                imageButton.setImageResource(R.drawable.exo_controls_repeat_one);
                break;
            case REPEAT_MODE_ALL:
                imageButton.setImageResource(R.drawable.exo_controls_repeat_all);
                break;
        }
    }

    private void setShuffleButton(final ImageButton button, final boolean shuffled) {
        button.setImageAlpha(shuffled ? 255 : 77);
    }
    //endregion



    /*//////////////////////////////////////////////////////////////////////////
    // Mute / Unmute
    //////////////////////////////////////////////////////////////////////////*/
    //region

    public void onMuteUnmuteButtonClicked() {
        if (DEBUG) {
            Log.d(TAG, "onMuteUnmuteButtonClicked() called");
        }
        simpleExoPlayer.setVolume(isMuted() ? 1 : 0);
        notifyPlaybackUpdateToListeners();
        setMuteButton(binding.switchMute, isMuted());
    }

    boolean isMuted() {
        return !exoPlayerIsNull() && simpleExoPlayer.getVolume() == 0;
    }

    private void setMuteButton(final ImageButton button, final boolean isMuted) {
        button.setImageDrawable(AppCompatResources.getDrawable(context, isMuted
                ? R.drawable.ic_volume_off : R.drawable.ic_volume_up));
    }
    //endregion



    /*//////////////////////////////////////////////////////////////////////////
    // ExoPlayer listeners (that didn't fit in other categories)
    //////////////////////////////////////////////////////////////////////////*/
    //region

    @Override
    public void onTimelineChanged(@NonNull final Timeline timeline, final int reason) {
        if (DEBUG) {
            Log.d(TAG, "ExoPlayer - onTimelineChanged() called with "
                    + "timeline size = [" + timeline.getWindowCount() + "], "
                    + "reason = [" + reason + "]");
        }

        maybeUpdateCurrentMetadata();
        // force recreate notification to ensure seek bar is shown when preparation finishes
        NotificationUtil.getInstance().createNotificationIfNeededAndUpdate(this, true);
    }

    @Override
    public void onTracksChanged(@NonNull final TrackGroupArray trackGroups,
                                @NonNull final TrackSelectionArray trackSelections) {
        if (DEBUG) {
            Log.d(TAG, "ExoPlayer - onTracksChanged(), "
                    + "track group size = " + trackGroups.length);
        }
        maybeUpdateCurrentMetadata();
        onTextTracksChanged();
    }

    @Override
    public void onPlaybackParametersChanged(@NonNull final PlaybackParameters playbackParameters) {
        if (DEBUG) {
            Log.d(TAG, "ExoPlayer - playbackParameters(), speed = [" + playbackParameters.speed
                    + "], pitch = [" + playbackParameters.pitch + "]");
        }
        binding.playbackSpeed.setText(formatSpeed(playbackParameters.speed));
    }

    @Override
    public void onPositionDiscontinuity(@DiscontinuityReason final int discontinuityReason) {
        if (DEBUG) {
            Log.d(TAG, "ExoPlayer - onPositionDiscontinuity() called with "
                    + "discontinuityReason = [" + discontinuityReason + "]");
        }
        if (playQueue == null) {
            return;
        }

        // Refresh the playback if there is a transition to the next video
        final int newWindowIndex = simpleExoPlayer.getCurrentWindowIndex();
        switch (discontinuityReason) {
            case DISCONTINUITY_REASON_PERIOD_TRANSITION:
                // When player is in single repeat mode and a period transition occurs,
                // we need to register a view count here since no metadata has changed
                if (getRepeatMode() == REPEAT_MODE_ONE && newWindowIndex == playQueue.getIndex()) {
                    registerStreamViewed();
                    break;
                }
            case DISCONTINUITY_REASON_SEEK:
                if (DEBUG) {
                    Log.d(TAG, "ExoPlayer - onSeekProcessed() called");
                }
                if (isPrepared) {
                    saveStreamProgressState();
                }
            case DISCONTINUITY_REASON_SEEK_ADJUSTMENT:
            case DISCONTINUITY_REASON_INTERNAL:
                if (playQueue.getIndex() != newWindowIndex) {
                    resetStreamProgressState(playQueue.getItem());
                    playQueue.setIndex(newWindowIndex);
                }
                break;
            case DISCONTINUITY_REASON_AD_INSERTION:
                break; // only makes Android Studio linter happy, as there are no ads
        }

        maybeUpdateCurrentMetadata();
    }

    @Override
    public void onRenderedFirstFrame() {
        //TODO check if this causes black screen when switching to fullscreen
        animate(binding.surfaceForeground, false, DEFAULT_CONTROLS_DURATION);
    }
    //endregion



    /*//////////////////////////////////////////////////////////////////////////
    // Errors
    //////////////////////////////////////////////////////////////////////////*/
    //region
    /**
     * Process exceptions produced by {@link com.google.android.exoplayer2.ExoPlayer ExoPlayer}.
     * <p>There are multiple types of errors:</p>
     * <ul>
     * <li>{@link ExoPlaybackException#TYPE_SOURCE TYPE_SOURCE}</li>
     * <li>{@link ExoPlaybackException#TYPE_UNEXPECTED TYPE_UNEXPECTED}:
     * If a runtime error occurred, then we can try to recover it by restarting the playback
     * after setting the timestamp recovery.</li>
     * <li>{@link ExoPlaybackException#TYPE_RENDERER TYPE_RENDERER}:
     * If the renderer failed, treat the error as unrecoverable.</li>
     * </ul>
     *
     * @see #processSourceError(IOException)
     * @see com.google.android.exoplayer2.Player.EventListener#onPlayerError(ExoPlaybackException)
     */
    @Override
    public void onPlayerError(@NonNull final ExoPlaybackException error) {
        if (DEBUG) {
            Log.d(TAG, "ExoPlayer - onPlayerError() called with: " + "error = [" + error + "]");
        }
        if (errorToast != null) {
            errorToast.cancel();
            errorToast = null;
        }

        saveStreamProgressState();

        switch (error.type) {
            case ExoPlaybackException.TYPE_SOURCE:
                processSourceError(error.getSourceException());
                showStreamError(error);
                break;
            case ExoPlaybackException.TYPE_UNEXPECTED:
                showRecoverableError(error);
                setRecovery();
                reloadPlayQueueManager();
                break;
            case ExoPlaybackException.TYPE_REMOTE:
            case ExoPlaybackException.TYPE_RENDERER:
            default:
                showUnrecoverableError(error);
                onPlaybackShutdown();
                break;
        }

        if (fragmentListener != null) {
            fragmentListener.onPlayerError(error);
        }
    }

    private void processSourceError(final IOException error) {
        if (exoPlayerIsNull() || playQueue == null) {
            return;
        }
        setRecovery();

        if (error instanceof BehindLiveWindowException) {
            reloadPlayQueueManager();
        } else {
            playQueue.error();
        }
    }

    private void showStreamError(final Exception exception) {
        exception.printStackTrace();

        if (errorToast == null) {
            errorToast = Toast
                    .makeText(context, R.string.player_stream_failure, Toast.LENGTH_SHORT);
            errorToast.show();
        }
    }

    private void showRecoverableError(final Exception exception) {
        exception.printStackTrace();

        if (errorToast == null) {
            errorToast = Toast
                    .makeText(context, R.string.player_recoverable_failure, Toast.LENGTH_SHORT);
            errorToast.show();
        }
    }

    private void showUnrecoverableError(final Exception exception) {
        exception.printStackTrace();

        if (errorToast != null) {
            errorToast.cancel();
        }
        errorToast = Toast
                .makeText(context, R.string.player_unrecoverable_failure, Toast.LENGTH_SHORT);
        errorToast.show();
    }
    //endregion



    /*//////////////////////////////////////////////////////////////////////////
    // Playback position and seek
    //////////////////////////////////////////////////////////////////////////*/
    //region

    @Override // own playback listener (this is a getter)
    public boolean isApproachingPlaybackEdge(final long timeToEndMillis) {
        // If live, then not near playback edge
        // If not playing, then not approaching playback edge
        if (exoPlayerIsNull() || isLive() || !isPlaying()) {
            return false;
        }

        final long currentPositionMillis = simpleExoPlayer.getCurrentPosition();
        final long currentDurationMillis = simpleExoPlayer.getDuration();
        return currentDurationMillis - currentPositionMillis < timeToEndMillis;
    }

    /**
     * Checks if the current playback is a livestream AND is playing at or beyond the live edge.
     *
     * @return whether the livestream is playing at or beyond the edge
     */
    @SuppressWarnings("BooleanMethodIsAlwaysInverted")
    public boolean isLiveEdge() {
        if (exoPlayerIsNull() || !isLive()) {
            return false;
        }

        final Timeline currentTimeline = simpleExoPlayer.getCurrentTimeline();
        final int currentWindowIndex = simpleExoPlayer.getCurrentWindowIndex();
        if (currentTimeline.isEmpty() || currentWindowIndex < 0
                || currentWindowIndex >= currentTimeline.getWindowCount()) {
            return false;
        }

        final Timeline.Window timelineWindow = new Timeline.Window();
        currentTimeline.getWindow(currentWindowIndex, timelineWindow);
        return timelineWindow.getDefaultPositionMs() <= simpleExoPlayer.getCurrentPosition();
    }

    @Override // own playback listener
    public void onPlaybackSynchronize(@NonNull final PlayQueueItem item) {
        if (DEBUG) {
            Log.d(TAG, "Playback - onPlaybackSynchronize() called with "
                    + "item=[" + item.getTitle() + "], url=[" + item.getUrl() + "]");
        }
        if (exoPlayerIsNull() || playQueue == null) {
            return;
        }

        final boolean onPlaybackInitial = currentItem == null;
        final boolean hasPlayQueueItemChanged = currentItem != item;

        final int currentPlayQueueIndex = playQueue.indexOf(item);
        final int currentPlaylistIndex = simpleExoPlayer.getCurrentWindowIndex();
        final int currentPlaylistSize = simpleExoPlayer.getCurrentTimeline().getWindowCount();

        // If nothing to synchronize
        if (!hasPlayQueueItemChanged) {
            return;
        }
        currentItem = item;

        // Check if on wrong window
        if (currentPlayQueueIndex != playQueue.getIndex()) {
            Log.e(TAG, "Playback - Play Queue may be desynchronized: item "
                    + "index=[" + currentPlayQueueIndex + "], "
                    + "queue index=[" + playQueue.getIndex() + "]");

            // Check if bad seek position
        } else if ((currentPlaylistSize > 0 && currentPlayQueueIndex >= currentPlaylistSize)
                || currentPlayQueueIndex < 0) {
            Log.e(TAG, "Playback - Trying to seek to invalid "
                    + "index=[" + currentPlayQueueIndex + "] with "
                    + "playlist length=[" + currentPlaylistSize + "]");

        } else if (currentPlaylistIndex != currentPlayQueueIndex || onPlaybackInitial
                || !isPlaying()) {
            if (DEBUG) {
                Log.d(TAG, "Playback - Rewinding to correct "
                        + "index=[" + currentPlayQueueIndex + "], "
                        + "from=[" + currentPlaylistIndex + "], "
                        + "size=[" + currentPlaylistSize + "].");
            }

            if (item.getRecoveryPosition() != PlayQueueItem.RECOVERY_UNSET) {
                simpleExoPlayer.seekTo(currentPlayQueueIndex, item.getRecoveryPosition());
                playQueue.unsetRecovery(currentPlayQueueIndex);
            } else {
                simpleExoPlayer.seekToDefaultPosition(currentPlayQueueIndex);
            }
        }
    }

    private void maybeCorrectSeekPosition() {
        if (playQueue == null || exoPlayerIsNull() || currentMetadata == null) {
            return;
        }

        final PlayQueueItem currentSourceItem = playQueue.getItem();
        if (currentSourceItem == null) {
            return;
        }

        final StreamInfo currentInfo = currentMetadata.getMetadata();
        final long presetStartPositionMillis = currentInfo.getStartPosition() * 1000;
        if (presetStartPositionMillis > 0L) {
            // Has another start position?
            if (DEBUG) {
                Log.d(TAG, "Playback - Seeking to preset start "
                        + "position=[" + presetStartPositionMillis + "]");
            }
            seekTo(presetStartPositionMillis);
        }
    }

    public void seekTo(final long positionMillis) {
        if (DEBUG) {
            Log.d(TAG, "seekBy() called with: position = [" + positionMillis + "]");
        }
        if (!exoPlayerIsNull()) {
            // prevent invalid positions when fast-forwarding/-rewinding
            long normalizedPositionMillis = positionMillis;
            if (normalizedPositionMillis < 0) {
                normalizedPositionMillis = 0;
            } else if (normalizedPositionMillis > simpleExoPlayer.getDuration()) {
                normalizedPositionMillis = simpleExoPlayer.getDuration();
            }

            simpleExoPlayer.seekTo(normalizedPositionMillis);
        }
    }

    private void seekBy(final long offsetMillis) {
        if (DEBUG) {
            Log.d(TAG, "seekBy() called with: offsetMillis = [" + offsetMillis + "]");
        }
        seekTo(simpleExoPlayer.getCurrentPosition() + offsetMillis);
    }

    public void seekToDefault() {
        if (!exoPlayerIsNull()) {
            simpleExoPlayer.seekToDefaultPosition();
        }
    }
    //endregion



    /*//////////////////////////////////////////////////////////////////////////
    // Player actions (play, pause, previous, fast-forward, ...)
    //////////////////////////////////////////////////////////////////////////*/
    //region

    public void play() {
        if (DEBUG) {
            Log.d(TAG, "play() called");
        }
        if (audioReactor == null || playQueue == null || exoPlayerIsNull()) {
            return;
        }

        audioReactor.requestAudioFocus();

        if (currentState == STATE_COMPLETED) {
            if (playQueue.getIndex() == 0) {
                seekToDefault();
            } else {
                playQueue.setIndex(0);
            }
        }

        simpleExoPlayer.play();
        saveStreamProgressState();
    }

    public void pause() {
        if (DEBUG) {
            Log.d(TAG, "pause() called");
        }
        if (audioReactor == null || exoPlayerIsNull()) {
            return;
        }

        audioReactor.abandonAudioFocus();
        simpleExoPlayer.pause();
        saveStreamProgressState();
    }

    public void playPause() {
        if (DEBUG) {
            Log.d(TAG, "onPlayPause() called");
        }

        if (getPlayWhenReady()) {
            pause();
        } else {
            play();
        }
    }

    public void playPrevious() {
        if (DEBUG) {
            Log.d(TAG, "onPlayPrevious() called");
        }
        if (exoPlayerIsNull() || playQueue == null) {
            return;
        }

        /* If current playback has run for PLAY_PREV_ACTIVATION_LIMIT_MILLIS milliseconds,
         * restart current track. Also restart the track if the current track
         * is the first in a queue.*/
        if (simpleExoPlayer.getCurrentPosition() > PLAY_PREV_ACTIVATION_LIMIT_MILLIS
                || playQueue.getIndex() == 0) {
            seekToDefault();
            playQueue.offsetIndex(0);
        } else {
            saveStreamProgressState();
            playQueue.offsetIndex(-1);
        }
        triggerProgressUpdate();
    }

    public void playNext() {
        if (DEBUG) {
            Log.d(TAG, "onPlayNext() called");
        }
        if (playQueue == null) {
            return;
        }

        saveStreamProgressState();
        playQueue.offsetIndex(+1);
        triggerProgressUpdate();
    }

    public void fastForward() {
        if (DEBUG) {
            Log.d(TAG, "fastRewind() called");
        }
        seekBy(retrieveSeekDurationFromPreferences(this));
        triggerProgressUpdate();
        showAndAnimateControl(R.drawable.ic_fast_forward, true);
    }

    public void fastRewind() {
        if (DEBUG) {
            Log.d(TAG, "fastRewind() called");
        }
        seekBy(-retrieveSeekDurationFromPreferences(this));
        triggerProgressUpdate();
        showAndAnimateControl(R.drawable.ic_fast_rewind, true);
    }
    //endregion



    /*//////////////////////////////////////////////////////////////////////////
    // StreamInfo history: views and progress
    //////////////////////////////////////////////////////////////////////////*/
    //region

    private void registerStreamViewed() {
        if (currentMetadata != null) {
            databaseUpdateDisposable.add(recordManager.onViewed(currentMetadata.getMetadata())
                    .onErrorComplete().subscribe());
        }
    }

    private void saveStreamProgressState(final StreamInfo info, final long progress) {
        if (info == null) {
            return;
        }
        if (DEBUG) {
            Log.d(TAG, "saveStreamProgressState() called");
        }
        if (prefs.getBoolean(context.getString(R.string.enable_watch_history_key), true)) {
            final Disposable stateSaver = recordManager.saveStreamState(info, progress)
                    .observeOn(AndroidSchedulers.mainThread())
                    .doOnError((e) -> {
                        if (DEBUG) {
                            e.printStackTrace();
                        }
                    })
                    .onErrorComplete()
                    .subscribe();
            databaseUpdateDisposable.add(stateSaver);
        }
    }

    private void resetStreamProgressState(final PlayQueueItem queueItem) {
        if (queueItem == null) {
            return;
        }
        if (prefs.getBoolean(context.getString(R.string.enable_watch_history_key), true)) {
            final Disposable stateSaver = queueItem.getStream()
                    .flatMapCompletable(info -> recordManager.saveStreamState(info, 0))
                    .observeOn(AndroidSchedulers.mainThread())
                    .doOnError((e) -> {
                        if (DEBUG) {
                            e.printStackTrace();
                        }
                    })
                    .onErrorComplete()
                    .subscribe();
            databaseUpdateDisposable.add(stateSaver);
        }
    }

    private void resetStreamProgressState(final StreamInfo info) {
        saveStreamProgressState(info, 0);
    }

    public void saveStreamProgressState() {
        if (exoPlayerIsNull() || currentMetadata == null) {
            return;
        }
        final StreamInfo currentInfo = currentMetadata.getMetadata();
        if (playQueue != null) {
            // Save current position. It will help to restore this position once a user
            // wants to play prev or next stream from the queue
            playQueue.setRecovery(playQueue.getIndex(), simpleExoPlayer.getContentPosition());
        }
        saveStreamProgressState(currentInfo, simpleExoPlayer.getCurrentPosition());
    }
    //endregion



    /*//////////////////////////////////////////////////////////////////////////
    // Metadata
    //////////////////////////////////////////////////////////////////////////*/
    //region

    private void onMetadataChanged(@NonNull final MediaSourceTag tag) {
        final StreamInfo info = tag.getMetadata();
        if (DEBUG) {
            Log.d(TAG, "Playback - onMetadataChanged() called, playing: " + info.getName());
        }

        initThumbnail(info.getThumbnailUrl());
        registerStreamViewed();
        updateStreamRelatedViews();
        showHideKodiButton();

        setBlockSponsorsButton(binding.switchSponsorBlocking);

        binding.titleTextView.setText(tag.getMetadata().getName());
        binding.channelTextView.setText(tag.getMetadata().getUploaderName());

        NotificationUtil.getInstance().createNotificationIfNeededAndUpdate(this, false);
        notifyMetadataUpdateToListeners();

        if (areSegmentsVisible) {
            if (segmentAdapter.setItems(info)) {
                final int adapterPosition = getNearestStreamSegmentPosition(
                        simpleExoPlayer.getCurrentPosition());
                segmentAdapter.selectSegmentAt(adapterPosition);
                binding.itemsList.scrollToPosition(adapterPosition);
            } else {
                closeItemsList();
            }
        }

        final boolean isSponsorBlockEnabled = prefs.getBoolean(
                context.getString(R.string.sponsor_block_enable_key), false);
        final Set<String> uploaderWhitelist = prefs.getStringSet(
                context.getString(R.string.sponsor_block_whitelist_key), null);

        if (uploaderWhitelist != null && uploaderWhitelist.contains(info.getUploaderName())) {
            setSponsorBlockMode(SponsorBlockMode.IGNORE);
        } else {
            setSponsorBlockMode(isSponsorBlockEnabled
                    ? SponsorBlockMode.ENABLED
                    : SponsorBlockMode.DISABLED);
        }
    }

    private void maybeUpdateCurrentMetadata() {
        if (exoPlayerIsNull()) {
            return;
        }

        final MediaSourceTag metadata;
        try {
            metadata = (MediaSourceTag) simpleExoPlayer.getCurrentTag();
        } catch (IndexOutOfBoundsException | ClassCastException error) {
            if (DEBUG) {
                Log.d(TAG, "Could not update metadata: " + error.getMessage());
                error.printStackTrace();
            }
            return;
        }

        if (metadata == null) {
            return;
        }
        maybeAutoQueueNextStream(metadata);

        if (currentMetadata == metadata) {
            return;
        }
        currentMetadata = metadata;
        onMetadataChanged(metadata);
    }

    @NonNull
    private String getVideoUrl() {
        return currentMetadata == null
                ? context.getString(R.string.unknown_content)
                : currentMetadata.getMetadata().getUrl();
    }

    @NonNull
    public String getVideoTitle() {
        return currentMetadata == null
                ? context.getString(R.string.unknown_content)
                : currentMetadata.getMetadata().getName();
    }

    @NonNull
    public String getUploaderName() {
        return currentMetadata == null
                ? context.getString(R.string.unknown_content)
                : currentMetadata.getMetadata().getUploaderName();
    }

    @Nullable
    public Bitmap getThumbnail() {
        return currentThumbnail == null
                ? BitmapFactory.decodeResource(context.getResources(), R.drawable.dummy_thumbnail)
                : currentThumbnail;
    }
    //endregion



    /*//////////////////////////////////////////////////////////////////////////
    // Play queue, segments and streams
    //////////////////////////////////////////////////////////////////////////*/
    //region

    private void maybeAutoQueueNextStream(@NonNull final MediaSourceTag metadata) {
        if (playQueue == null || playQueue.getIndex() != playQueue.size() - 1
                || getRepeatMode() != REPEAT_MODE_OFF
                || !PlayerHelper.isAutoQueueEnabled(context)) {
            return;
        }
        // auto queue when starting playback on the last item when not repeating
        final PlayQueue autoQueue = PlayerHelper.autoQueueOf(metadata.getMetadata(),
                playQueue.getStreams());
        if (autoQueue != null) {
            playQueue.append(autoQueue.getStreams());
        }
    }

    public void selectQueueItem(final PlayQueueItem item) {
        if (playQueue == null || exoPlayerIsNull()) {
            return;
        }

        final int index = playQueue.indexOf(item);
        if (index == -1) {
            return;
        }

        if (playQueue.getIndex() == index && simpleExoPlayer.getCurrentWindowIndex() == index) {
            seekToDefault();
        } else {
            saveStreamProgressState();
        }
        playQueue.setIndex(index);
    }

    @Override
    public void onPlayQueueEdited() {
        notifyPlaybackUpdateToListeners();
        showOrHideButtons();
        NotificationUtil.getInstance().createNotificationIfNeededAndUpdate(this, false);
    }

    private void onQueueClicked() {
        isQueueVisible = true;

        hideSystemUIIfNeeded();
        buildQueue();

        binding.itemsListHeaderTitle.setVisibility(View.GONE);
        binding.itemsListHeaderDuration.setVisibility(View.VISIBLE);
        binding.shuffleButton.setVisibility(View.VISIBLE);
        binding.repeatButton.setVisibility(View.VISIBLE);

        hideControls(0, 0);
        binding.itemsListPanel.requestFocus();
        animate(binding.itemsListPanel, true, DEFAULT_CONTROLS_DURATION,
                AnimationType.SLIDE_AND_ALPHA);

        binding.itemsList.scrollToPosition(playQueue.getIndex());

        updateQueueTime((int) simpleExoPlayer.getCurrentPosition());
    }

    private void buildQueue() {
        binding.itemsList.setAdapter(playQueueAdapter);
        binding.itemsList.setClickable(true);
        binding.itemsList.setLongClickable(true);

        binding.itemsList.clearOnScrollListeners();
        binding.itemsList.addOnScrollListener(getQueueScrollListener());

        itemTouchHelper = new ItemTouchHelper(getItemTouchCallback());
        itemTouchHelper.attachToRecyclerView(binding.itemsList);

        playQueueAdapter.setSelectedListener(getOnSelectedListener());

        binding.itemsListClose.setOnClickListener(view -> closeItemsList());
    }

    private void onSegmentsClicked() {
        areSegmentsVisible = true;

        hideSystemUIIfNeeded();
        buildSegments();

        binding.itemsListHeaderTitle.setVisibility(View.VISIBLE);
        binding.shuffleButton.setVisibility(View.GONE);
        binding.repeatButton.setVisibility(View.GONE);

        hideControls(0, 0);
        binding.itemsListPanel.requestFocus();
        animate(binding.itemsListPanel, true, DEFAULT_CONTROLS_DURATION,
                AnimationType.SLIDE_AND_ALPHA);

        final int adapterPosition = getNearestStreamSegmentPosition(simpleExoPlayer
                .getCurrentPosition());
        segmentAdapter.selectSegmentAt(adapterPosition);
        binding.itemsList.scrollToPosition(adapterPosition);
    }

    private void buildSegments() {
        binding.itemsList.setAdapter(segmentAdapter);
        binding.itemsList.setClickable(true);
        binding.itemsList.setLongClickable(false);

        binding.itemsList.clearOnScrollListeners();
        if (itemTouchHelper != null) {
            itemTouchHelper.attachToRecyclerView(null);
        }

        if (currentMetadata != null) {
            segmentAdapter.setItems(currentMetadata.getMetadata());
        }

        binding.shuffleButton.setVisibility(View.GONE);
        binding.repeatButton.setVisibility(View.GONE);
        binding.itemsListClose.setOnClickListener(view -> closeItemsList());
    }

    public void closeItemsList() {
        if (isQueueVisible || areSegmentsVisible) {
            isQueueVisible = false;
            areSegmentsVisible = false;

            if (itemTouchHelper != null) {
                itemTouchHelper.attachToRecyclerView(null);
            }

            animate(binding.itemsListPanel, false, DEFAULT_CONTROLS_DURATION,
                    AnimationType.SLIDE_AND_ALPHA, 0, () -> {
                        // Even when queueLayout is GONE it receives touch events
                        // and ruins normal behavior of the app. This line fixes it
                        binding.itemsListPanel.setTranslationY(
                                -binding.itemsListPanel.getHeight() * 5);
                    });
            binding.playPauseButton.requestFocus();
        }
    }

    private OnScrollBelowItemsListener getQueueScrollListener() {
        return new OnScrollBelowItemsListener() {
            @Override
            public void onScrolledDown(final RecyclerView recyclerView) {
                if (playQueue != null && !playQueue.isComplete()) {
                    playQueue.fetch();
                } else if (binding != null) {
                    binding.itemsList.clearOnScrollListeners();
                }
            }
        };
    }

    private StreamSegmentAdapter.StreamSegmentListener getStreamSegmentListener() {
        return (item, seconds) -> {
            segmentAdapter.selectSegment(item);
            seekTo(seconds * 1000);
            triggerProgressUpdate();
        };
    }

    private int getNearestStreamSegmentPosition(final long playbackPosition) {
        int nearestPosition = 0;
        final List<StreamSegment> segments = currentMetadata.getMetadata().getStreamSegments();

        for (int i = 0; i < segments.size(); i++) {
            if (segments.get(i).getStartTimeSeconds() * 1000 > playbackPosition) {
                break;
            }
            nearestPosition++;
        }
        return Math.max(0, nearestPosition - 1);
    }

    private ItemTouchHelper.SimpleCallback getItemTouchCallback() {
        return new PlayQueueItemTouchCallback() {
            @Override
            public void onMove(final int sourceIndex, final int targetIndex) {
                if (playQueue != null) {
                    playQueue.move(sourceIndex, targetIndex);
                }
            }

            @Override
            public void onSwiped(final int index) {
                if (index != -1) {
                    playQueue.remove(index);
                }
            }
        };
    }

    private PlayQueueItemBuilder.OnSelectedListener getOnSelectedListener() {
        return new PlayQueueItemBuilder.OnSelectedListener() {
            @Override
            public void selected(final PlayQueueItem item, final View view) {
                selectQueueItem(item);
            }

            @Override
            public void held(final PlayQueueItem item, final View view) {
                final int index = playQueue.indexOf(item);
                if (index != -1) {
                    playQueue.remove(index);
                }
            }

            @Override
            public void onStartDrag(final PlayQueueItemHolder viewHolder) {
                if (itemTouchHelper != null) {
                    itemTouchHelper.startDrag(viewHolder);
                }
            }
        };
    }

    @Override // own playback listener
    @Nullable
    public MediaSource sourceOf(final PlayQueueItem item, final StreamInfo info) {
        return (isAudioOnly ? audioResolver : videoResolver).resolve(info);
    }

    public void disablePreloadingOfCurrentTrack() {
        loadController.disablePreloadingOfCurrentTrack();
    }

    @Nullable
    public VideoStream getSelectedVideoStream() {
        return (selectedStreamIndex >= 0 && availableStreams != null
                && availableStreams.size() > selectedStreamIndex)
                ? availableStreams.get(selectedStreamIndex) : null;
    }

    private void updateStreamRelatedViews() {
        if (currentMetadata == null) {
            return;
        }
        final StreamInfo info = currentMetadata.getMetadata();

        binding.qualityTextView.setVisibility(View.GONE);
        binding.playbackSpeed.setVisibility(View.GONE);

        binding.playbackEndTime.setVisibility(View.GONE);
        binding.playbackLiveSync.setVisibility(View.GONE);

        switch (info.getStreamType()) {
            case AUDIO_STREAM:
                binding.surfaceView.setVisibility(View.GONE);
                binding.endScreen.setVisibility(View.VISIBLE);
                binding.playbackEndTime.setVisibility(View.VISIBLE);
                break;

            case AUDIO_LIVE_STREAM:
                binding.surfaceView.setVisibility(View.GONE);
                binding.endScreen.setVisibility(View.VISIBLE);
                binding.playbackLiveSync.setVisibility(View.VISIBLE);
                break;

            case LIVE_STREAM:
                binding.surfaceView.setVisibility(View.VISIBLE);
                binding.endScreen.setVisibility(View.GONE);
                binding.playbackLiveSync.setVisibility(View.VISIBLE);
                break;

            case VIDEO_STREAM:
                if (info.getVideoStreams().size() + info.getVideoOnlyStreams().size() == 0) {
                    break;
                }

                availableStreams = currentMetadata.getSortedAvailableVideoStreams();
                selectedStreamIndex = currentMetadata.getSelectedVideoStreamIndex();
                buildQualityMenu();

                binding.qualityTextView.setVisibility(View.VISIBLE);
                binding.surfaceView.setVisibility(View.VISIBLE);
            default:
                binding.endScreen.setVisibility(View.GONE);
                binding.playbackEndTime.setVisibility(View.VISIBLE);
                break;
        }

        buildPlaybackSpeedMenu();
        binding.playbackSpeed.setVisibility(View.VISIBLE);
    }

    private void updateQueueTime(final int currentTime) {
        final int currentStream = playQueue.getIndex();
        int before = 0;
        int after = 0;

        final List<PlayQueueItem> streams = playQueue.getStreams();
        final int nStreams = streams.size();

        for (int i = 0; i < nStreams; i++) {
            if (i < currentStream) {
                before += streams.get(i).getDuration();
            } else {
                after += streams.get(i).getDuration();
            }
        }

        before *= 1000;
        after *= 1000;

        binding.itemsListHeaderDuration.setText(
                String.format("%s/%s",
                        getTimeString(currentTime + before),
                        getTimeString(before + after)
                ));
    }
    //endregion



    /*//////////////////////////////////////////////////////////////////////////
    // Popup menus ("popup" means that they pop up, not that they belong to the popup player)
    //////////////////////////////////////////////////////////////////////////*/
    //region

    private void buildQualityMenu() {
        if (qualityPopupMenu == null) {
            return;
        }
        qualityPopupMenu.getMenu().removeGroup(POPUP_MENU_ID_QUALITY);

        for (int i = 0; i < availableStreams.size(); i++) {
            final VideoStream videoStream = availableStreams.get(i);
            qualityPopupMenu.getMenu().add(POPUP_MENU_ID_QUALITY, i, Menu.NONE, MediaFormat
                    .getNameById(videoStream.getFormatId()) + " " + videoStream.resolution);
        }
        if (getSelectedVideoStream() != null) {
            binding.qualityTextView.setText(getSelectedVideoStream().resolution);
        }
        qualityPopupMenu.setOnMenuItemClickListener(this);
        qualityPopupMenu.setOnDismissListener(this);
    }

    private void buildPlaybackSpeedMenu() {
        if (playbackSpeedPopupMenu == null) {
            return;
        }
        playbackSpeedPopupMenu.getMenu().removeGroup(POPUP_MENU_ID_PLAYBACK_SPEED);

        for (int i = 0; i < PLAYBACK_SPEEDS.length; i++) {
            playbackSpeedPopupMenu.getMenu().add(POPUP_MENU_ID_PLAYBACK_SPEED, i, Menu.NONE,
                    formatSpeed(PLAYBACK_SPEEDS[i]));
        }
        binding.playbackSpeed.setText(formatSpeed(getPlaybackSpeed()));
        playbackSpeedPopupMenu.setOnMenuItemClickListener(this);
        playbackSpeedPopupMenu.setOnDismissListener(this);
    }

    private void buildCaptionMenu(final List<String> availableLanguages) {
        if (captionPopupMenu == null) {
            return;
        }
        captionPopupMenu.getMenu().removeGroup(POPUP_MENU_ID_CAPTION);

        final String userPreferredLanguage =
                prefs.getString(context.getString(R.string.caption_user_set_key), null);
        /*
         * only search for autogenerated cc as fallback
         * if "(auto-generated)" was not already selected
         * we are only looking for "(" instead of "(auto-generated)" to hopefully get all
         * internationalized variants such as "(automatisch-erzeugt)" and so on
         */
        boolean searchForAutogenerated = userPreferredLanguage != null
                && !userPreferredLanguage.contains("(");

        // Add option for turning off caption
        final MenuItem captionOffItem = captionPopupMenu.getMenu().add(POPUP_MENU_ID_CAPTION,
                0, Menu.NONE, R.string.caption_none);
        captionOffItem.setOnMenuItemClickListener(menuItem -> {
            final int textRendererIndex = getCaptionRendererIndex();
            if (textRendererIndex != RENDERER_UNAVAILABLE) {
                trackSelector.setParameters(trackSelector.buildUponParameters()
                        .setRendererDisabled(textRendererIndex, true));
            }
            prefs.edit().remove(context.getString(R.string.caption_user_set_key)).apply();
            return true;
        });

        // Add all available captions
        for (int i = 0; i < availableLanguages.size(); i++) {
            final String captionLanguage = availableLanguages.get(i);
            final MenuItem captionItem = captionPopupMenu.getMenu().add(POPUP_MENU_ID_CAPTION,
                    i + 1, Menu.NONE, captionLanguage);
            captionItem.setOnMenuItemClickListener(menuItem -> {
                final int textRendererIndex = getCaptionRendererIndex();
                if (textRendererIndex != RENDERER_UNAVAILABLE) {
                    trackSelector.setPreferredTextLanguage(captionLanguage);
                    trackSelector.setParameters(trackSelector.buildUponParameters()
                            .setRendererDisabled(textRendererIndex, false));
                    prefs.edit().putString(context.getString(R.string.caption_user_set_key),
                            captionLanguage).apply();
                }
                return true;
            });
            // apply caption language from previous user preference
            if (userPreferredLanguage != null
                    && (captionLanguage.equals(userPreferredLanguage)
                    || (searchForAutogenerated && captionLanguage.startsWith(userPreferredLanguage))
                    || (userPreferredLanguage.contains("(") && captionLanguage.startsWith(
                    userPreferredLanguage.substring(0, userPreferredLanguage.indexOf('(')))))) {
                final int textRendererIndex = getCaptionRendererIndex();
                if (textRendererIndex != RENDERER_UNAVAILABLE) {
                    trackSelector.setPreferredTextLanguage(captionLanguage);
                    trackSelector.setParameters(trackSelector.buildUponParameters()
                            .setRendererDisabled(textRendererIndex, false));
                }
                searchForAutogenerated = false;
            }
        }
        captionPopupMenu.setOnDismissListener(this);
    }

    /**
     * Called when an item of the quality selector or the playback speed selector is selected.
     */
    @Override
    public boolean onMenuItemClick(final MenuItem menuItem) {
        if (DEBUG) {
            Log.d(TAG, "onMenuItemClick() called with: "
                    + "menuItem = [" + menuItem + "], "
                    + "menuItem.getItemId = [" + menuItem.getItemId() + "]");
        }

        if (menuItem.getGroupId() == POPUP_MENU_ID_QUALITY) {
            final int menuItemIndex = menuItem.getItemId();
            if (selectedStreamIndex == menuItemIndex || availableStreams == null
                    || availableStreams.size() <= menuItemIndex) {
                return true;
            }

            saveStreamProgressState(); //TODO added, check if good
            final String newResolution = availableStreams.get(menuItemIndex).resolution;
            setRecovery();
            setPlaybackQuality(newResolution);
            reloadPlayQueueManager();

            binding.qualityTextView.setText(menuItem.getTitle());
            return true;
        } else if (menuItem.getGroupId() == POPUP_MENU_ID_PLAYBACK_SPEED) {
            final int speedIndex = menuItem.getItemId();
            final float speed = PLAYBACK_SPEEDS[speedIndex];

            setPlaybackSpeed(speed);
            binding.playbackSpeed.setText(formatSpeed(speed));
        }

        return false;
    }

    /**
     * Called when some popup menu is dismissed.
     */
    @Override
    public void onDismiss(final PopupMenu menu) {
        if (DEBUG) {
            Log.d(TAG, "onDismiss() called with: menu = [" + menu + "]");
        }
        isSomePopupMenuVisible = false; //TODO check if this works
        if (getSelectedVideoStream() != null) {
            binding.qualityTextView.setText(getSelectedVideoStream().resolution);
        }
        if (isPlaying()) {
            hideControls(DEFAULT_CONTROLS_DURATION, 0);
            hideSystemUIIfNeeded();
        }
    }

    private void onQualitySelectorClicked() {
        if (DEBUG) {
            Log.d(TAG, "onQualitySelectorClicked() called");
        }
        qualityPopupMenu.show();
        isSomePopupMenuVisible = true;

        final VideoStream videoStream = getSelectedVideoStream();
        if (videoStream != null) {
            final String qualityText = MediaFormat.getNameById(videoStream.getFormatId()) + " "
                    + videoStream.resolution;
            binding.qualityTextView.setText(qualityText);
        }

        saveWasPlaying();
    }

    private void onPlaybackSpeedClicked() {
        if (DEBUG) {
            Log.d(TAG, "onPlaybackSpeedClicked() called");
        }
        if (videoPlayerSelected()) {
            PlaybackParameterDialog.newInstance(getPlaybackSpeed(), getPlaybackPitch(),
                    getPlaybackSkipSilence(), this::setPlaybackParameters)
                    .show(getParentActivity().getSupportFragmentManager(), null);
        } else {
            playbackSpeedPopupMenu.show();
            isSomePopupMenuVisible = true;
        }
    }

    private void onCaptionClicked() {
        if (DEBUG) {
            Log.d(TAG, "onCaptionClicked() called");
        }
        captionPopupMenu.show();
        isSomePopupMenuVisible = true;
    }

    private void setPlaybackQuality(final String quality) {
        videoResolver.setPlaybackQuality(quality);
    }
    //endregion



    /*//////////////////////////////////////////////////////////////////////////
    // Captions (text tracks)
    //////////////////////////////////////////////////////////////////////////*/
    //region

    private void setupSubtitleView() {
        final float captionScale = PlayerHelper.getCaptionScale(context);
        final CaptionStyleCompat captionStyle = PlayerHelper.getCaptionStyle(context);
        if (popupPlayerSelected()) {
            final float captionRatio = (captionScale - 1.0f) / 5.0f + 1.0f;
            binding.subtitleView.setFractionalTextSize(
                    SubtitleView.DEFAULT_TEXT_SIZE_FRACTION * captionRatio);
        } else {
            final DisplayMetrics metrics = context.getResources().getDisplayMetrics();
            final int minimumLength = Math.min(metrics.heightPixels, metrics.widthPixels);
            final float captionRatioInverse = 20f + 4f * (1.0f - captionScale);
            binding.subtitleView.setFixedTextSize(
                    TypedValue.COMPLEX_UNIT_PX, (float) minimumLength / captionRatioInverse);
        }
        binding.subtitleView.setApplyEmbeddedStyles(captionStyle == CaptionStyleCompat.DEFAULT);
        binding.subtitleView.setStyle(captionStyle);
    }

    private void onTextTracksChanged() {
        final int textRenderer = getCaptionRendererIndex();

        if (binding == null) {
            return;
        }
        if (trackSelector.getCurrentMappedTrackInfo() == null
                || textRenderer == RENDERER_UNAVAILABLE) {
            binding.captionTextView.setVisibility(View.GONE);
            return;
        }

        final TrackGroupArray textTracks = trackSelector.getCurrentMappedTrackInfo()
                .getTrackGroups(textRenderer);

        // Extract all loaded languages
        final List<String> availableLanguages = new ArrayList<>(textTracks.length);
        for (int i = 0; i < textTracks.length; i++) {
            final TrackGroup textTrack = textTracks.get(i);
            if (textTrack.length > 0) {
                availableLanguages.add(textTrack.getFormat(0).language);
            }
        }

        // Normalize mismatching language strings
        final String preferredLanguage = trackSelector.getPreferredTextLanguage();
        // Build UI
        buildCaptionMenu(availableLanguages);
        if (trackSelector.getParameters().getRendererDisabled(textRenderer)
                || preferredLanguage == null || (!availableLanguages.contains(preferredLanguage)
                && !containsCaseInsensitive(availableLanguages, preferredLanguage))) {
            binding.captionTextView.setText(R.string.caption_none);
        } else {
            binding.captionTextView.setText(preferredLanguage);
        }
        binding.captionTextView.setVisibility(
                availableLanguages.isEmpty() ? View.GONE : View.VISIBLE);
    }

    private int getCaptionRendererIndex() {
        if (exoPlayerIsNull()) {
            return RENDERER_UNAVAILABLE;
        }

        for (int t = 0; t < simpleExoPlayer.getRendererCount(); t++) {
            if (simpleExoPlayer.getRendererType(t) == C.TRACK_TYPE_TEXT) {
                return t;
            }
        }

        return RENDERER_UNAVAILABLE;
    }
    //endregion



    /*//////////////////////////////////////////////////////////////////////////
    // Click listeners
    //////////////////////////////////////////////////////////////////////////*/
    //region

    @Override
    public void onClick(final View v) {
        if (DEBUG) {
            Log.d(TAG, "onClick() called with: v = [" + v + "]");
        }
        if (v.getId() == binding.qualityTextView.getId()) {
            onQualitySelectorClicked();
        } else if (v.getId() == binding.playbackSpeed.getId()) {
            onPlaybackSpeedClicked();
        } else if (v.getId() == binding.resizeTextView.getId()) {
            onResizeClicked();
        } else if (v.getId() == binding.captionTextView.getId()) {
            onCaptionClicked();
        } else if (v.getId() == binding.playbackLiveSync.getId()) {
            seekToDefault();
        } else if (v.getId() == binding.playPauseButton.getId()) {
            playPause();
        } else if (v.getId() == binding.playPreviousButton.getId()) {
            playPrevious();
        } else if (v.getId() == binding.playNextButton.getId()) {
            playNext();
        } else if (v.getId() == binding.queueButton.getId()) {
            onQueueClicked();
            return;
        } else if (v.getId() == binding.segmentsButton.getId()) {
            onSegmentsClicked();
            return;
        } else if (v.getId() == binding.repeatButton.getId()) {
            onRepeatClicked();
            return;
        } else if (v.getId() == binding.shuffleButton.getId()) {
            onShuffleClicked();
            return;
        } else if (v.getId() == binding.moreOptionsButton.getId()) {
            onMoreOptionsClicked();
        } else if (v.getId() == binding.share.getId()) {
            onShareClicked();
        } else if (v.getId() == binding.playWithKodi.getId()) {
            onPlayWithKodiClicked();
        } else if (v.getId() == binding.openInBrowser.getId()) {
            onOpenInBrowserClicked();
        } else if (v.getId() == binding.fullScreenButton.getId()) {
            setRecovery();
            NavigationHelper.playOnMainPlayer(context, playQueue, true);
            return;
        } else if (v.getId() == binding.screenRotationButton.getId()) {
            // Only if it's not a vertical video or vertical video but in landscape with locked
            // orientation a screen orientation can be changed automatically
            if (!isVerticalVideo
                    || (service.isLandscape() && globalScreenOrientationLocked(context))) {
                fragmentListener.onScreenRotationButtonClicked();
            } else {
                toggleFullscreen();
            }
        } else if (v.getId() == binding.switchMute.getId()) {
            onMuteUnmuteButtonClicked();
        } else if (v.getId() == binding.switchSponsorBlocking.getId()) {
            onBlockingSponsorsButtonClicked();
        } else if (v.getId() == binding.playerCloseButton.getId()) {
            context.sendBroadcast(new Intent(VideoDetailFragment.ACTION_HIDE_MAIN_PLAYER));
        }

        if (currentState != STATE_COMPLETED) {
            controlsVisibilityHandler.removeCallbacksAndMessages(null);
            showHideShadow(true, DEFAULT_CONTROLS_DURATION);
            animate(binding.playbackControlRoot, true, DEFAULT_CONTROLS_DURATION,
                    AnimationType.ALPHA, 0, () -> {
                        if (currentState == STATE_PLAYING && !isSomePopupMenuVisible) {
                            if (v.getId() == binding.playPauseButton.getId()
                                    // Hide controls in fullscreen immediately
                                    || (v.getId() == binding.screenRotationButton.getId()
                                    && isFullscreen)) {
                                hideControls(0, 0);
                            } else {
                                hideControls(DEFAULT_CONTROLS_DURATION, DEFAULT_CONTROLS_HIDE_TIME);
                            }
                        }
                    });
        }
    }

    @Override
    public boolean onLongClick(final View v) {
        if (v.getId() == binding.moreOptionsButton.getId() && isFullscreen) {
            fragmentListener.onMoreOptionsLongClicked();
            hideControls(0, 0);
            hideSystemUIIfNeeded();
        } else if (v.getId() == binding.switchSponsorBlocking.getId()) {
            final Set<String> uploaderWhitelist = new HashSet<>(prefs.getStringSet(
                    context.getString(R.string.sponsor_block_whitelist_key),
                    new HashSet<>()));

            final String toastText;

            if (getSponsorBlockMode() == SponsorBlockMode.IGNORE) {
                uploaderWhitelist.remove(currentMetadata.getMetadata().getUploaderName());
                setSponsorBlockMode(SponsorBlockMode.ENABLED);
                toastText = context
                        .getString(R.string.sponsor_block_uploader_removed_from_whitelist_toast);
            } else {
                uploaderWhitelist.add(currentMetadata.getMetadata().getUploaderName());
                setSponsorBlockMode(SponsorBlockMode.IGNORE);
                toastText = context
                        .getString(R.string.sponsor_block_uploader_added_to_whitelist_toast);
            }

            prefs.edit()
                    .putStringSet(
                            context.getString(R.string.sponsor_block_whitelist_key),
                            new HashSet<>(uploaderWhitelist))
                    .apply();

            setBlockSponsorsButton(binding.switchSponsorBlocking);
            Toast.makeText(context, toastText, Toast.LENGTH_LONG).show();
        }
        return true;
    }

    public boolean onKeyDown(final int keyCode) {
        switch (keyCode) {
            default:
                break;
            case KeyEvent.KEYCODE_SPACE:
                if (isFullscreen) {
                    playPause();
                }
                break;
            case KeyEvent.KEYCODE_BACK:
                if (DeviceUtils.isTv(context) && isControlsVisible()) {
                    hideControls(0, 0);
                    return true;
                }
                break;
            case KeyEvent.KEYCODE_DPAD_UP:
            case KeyEvent.KEYCODE_DPAD_LEFT:
            case KeyEvent.KEYCODE_DPAD_DOWN:
            case KeyEvent.KEYCODE_DPAD_RIGHT:
            case KeyEvent.KEYCODE_DPAD_CENTER:
                if (binding.getRoot().hasFocus() && !binding.playbackControlRoot.hasFocus()) {
                    // do not interfere with focus in playlist etc.
                    return false;
                }

                if (currentState == Player.STATE_BLOCKED) {
                    return true;
                }

                if (!isControlsVisible()) {
                    if (!isQueueVisible) {
                        binding.playPauseButton.requestFocus();
                    }
                    showControlsThenHide();
                    showSystemUIPartially();
                    return true;
                } else {
                    hideControls(DEFAULT_CONTROLS_DURATION, DPAD_CONTROLS_HIDE_TIME);
                }
                break;
        }

        return false;
    }

    private void onMoreOptionsClicked() {
        if (DEBUG) {
            Log.d(TAG, "onMoreOptionsClicked() called");
        }

        final boolean isMoreControlsVisible =
                binding.secondaryControls.getVisibility() == View.VISIBLE;

        animateRotation(binding.moreOptionsButton, DEFAULT_CONTROLS_DURATION,
                isMoreControlsVisible ? 0 : 180);
        animate(binding.secondaryControls, !isMoreControlsVisible, DEFAULT_CONTROLS_DURATION,
                AnimationType.SLIDE_AND_ALPHA, 0, () -> {
                    // Fix for a ripple effect on background drawable.
                    // When view returns from GONE state it takes more milliseconds than returning
                    // from INVISIBLE state. And the delay makes ripple background end to fast
                    if (isMoreControlsVisible) {
                        binding.secondaryControls.setVisibility(View.INVISIBLE);
                    }
                });
        showControls(DEFAULT_CONTROLS_DURATION);
    }

    private void onShareClicked() {
        // share video at the current time (youtube.com/watch?v=ID&t=SECONDS)
        // Timestamp doesn't make sense in a live stream so drop it

        final int ts = binding.playbackSeekBar.getProgress() / 1000;
        String videoUrl = getVideoUrl();
        if (!isLive() && ts >= 0 && currentMetadata != null
                && currentMetadata.getMetadata().getServiceId() == YouTube.getServiceId()) {
            videoUrl += ("&t=" + ts);
        }
        ShareUtils.shareText(context, getVideoTitle(), videoUrl);
    }

    private void onPlayWithKodiClicked() {
        if (currentMetadata != null) {
            pause();
            try {
                NavigationHelper.playWithKore(context, Uri.parse(getVideoUrl()));
            } catch (final Exception e) {
                if (DEBUG) {
                    Log.i(TAG, "Failed to start kore", e);
                }
                KoreUtil.showInstallKoreDialog(getParentActivity());
            }
        }
    }

    private void onOpenInBrowserClicked() {
        if (currentMetadata != null) {
            ShareUtils.openUrlInBrowser(getParentActivity(),
                    currentMetadata.getMetadata().getOriginalUrl());
        }
    }
    //endregion



    /*//////////////////////////////////////////////////////////////////////////
    // Video size, resize, orientation, fullscreen
    //////////////////////////////////////////////////////////////////////////*/
    //region

    private void setupScreenRotationButton() {
        binding.screenRotationButton.setVisibility(videoPlayerSelected()
                && (globalScreenOrientationLocked(context) || isVerticalVideo
                        || DeviceUtils.isTablet(context))
                ? View.VISIBLE : View.GONE);
        binding.screenRotationButton.setImageDrawable(AppCompatResources.getDrawable(context,
                isFullscreen ? R.drawable.ic_fullscreen_exit
                : R.drawable.ic_fullscreen));
    }

    private void setResizeMode(@AspectRatioFrameLayout.ResizeMode final int resizeMode) {
        binding.surfaceView.setResizeMode(resizeMode);
        binding.resizeTextView.setText(PlayerHelper.resizeTypeOf(context, resizeMode));
    }

    void onResizeClicked() {
        if (binding != null) {
            setResizeMode(nextResizeModeAndSaveToPrefs(this, binding.surfaceView.getResizeMode()));
        }
    }

    @Override // exoplayer listener
    public void onVideoSizeChanged(final int width, final int height,
                                   final int unappliedRotationDegrees,
                                   final float pixelWidthHeightRatio) {
        if (DEBUG) {
            Log.d(TAG, "onVideoSizeChanged() called with: "
                    + "width / height = [" + width + " / " + height
                    + " = " + (((float) width) / height) + "], "
                    + "unappliedRotationDegrees = [" + unappliedRotationDegrees + "], "
                    + "pixelWidthHeightRatio = [" + pixelWidthHeightRatio + "]");
        }

        binding.surfaceView.setAspectRatio(((float) width) / height);
        isVerticalVideo = width < height;

        if (globalScreenOrientationLocked(context)
                && isFullscreen
                && service.isLandscape() == isVerticalVideo
                && !DeviceUtils.isTv(context)
                && !DeviceUtils.isTablet(context)
                && fragmentListener != null) {
            // set correct orientation
            fragmentListener.onScreenRotationButtonClicked();
        }

        setupScreenRotationButton();
    }

    public void toggleFullscreen() {
        if (DEBUG) {
            Log.d(TAG, "toggleFullscreen() called");
        }
        if (popupPlayerSelected() || exoPlayerIsNull() || currentMetadata == null
                || fragmentListener == null) {
            return;
        }
        //changeState(STATE_BLOCKED); TODO check what this does

        isFullscreen = !isFullscreen;
        if (!isFullscreen) {
            // Apply window insets because Android will not do it when orientation changes
            // from landscape to portrait (open vertical video to reproduce)
            binding.playbackControlRoot.setPadding(0, 0, 0, 0);
        } else {
            // Android needs tens milliseconds to send new insets but a user is able to see
            // how controls changes it's position from `0` to `nav bar height` padding.
            // So just hide the controls to hide this visual inconsistency
            hideControls(0, 0);
        }
        fragmentListener.onFullscreenStateChanged(isFullscreen);

        if (isFullscreen) {
            binding.titleTextView.setVisibility(View.VISIBLE);
            binding.channelTextView.setVisibility(View.VISIBLE);
            binding.playerCloseButton.setVisibility(View.GONE);
        } else {
            binding.titleTextView.setVisibility(View.GONE);
            binding.channelTextView.setVisibility(View.GONE);
            binding.playerCloseButton.setVisibility(
                    videoPlayerSelected() ? View.VISIBLE : View.GONE);
        }
        setupScreenRotationButton();
    }

    public void checkLandscape() {
        final AppCompatActivity parent = getParentActivity();
        final boolean videoInLandscapeButNotInFullscreen =
                service.isLandscape() && !isFullscreen && videoPlayerSelected() && !isAudioOnly;

        if (prefs.getBoolean(
                context.getString(R.string.force_auto_fullscreen_key), false)
                && videoInLandscapeButNotInFullscreen) {
            toggleFullscreen();
            return;
        }

        final boolean notPaused = currentState != STATE_COMPLETED && currentState != STATE_PAUSED;
        if (parent != null
                && videoInLandscapeButNotInFullscreen
                && notPaused
                && !DeviceUtils.isTablet(context)) {
            toggleFullscreen();
        }
    }
    //endregion



    /*//////////////////////////////////////////////////////////////////////////
    // Gestures
    //////////////////////////////////////////////////////////////////////////*/
    //region

    @SuppressWarnings("checkstyle:ParameterNumber")
    private void onLayoutChange(final View view, final int l, final int t, final int r, final int b,
                                final int ol, final int ot, final int or, final int ob) {
        if (l != ol || t != ot || r != or || b != ob) {
            // Use smaller value to be consistent between screen orientations
            // (and to make usage easier)
            final int width = r - l;
            final int height = b - t;
            final int min = Math.min(width, height);
            maxGestureLength = (int) (min * MAX_GESTURE_LENGTH);

            if (DEBUG) {
                Log.d(TAG, "maxGestureLength = " + maxGestureLength);
            }

            binding.volumeProgressBar.setMax(maxGestureLength);
            binding.brightnessProgressBar.setMax(maxGestureLength);

            setInitialGestureValues();
            binding.itemsListPanel.getLayoutParams().height
                    = height - binding.itemsListPanel.getTop();
        }
    }

    private void setInitialGestureValues() {
        if (audioReactor != null) {
            final float currentVolumeNormalized =
                    (float) audioReactor.getVolume() / audioReactor.getMaxVolume();
            binding.volumeProgressBar.setProgress(
                    (int) (binding.volumeProgressBar.getMax() * currentVolumeNormalized));
        }
    }

    private int distanceFromCloseButton(final MotionEvent popupMotionEvent) {
        final int closeOverlayButtonX = closeOverlayBinding.closeButton.getLeft()
                + closeOverlayBinding.closeButton.getWidth() / 2;
        final int closeOverlayButtonY = closeOverlayBinding.closeButton.getTop()
                + closeOverlayBinding.closeButton.getHeight() / 2;

        final float fingerX = popupLayoutParams.x + popupMotionEvent.getX();
        final float fingerY = popupLayoutParams.y + popupMotionEvent.getY();

        return (int) Math.sqrt(Math.pow(closeOverlayButtonX - fingerX, 2)
                + Math.pow(closeOverlayButtonY - fingerY, 2));
    }

    private float getClosingRadius() {
        final int buttonRadius = closeOverlayBinding.closeButton.getWidth() / 2;
        // 20% wider than the button itself
        return buttonRadius * 1.2f;
    }

    public boolean isInsideClosingRadius(final MotionEvent popupMotionEvent) {
        return distanceFromCloseButton(popupMotionEvent) <= getClosingRadius();
    }
    //endregion



    /*//////////////////////////////////////////////////////////////////////////
    // Activity / fragment binding
    //////////////////////////////////////////////////////////////////////////*/
    //region

    public void setFragmentListener(final PlayerServiceEventListener listener) {
        fragmentListener = listener;
        fragmentIsVisible = true;
        // Apply window insets because Android will not do it when orientation changes
        // from landscape to portrait
        if (!isFullscreen) {
            binding.playbackControlRoot.setPadding(0, 0, 0, 0);
        }
        binding.itemsListPanel.setPadding(0, 0, 0, 0);
        notifyQueueUpdateToListeners();
        notifyMetadataUpdateToListeners();
        notifyPlaybackUpdateToListeners();
        triggerProgressUpdate();
    }

    public void removeFragmentListener(final PlayerServiceEventListener listener) {
        if (fragmentListener == listener) {
            fragmentListener = null;
        }
    }

    void setActivityListener(final PlayerEventListener listener) {
        activityListener = listener;
        // TODO why not queue update?
        notifyMetadataUpdateToListeners();
        notifyPlaybackUpdateToListeners();
        triggerProgressUpdate();
    }

    void removeActivityListener(final PlayerEventListener listener) {
        if (activityListener == listener) {
            activityListener = null;
        }
    }

    void stopActivityBinding() {
        if (fragmentListener != null) {
            fragmentListener.onServiceStopped();
            fragmentListener = null;
        }
        if (activityListener != null) {
            activityListener.onServiceStopped();
            activityListener = null;
        }
    }

    /**
     * This will be called when a user goes to another app/activity, turns off a screen.
     * We don't want to interrupt playback and don't want to see notification so
     * next lines of code will enable audio-only playback only if needed
     */
    private void onFragmentStopped() {
        if (videoPlayerSelected() && (isPlaying() || isLoading())) {
            switch (getMinimizeOnExitAction(context)) {
                case MINIMIZE_ON_EXIT_MODE_BACKGROUND:
                    useVideoSource(false);
                    break;
                case MINIMIZE_ON_EXIT_MODE_POPUP:
                    setRecovery();
                    NavigationHelper.playOnPopupPlayer(getParentActivity(), playQueue, true);
                    break;
                case MINIMIZE_ON_EXIT_MODE_NONE: default:
                    pause();
                    break;
            }
        }
    }

    private void notifyQueueUpdateToListeners() {
        if (fragmentListener != null && playQueue != null) {
            fragmentListener.onQueueUpdate(playQueue);
        }
        if (activityListener != null && playQueue != null) {
            activityListener.onQueueUpdate(playQueue);
        }
    }

    private void notifyMetadataUpdateToListeners() {
        if (fragmentListener != null && currentMetadata != null) {
            fragmentListener.onMetadataUpdate(currentMetadata.getMetadata(), playQueue);
        }
        if (activityListener != null && currentMetadata != null) {
            activityListener.onMetadataUpdate(currentMetadata.getMetadata(), playQueue);
        }
    }

    private void notifyPlaybackUpdateToListeners() {
        if (fragmentListener != null && !exoPlayerIsNull() && playQueue != null) {
            fragmentListener.onPlaybackUpdate(currentState, getRepeatMode(),
                    playQueue.isShuffled(), simpleExoPlayer.getPlaybackParameters());
        }
        if (activityListener != null && !exoPlayerIsNull() && playQueue != null) {
            activityListener.onPlaybackUpdate(currentState, getRepeatMode(),
                    playQueue.isShuffled(), getPlaybackParameters());
        }
    }

    private void notifyProgressUpdateToListeners(final int currentProgress,
                                                 final int duration,
                                                 final int bufferPercent) {
        if (fragmentListener != null) {
            fragmentListener.onProgressUpdate(currentProgress, duration, bufferPercent);
        }
        if (activityListener != null) {
            activityListener.onProgressUpdate(currentProgress, duration, bufferPercent);
        }
    }

    public AppCompatActivity getParentActivity() {
        // ! instanceof ViewGroup means that view was added via windowManager for Popup
        if (binding == null || !(binding.getRoot().getParent() instanceof ViewGroup)) {
            return null;
        }

        return (AppCompatActivity) ((ViewGroup) binding.getRoot().getParent()).getContext();
    }

    private void useVideoSource(final boolean video) {
        if (playQueue == null || isAudioOnly == !video || audioPlayerSelected()) {
            return;
        }

        isAudioOnly = !video;
        // When a user returns from background controls could be hidden
        // but systemUI will be shown 100%. Hide it
        if (!isAudioOnly && !isControlsVisible()) {
            hideSystemUIIfNeeded();
        }
        setRecovery();
        reloadPlayQueueManager();
    }
    //endregion


    /*//////////////////////////////////////////////////////////////////////////
    // Getters
    //////////////////////////////////////////////////////////////////////////*/
    //region

    public int getCurrentState() {
        return currentState;
    }

    public boolean exoPlayerIsNull() {
        return simpleExoPlayer == null;
    }

    public boolean isStopped() {
        return exoPlayerIsNull()
                || simpleExoPlayer.getPlaybackState() == SimpleExoPlayer.STATE_IDLE;
    }

    public boolean isPlaying() {
        return !exoPlayerIsNull() && simpleExoPlayer.isPlaying();
    }

    public boolean getPlayWhenReady() {
        return !exoPlayerIsNull() && simpleExoPlayer.getPlayWhenReady();
    }

    private boolean isLoading() {
        return !exoPlayerIsNull() && simpleExoPlayer.isLoading();
    }

    private boolean isLive() {
        try {
            return !exoPlayerIsNull() && simpleExoPlayer.isCurrentWindowDynamic();
        } catch (@NonNull final IndexOutOfBoundsException e) {
            // Why would this even happen =(... but lets log it anyway, better safe than sorry
            if (DEBUG) {
                Log.d(TAG, "player.isCurrentWindowDynamic() failed: " + e.getMessage());
                e.printStackTrace();
            }
            return false;
        }
    }


    @NonNull
    public Context getContext() {
        return context;
    }

    @NonNull
    public SharedPreferences getPrefs() {
        return prefs;
    }

    public MediaSessionManager getMediaSessionManager() {
        return mediaSessionManager;
    }


    public PlayerType getPlayerType() {
        return playerType;
    }

    public boolean audioPlayerSelected() {
        return playerType == PlayerType.AUDIO;
    }

    public boolean videoPlayerSelected() {
        return playerType == PlayerType.VIDEO;
    }

    public boolean popupPlayerSelected() {
        return playerType == PlayerType.POPUP;
    }


    public PlayQueue getPlayQueue() {
        return playQueue;
    }

    public AudioReactor getAudioReactor() {
        return audioReactor;
    }

    public GestureDetector getGestureDetector() {
        return gestureDetector;
    }

    public boolean isFullscreen() {
        return isFullscreen;
    }

    public boolean isVerticalVideo() {
        return isVerticalVideo;
    }

    public boolean isPopupClosing() {
        return isPopupClosing;
    }


    public boolean isSomePopupMenuVisible() {
        return isSomePopupMenuVisible;
    }

    public ImageButton getPlayPauseButton() {
        return binding.playPauseButton;
    }

    public View getClosingOverlayView() {
        return binding.closingOverlay;
    }

    public ProgressBar getVolumeProgressBar() {
        return binding.volumeProgressBar;
    }

    public ProgressBar getBrightnessProgressBar() {
        return binding.brightnessProgressBar;
    }

    public int getMaxGestureLength() {
        return maxGestureLength;
    }

    public ImageView getVolumeImageView() {
        return binding.volumeImageView;
    }

    public RelativeLayout getVolumeRelativeLayout() {
        return binding.volumeRelativeLayout;
    }

    public ImageView getBrightnessImageView() {
        return binding.brightnessImageView;
    }

    public RelativeLayout getBrightnessRelativeLayout() {
        return binding.brightnessRelativeLayout;
    }

    public FloatingActionButton getCloseOverlayButton() {
        return closeOverlayBinding.closeButton;
    }

    public View getLoadingPanel() {
        return binding.loadingPanel;
    }

    public TextView getCurrentDisplaySeek() {
        return binding.currentDisplaySeek;
    }

    @Nullable
    public WindowManager.LayoutParams getPopupLayoutParams() {
        return popupLayoutParams;
    }

    @Nullable
    public WindowManager getWindowManager() {
        return windowManager;
    }

    public float getScreenWidth() {
        return screenWidth;
    }

    public float getScreenHeight() {
        return screenHeight;
    }

    public View getRootView() {
        return binding.getRoot();
    }

    public ExpandableSurfaceView getSurfaceView() {
        return binding.surfaceView;
    }

    public PlayQueueAdapter getPlayQueueAdapter() {
        return playQueueAdapter;
    }

    //endregion

    /*//////////////////////////////////////////////////////////////////////////
    // SponsorBlock
    //////////////////////////////////////////////////////////////////////////*/
    //region

    public void onBlockingSponsorsButtonClicked() {
        if (DEBUG) {
            Log.d(TAG, "onBlockingSponsorsButtonClicked() called");
        }

        setBlockSponsorsButton(binding.switchSponsorBlocking);

        switch (sponsorBlockMode) {
            case DISABLED:
                sponsorBlockMode = SponsorBlockMode.ENABLED;
                Toast.makeText(context, R.string.sponsor_block_enabled_toast, Toast.LENGTH_SHORT)
                        .show();
                break;
            case ENABLED:
                sponsorBlockMode = SponsorBlockMode.DISABLED;
                Toast.makeText(context, R.string.sponsor_block_disabled_toast, Toast.LENGTH_SHORT)
                        .show();
                break;
            case IGNORE:
                // ignored
        }
    }

    public SponsorBlockMode getSponsorBlockMode() {
        return sponsorBlockMode;
    }

    public void setSponsorBlockMode(final SponsorBlockMode mode) {
        sponsorBlockMode = mode;
    }

    public VideoSegment getSkippableSegment(final int progress) {
        // currentItem may get set to something later (asynchronously)
        if (currentItem == null) {
            return null;
        }

        final VideoSegment[] videoSegments = currentItem.getVideoSegments();
        if (videoSegments == null) {
            return null;
        }

        for (final VideoSegment segment : videoSegments) {
            if (progress < segment.startTime) {
                continue;
            }

            if (progress > segment.endTime) {
                continue;
            }

            return segment;
        }

        return null;
    }

    private void markSegments() {
        binding.playbackSeekBar.clearMarkers();

        if (currentItem == null) {
            Log.w(TAG, "markSegments() - currentItem was null");
            return;
        }

        final VideoSegment[] segments = currentItem.getVideoSegments();

        if (segments == null || segments.length == 0) {
            return;
        }

        for (final VideoSegment segment : segments) {
            final Integer color = parseSegmentCategory(segment.category);

            // if null, then this category should not be marked
            if (color == null) {
                continue;
            }

            final SeekBarMarker seekBarMarker =
                    new SeekBarMarker(segment.startTime, segment.endTime,
                            (int) simpleExoPlayer.getDuration(), color);
            binding.playbackSeekBar.seekBarMarkers.add(seekBarMarker);
        }

        binding.playbackSeekBar.drawMarkers();
    }

    private Integer parseSegmentCategory(final String category) {
        String key;
        final String colorStr;
        switch (category) {
            case "sponsor":
                key = context.getString(R.string.sponsor_block_category_sponsor_key);
                if (prefs.getBoolean(key, false)) {
                    key = context.getString(R.string.sponsor_block_category_sponsor_color_key);
                    colorStr = prefs.getString(key, null);
                    return colorStr == null
                            ? context.getResources().getColor(R.color.sponsor_segment)
                            : Color.parseColor(colorStr);
                }
                break;
            case "intro":
                key = context.getString(R.string.sponsor_block_category_intro_key);
                if (prefs.getBoolean(key, false)) {
                    key = context.getString(R.string.sponsor_block_category_intro_color_key);
                    colorStr = prefs.getString(key, null);
                    return colorStr == null
                            ? context.getResources().getColor(R.color.intro_segment)
                            : Color.parseColor(colorStr);
                }
                break;
            case "outro":
                key = context.getString(R.string.sponsor_block_category_outro_key);
                if (prefs.getBoolean(key, false)) {
                    key = context.getString(R.string.sponsor_block_category_outro_color_key);
                    colorStr = prefs.getString(key, null);
                    return colorStr == null
                            ? context.getResources().getColor(R.color.outro_segment)
                            : Color.parseColor(colorStr);
                }
                break;
            case "interaction":
                key = context.getString(R.string.sponsor_block_category_interaction_key);
                if (prefs.getBoolean(key, false)) {
                    key = context.getString(R.string.sponsor_block_category_interaction_color_key);
                    colorStr = prefs.getString(key, null);
                    return colorStr == null
                            ? context.getResources().getColor(R.color.interaction_segment)
                            : Color.parseColor(colorStr);
                }
                break;
            case "selfpromo":
                key = context.getString(R.string.sponsor_block_category_self_promo_key);
                if (prefs.getBoolean(key, false)) {
                    key = context.getString(R.string.sponsor_block_category_self_promo_color_key);
                    colorStr = prefs.getString(key, null);
                    return colorStr == null
                            ? context.getResources().getColor(R.color.self_promo_segment)
                            : Color.parseColor(colorStr);
                }
                break;
            case "music_offtopic":
                key = context.getString(R.string.sponsor_block_category_non_music_key);
                if (prefs.getBoolean(key, false)) {
                    key = context.getString(R.string.sponsor_block_category_non_music_color_key);
                    colorStr = prefs.getString(key, null);
                    return colorStr == null
                            ? context.getResources().getColor(R.color.non_music_segment)
                            : Color.parseColor(colorStr);
                }
                break;
        }

        return null;
    }

    protected void setBlockSponsorsButton(final ImageButton button) {
        if (button == null) {
            return;
        }

        final int resId;

        switch (sponsorBlockMode) {
            case DISABLED:
                resId = R.drawable.ic_sponsor_block_disable;
                break;
            case ENABLED:
                resId = R.drawable.ic_sponsor_block_enable;
                break;
            case IGNORE:
                resId = R.drawable.ic_sponsor_block_exclude;
                break;
            default:
                return;
        }

        button.setImageDrawable(AppCompatResources.getDrawable(service, resId));
    }

    //endregion
}<|MERGE_RESOLUTION|>--- conflicted
+++ resolved
@@ -1660,12 +1660,6 @@
         if (exoPlayerIsNull()) {
             return;
         }
-<<<<<<< HEAD
-        final int currentProgress = Math.max((int) simpleExoPlayer.getCurrentPosition(), 0);
-        onUpdateProgress(
-                currentProgress,
-                (int) simpleExoPlayer.getDuration(),
-=======
         // Use duration of currentItem for non-live streams,
         // because HLS streams are fragmented
         // and thus the whole duration is not available to the player
@@ -1679,10 +1673,10 @@
         } else {
             duration = (int) simpleExoPlayer.getDuration();
         }
+        final int currentProgress = Math.max((int) simpleExoPlayer.getCurrentPosition(), 0);
         onUpdateProgress(
-                Math.max((int) simpleExoPlayer.getCurrentPosition(), 0),
+                currentProgress,
                 duration,
->>>>>>> 2829851e
                 simpleExoPlayer.getBufferedPercentage()
         );
 
