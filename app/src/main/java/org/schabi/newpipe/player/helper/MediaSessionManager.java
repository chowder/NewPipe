--- conflicted
+++ resolved
@@ -50,20 +50,8 @@
     }
 
     @RequiresApi(api = Build.VERSION_CODES.LOLLIPOP)
-<<<<<<< HEAD
-    public void setLockScreenArt(
-            NotificationCompat.Builder builder,
-            @Nullable Bitmap thumbnailBitmap
-    ) {
-        if (thumbnailBitmap == null) {
-            return;
-        }
-
-        if (!mediaSession.isActive()) {
-=======
     public void setLockScreenArt(NotificationCompat.Builder builder, @Nullable Bitmap thumbnailBitmap) {
         if (thumbnailBitmap == null || !mediaSession.isActive()) {
->>>>>>> 718acb50
             return;
         }
 
@@ -94,11 +82,7 @@
     }
 
     /**
-<<<<<<< HEAD
      * Should be called on player destruction to prevent leakage.BitmapUtils
-=======
-     * Should be called on player destruction to prevent leakage.
->>>>>>> 718acb50
      */
     public void dispose() {
         this.sessionConnector.setPlayer(null);
