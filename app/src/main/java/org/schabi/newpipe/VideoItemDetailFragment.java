--- conflicted
+++ resolved
@@ -244,10 +244,6 @@
                     viewCountView.setText(
                             String.format(
                                     res.getString(R.string.viewCountText), localisedViewCount));
-<<<<<<< HEAD
-=======
-
->>>>>>> c9be1398
 
                     thumbsUpView.setText(nf.format(info.like_count));
                     thumbsDownView.setText(nf.format(info.dislike_count));
@@ -362,12 +358,7 @@
     public void onActivityCreated(Bundle savedInstanceBundle) {
         super.onActivityCreated(savedInstanceBundle);
         Activity a = getActivity();
-<<<<<<< HEAD
         playVideoButton = (FloatingActionButton) a.findViewById(R.id.playVideoButton);
-=======
-        playVideoButton =
-                (FloatingActionButton) a.findViewById(R.id.playVideoButton);
->>>>>>> c9be1398
         thumbnailWindowLayout = a.findViewById(R.id.detailVideoThumbnailWindowLayout);
         Button backgroundButton = (Button)
                 a.findViewById(R.id.detailVideoThumbnailWindowBackgroundButton);
@@ -441,16 +432,10 @@
                             (RelativeLayout.LayoutParams) thumbnailWindowLayout.getLayoutParams();
                     newWindowLayoutParams.height = bottom - top;
                     thumbnailWindowLayout.setLayoutParams(newWindowLayoutParams);
-<<<<<<< HEAD
+
                     //noinspection SuspiciousNameCombination
                     initialThumbnailPos.set(top, left);
-=======
-
-
-                    //noinspection SuspiciousNameCombination
-                    initialThumbnailPos.set(top, left);
-
->>>>>>> c9be1398
+
                 }
             });
         }
