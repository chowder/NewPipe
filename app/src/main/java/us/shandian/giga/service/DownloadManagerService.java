--- conflicted
+++ resolved
@@ -365,8 +365,8 @@
      */
     public static void startMission(Context context, String[] urls, StoredFileHelper storage,
                                     char kind, int threads, String source, String psName,
-<<<<<<< HEAD
-                                    String[] psArgs, long nearLength, MissionRecoveryInfo[] recoveryInfo,
+                                    String[] psArgs, long nearLength,
+                                    ArrayList<MissionRecoveryInfo> recoveryInfo,
                                     VideoSegment[] segments) {
         Intent intent = new Intent(context, DownloadManagerService.class);
         intent.setAction(Intent.ACTION_RUN);
@@ -378,28 +378,10 @@
         intent.putExtra(EXTRA_POSTPROCESSING_ARGS, psArgs);
         intent.putExtra(EXTRA_NEAR_LENGTH, nearLength);
         intent.putExtra(EXTRA_RECOVERY_INFO, recoveryInfo);
-
         intent.putExtra(EXTRA_PARENT_PATH, storage.getParentUri());
         intent.putExtra(EXTRA_PATH, storage.getUri());
         intent.putExtra(EXTRA_STORAGE_TAG, storage.getTag());
         intent.putExtra(EXTRA_SEGMENTS, segments);
-=======
-                                    String[] psArgs, long nearLength,
-                                    ArrayList<MissionRecoveryInfo> recoveryInfo) {
-        final Intent intent = new Intent(context, DownloadManagerService.class)
-                .setAction(Intent.ACTION_RUN)
-                .putExtra(EXTRA_URLS, urls)
-                .putExtra(EXTRA_KIND, kind)
-                .putExtra(EXTRA_THREADS, threads)
-                .putExtra(EXTRA_SOURCE, source)
-                .putExtra(EXTRA_POSTPROCESSING_NAME, psName)
-                .putExtra(EXTRA_POSTPROCESSING_ARGS, psArgs)
-                .putExtra(EXTRA_NEAR_LENGTH, nearLength)
-                .putExtra(EXTRA_RECOVERY_INFO, recoveryInfo)
-                .putExtra(EXTRA_PARENT_PATH, storage.getParentUri())
-                .putExtra(EXTRA_PATH, storage.getUri())
-                .putExtra(EXTRA_STORAGE_TAG, storage.getTag());
->>>>>>> 2b4357fa
 
         context.startService(intent);
     }
@@ -415,14 +397,10 @@
         String source = intent.getStringExtra(EXTRA_SOURCE);
         long nearLength = intent.getLongExtra(EXTRA_NEAR_LENGTH, 0);
         String tag = intent.getStringExtra(EXTRA_STORAGE_TAG);
-<<<<<<< HEAD
-        Parcelable[] parcelRecovery = intent.getParcelableArrayExtra(EXTRA_RECOVERY_INFO);
-        VideoSegment[] segments = (VideoSegment[]) intent.getSerializableExtra(EXTRA_SEGMENTS);
-=======
         final var recovery = IntentCompat.getParcelableArrayListExtra(intent, EXTRA_RECOVERY_INFO,
                 MissionRecoveryInfo.class);
         Objects.requireNonNull(recovery);
->>>>>>> 2b4357fa
+        VideoSegment[] segments = (VideoSegment[]) intent.getSerializableExtra(EXTRA_SEGMENTS);
 
         StoredFileHelper storage;
         try {
