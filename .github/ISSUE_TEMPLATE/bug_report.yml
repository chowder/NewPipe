name: Bug report
description: Create a bug report to help us improve
labels: [bug, needs triage]
body:
  - type: markdown
    attributes:
      value: |
        Thank you for helping to make NewPipe better by reporting a bug. :hugs:

        Please fill in as much information as possible about your bug so that we don't have to play "information ping-pong" and can help you immediately.

  - type: checkboxes
    id: checklist
    attributes:
      label: "Checklist"
      options:
<<<<<<< HEAD
        - label: "I am able to reproduce the bug with the [latest version](https://github.com/polymorphicshade/NewPipe/releases/latest)."
=======
        - label: "I am able to reproduce the bug with the latest version given here: [CLICK THIS LINK](https://github.com/TeamNewPipe/NewPipe/releases/latest)."
>>>>>>> 2b4357fa
          required: true
        - label: "I am *not* able to reproduce the bug with the *same version* of [upstream NewPipe](https://github.com/TeamNewPipe/NewPipe/releases/)."
          required: true
        - label: "I made sure that there are *no existing issues* - [open](https://github.com/polymorphicshade/NewPipe/issues) or [closed](https://github.com/polymorphicshade/NewPipe/issues?q=is%3Aissue+is%3Aclosed) - which I could contribute my information to."
          required: true
        - label: "I have read the [FAQ](https://newpipe.net/FAQ/) and my problem isn't listed."
          required: true
        - label: "I have taken the time to fill in all the required details. I understand that the bug report will be dismissed otherwise."
          required: true
        - label: "This issue contains only one bug."
          required: true
        - label: "I have read and understood the [contribution guidelines](https://github.com/polymorphicshade/NewPipe/blob/dev/.github/CONTRIBUTING.md)."
          required: true

  - type: input
    id: app-version
    attributes:
     label: Affected version
     description: "In which NewPipe version did you encounter the bug?"
     placeholder: "x.xx.x - Can be seen in the app from the 'About' section in the sidebar"
    validations:
      required: true

  - type: textarea
    id: steps-to-reproduce
    attributes:
      label: Steps to reproduce the bug
      description: |
        What did you do for the bug to show up?

        If you can't cause the bug to show up again reliably (and hence don't have a proper set of steps to give us), please still try to give as many details as possible on how you think you encountered the bug.
      placeholder: |
        1. Go to '...'
        2. Press on '....'
        3. Swipe down to '....'
    validations:
      required: true

  - type: textarea
    id: expected-behavior
    attributes:
      label: Expected behavior
      description: |
        Tell us what you expect to happen.

  - type: textarea
    id: actual-behavior
    attributes:
      label: Actual behavior
      description: |
        Tell us what happens with the steps given above.

  - type: textarea
    id: screen-media
    attributes:
      label: Screenshots/Screen recordings
      description: |
        A picture or video is worth a thousand words.

        If applicable, add screenshots or a screen recording to help explain your problem.
        GitHub supports uploading them directly in the text box.
        If your file is too big for Github to accept, try to compress it (ZIP-file) or feel free to paste a link to an image/video hoster here instead.

        :heavy_exclamation_mark: DON'T POST SCREENSHOTS OF THE ERROR PAGE.
        Instead, follow the instructions in the "Logs" section below.

  - type: textarea
    id: logs
    attributes:
      label: Logs
      description: |
        If your bug includes a crash (where you're shown the Error Report page with a bunch of info), tap on "Copy formatted report" at the bottom and paste it here.

  - type: input
    id: device-os-info
    attributes:
     label: Affected Android/Custom ROM version
     description: |
      With what operating system (+ version) did you encounter the bug?
     placeholder: "Example: Android 12 / LineageOS 18.1"

  - type: input
    id: device-model-info
    attributes:
     label: Affected device model
     description: |
      On what device did you encounter the bug?
     placeholder: "Example: Huawei P20 lite (ANE-LX1) / Samsung Galaxy S20"

  - type: textarea
    id: additional-information
    attributes:
      label: Additional information
      description: |
        Any other information you'd like to include, for instance that 
        * the affected device is foldable or a TV
        * you have disabled all animations on your device
        * your cat disabled your network connection
        * ...
<|MERGE_RESOLUTION|>--- conflicted
+++ resolved
@@ -14,11 +14,7 @@
     attributes:
       label: "Checklist"
       options:
-<<<<<<< HEAD
-        - label: "I am able to reproduce the bug with the [latest version](https://github.com/polymorphicshade/NewPipe/releases/latest)."
-=======
-        - label: "I am able to reproduce the bug with the latest version given here: [CLICK THIS LINK](https://github.com/TeamNewPipe/NewPipe/releases/latest)."
->>>>>>> 2b4357fa
+        - label: "I am able to reproduce the bug with the latest version given here: [CLICK THIS LINK](https://github.com/polymorphicshade/NewPipe/releases/latest)."
           required: true
         - label: "I am *not* able to reproduce the bug with the *same version* of [upstream NewPipe](https://github.com/TeamNewPipe/NewPipe/releases/)."
           required: true
